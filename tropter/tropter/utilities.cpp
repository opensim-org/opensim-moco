--- conflicted
+++ resolved
@@ -19,10 +19,6 @@
 #include <cstdarg>
 #include <cstdio>
 #include <memory>
-<<<<<<< HEAD
-#include <vector>
-=======
->>>>>>> e3f1dea1
 #include <Eigen/Dense>
 
 std::string tropter::format(const char* format, ...) {
