#ifndef TROPTER_OPTIMALCONTROL_TRANSCRIPTION_HERMITESIMPSON_HPP
#define TROPTER_OPTIMALCONTROL_TRANSCRIPTION_HERMITESIMPSON_HPP
// ----------------------------------------------------------------------------
// tropter: HermiteSimpson.hpp
// ----------------------------------------------------------------------------
// Copyright (c) 2017 tropter authors
//
// Licensed under the Apache License, Version 2.0 (the "License"); you may
// not use this file except in compliance with the License. You may obtain a
// copy of the License at http://www.apache.org/licenses/LICENSE-2.0
//
// Unless required by applicable law or agreed to in writing, software
// distributed under the License is distributed on an "AS IS" BASIS,
// WITHOUT WARRANTIES OR CONDITIONS OF ANY KIND, either express or implied.
// See the License for the specific language governing permissions and
// limitations under the License.
// ----------------------------------------------------------------------------

#include "HermiteSimpson.h"
#include <iomanip>

#include <tropter/Exception.hpp>
#include <tropter/SparsityPattern.h>

namespace tropter {
namespace transcription {

template <typename T>
void HermiteSimpson<T>::set_ocproblem(
        std::shared_ptr<const OCProblem> ocproblem) {
    m_ocproblem = ocproblem;
    m_num_mesh_points = (int)m_mesh.size();
    // We define the set of collocation points to include any time point where
    // derivatives of the state estimates are required to match the estimated
    // dynamics. For Hermite-Simpson collocation, collocation points include
    // both the mesh points and the mesh interval midpoints, so add N-1 points
    // to the number of mesh points to get the number of collocation points.
    // TODO rename to m_num_grid_points?
    m_num_col_points = 2 * m_num_mesh_points - 1;
    m_num_states = m_ocproblem->get_num_states();
    m_num_controls = m_ocproblem->get_num_controls();
    m_num_adjuncts = m_ocproblem->get_num_adjuncts();
    m_num_diffuses = m_ocproblem->get_num_diffuses();
    m_num_continuous_variables = m_num_states + m_num_controls + m_num_adjuncts;
    m_num_time_variables = 2;
    m_num_parameters = m_ocproblem->get_num_parameters();
    m_num_dense_variables = m_num_time_variables + m_num_parameters;
    int num_variables = m_num_time_variables + m_num_parameters +
                        m_num_col_points * m_num_continuous_variables +
                        (m_num_mesh_points - 1) * m_num_diffuses;
    this->set_num_variables(num_variables);
    // The separated form of Hermite-Simpson requires two constraint equations
    // to implement the defects for a single state variable, one for the
    // midpoint interpolation (Hermite) and one for the integration rule
    // (Simpson). Therefore, the number of defects is 2*(N-1).
    m_num_defects = m_num_states ? 2 * (m_num_mesh_points - 1) : 0;
    m_num_dynamics_constraints = m_num_defects * m_num_states;
    m_num_path_constraints = m_ocproblem->get_num_path_constraints();
    // TODO rename..."total_path_constraints"?
    m_num_path_traj_constraints = m_num_mesh_points * m_num_path_constraints;
<<<<<<< HEAD
    m_num_control_midpoint_constraints = m_interpolate_control_midpoints ? 
=======
    m_num_control_midpoint_constraints = m_interpolate_control_midpoints ?
>>>>>>> 2966d3c1
        m_num_controls * (m_num_mesh_points - 1) : 0;
    int num_constraints = m_num_dynamics_constraints +
        m_num_path_traj_constraints + m_num_control_midpoint_constraints;
    this->set_num_constraints(num_constraints);

    // Variable and constraint names.
    // ------------------------------
    m_variable_names.clear();
    m_variable_names.emplace_back("initial_time");
    m_variable_names.emplace_back("final_time");

    const auto param_names = m_ocproblem->get_parameter_names();
    for (const auto& param_name : param_names)
        m_variable_names.push_back(param_name);

    // For padding, count the number of digits in num_mesh_points.
    int num_digits_max_mesh_index = 0;
    {
        // The printed index goes up to m_num_mesh_points - 1.
        int max_index = m_num_mesh_points - 1;
        while (max_index != 0) {
            max_index /= 10;
            num_digits_max_mesh_index++;
        }
    }
    const auto state_names = m_ocproblem->get_state_names();
    const auto control_names = m_ocproblem->get_control_names();
    const auto adjunct_names = m_ocproblem->get_adjunct_names();
    const auto diffuse_names = m_ocproblem->get_diffuse_names();
    for (int i_mesh = 0; i_mesh < m_num_mesh_points; ++i_mesh) {
        // If not the first mesh point, also add in midpoint variable names
        // before the mesh point variable names.
        // Ordering based on Betts 4.105, pg. 144.
        if (i_mesh) {
            for (const auto& state_name : state_names) {
                std::stringstream ss;
                ss << state_name << "_bar_" << std::setfill('0')
                   << std::setw(num_digits_max_mesh_index) << i_mesh;
                m_variable_names.push_back(ss.str());
            }
            for (const auto& control_name : control_names) {
                std::stringstream ss;
                ss << control_name << "_bar_" << std::setfill('0')
                   << std::setw(num_digits_max_mesh_index) << i_mesh;
                m_variable_names.push_back(ss.str());
            }
            for (const auto& adjunct_name : adjunct_names) {
                std::stringstream ss;
                ss << adjunct_name << "_bar_" << std::setfill('0')
                   << std::setw(num_digits_max_mesh_index) << i_mesh;
                m_variable_names.push_back(ss.str());
            }
        }
        for (const auto& state_name : state_names) {
            std::stringstream ss;
            ss << state_name << "_" << std::setfill('0')
               << std::setw(num_digits_max_mesh_index) << i_mesh;
            m_variable_names.push_back(ss.str());
        }
        for (const auto& control_name : control_names) {
            std::stringstream ss;
            ss << control_name << "_" << std::setfill('0')
               << std::setw(num_digits_max_mesh_index) << i_mesh;
            m_variable_names.push_back(ss.str());
        }
        for (const auto& adjunct_name : adjunct_names) {
            std::stringstream ss;
            ss << adjunct_name << "_" << std::setfill('0')
               << std::setw(num_digits_max_mesh_index) << i_mesh;
            m_variable_names.push_back(ss.str());
        }
    }
    // Need to append diffuses to end for now to allow slicing.
    for (int i_mesh = 1; i_mesh < m_num_mesh_points; ++i_mesh) {
        for (const auto& diffuse_name : diffuse_names) {
            std::stringstream ss;
            ss << diffuse_name << "_bar_" << std::setfill('0')
               << std::setw(num_digits_max_mesh_index) << i_mesh;
            m_variable_names.push_back(ss.str());
        }
    }

    m_constraint_names.clear();
    // Start at index 1 (counting mesh intervals; not mesh points).
    // Betts eq. 4.107 on page 144 suggests that the Hermite defect constraints
    // (eq. 4.103) for all states at a collocation point should be grouped
    // together, followed by all of the Simpson defect constraints (eq. 4.104).
    // TODO I (nickbianco) don't think we currently take advantage of this
    // constraint ordering in the defect computations. See below.
    for (int i_mesh = 1; i_mesh < m_num_mesh_points; ++i_mesh) {
        for (const auto& state_name : state_names) {
            std::stringstream ss;
            ss << state_name << "_hermite_" << std::setfill('0')
               << std::setw(num_digits_max_mesh_index) << i_mesh;
            m_constraint_names.push_back(ss.str());
        }
        for (const auto& state_name : state_names) {
            std::stringstream ss;
            ss << state_name << "_simpson_" << std::setfill('0')
               << std::setw(num_digits_max_mesh_index) << i_mesh;
            m_constraint_names.push_back(ss.str());
        }
    }
    const auto path_constraint_names = m_ocproblem->get_path_constraint_names();
    for (int i_mesh = 0; i_mesh < m_num_mesh_points; ++i_mesh) {
        for (const auto& path_constraint_name : path_constraint_names) {
            std::stringstream ss;
            ss << path_constraint_name << "_" << std::setfill('0')
               << std::setw(num_digits_max_mesh_index) << i_mesh;
            m_constraint_names.push_back(ss.str());
        }
    }
    if (m_interpolate_control_midpoints) {
        for (int i_mesh = 1; i_mesh < m_num_mesh_points; ++i_mesh) {
            for (const auto& control_name : control_names) {
                std::stringstream ss;
                ss << control_name << "_midpoint_"
                    << std::setfill('0') << std::setw(num_digits_max_mesh_index)
                    << i_mesh;
                m_constraint_names.push_back(ss.str());
            }
        }
    }

    // Bounds.
    // -------
    double initial_time_lower;
    double initial_time_upper;
    double final_time_lower;
    double final_time_upper;
    using Eigen::VectorXd;
    VectorXd states_lower(m_num_states);
    VectorXd states_upper(m_num_states);
    VectorXd initial_states_lower(m_num_states);
    VectorXd initial_states_upper(m_num_states);
    VectorXd final_states_lower(m_num_states);
    VectorXd final_states_upper(m_num_states);
    VectorXd controls_lower(m_num_controls);
    VectorXd controls_upper(m_num_controls);
    VectorXd initial_controls_lower(m_num_controls);
    VectorXd initial_controls_upper(m_num_controls);
    VectorXd final_controls_lower(m_num_controls);
    VectorXd final_controls_upper(m_num_controls);
    VectorXd adjuncts_lower(m_num_adjuncts);
    VectorXd adjuncts_upper(m_num_adjuncts);
    VectorXd initial_adjuncts_lower(m_num_adjuncts);
    VectorXd initial_adjuncts_upper(m_num_adjuncts);
    VectorXd final_adjuncts_lower(m_num_adjuncts);
    VectorXd final_adjuncts_upper(m_num_adjuncts);
    VectorXd diffuses_lower(m_num_diffuses);
    VectorXd diffuses_upper(m_num_diffuses);
    VectorXd parameters_upper(m_num_parameters);
    VectorXd parameters_lower(m_num_parameters);
    VectorXd path_constraints_lower(m_num_path_constraints);
    VectorXd path_constraints_upper(m_num_path_constraints);
    m_ocproblem->get_all_bounds(initial_time_lower, initial_time_upper,
            final_time_lower, final_time_upper, states_lower, states_upper,
            initial_states_lower, initial_states_upper, final_states_lower,
            final_states_upper, controls_lower, controls_upper,
            initial_controls_lower, initial_controls_upper,
            final_controls_lower, final_controls_upper, adjuncts_lower,
            adjuncts_upper, initial_adjuncts_lower, initial_adjuncts_upper,
            final_adjuncts_lower, final_adjuncts_upper, diffuses_lower,
            diffuses_upper, parameters_lower, parameters_upper,
            path_constraints_lower, path_constraints_upper);
    // TODO validate sizes.
    // Bounds on variables.
    VectorXd variable_lower(num_variables);
    variable_lower << initial_time_lower, final_time_lower, parameters_lower,
            initial_states_lower, initial_controls_lower,
            initial_adjuncts_lower,
            (VectorXd(m_num_continuous_variables) << states_lower,
                    controls_lower, adjuncts_lower)
                    .finished()
                    .replicate(m_num_col_points - 2, 1),
            final_states_lower, final_controls_lower, final_adjuncts_lower,
            (VectorXd(m_num_diffuses) << diffuses_lower)
                    .finished()
                    .replicate(m_num_mesh_points - 1, 1);
    VectorXd variable_upper(num_variables);
    variable_upper << initial_time_upper, final_time_upper, parameters_upper,
            initial_states_upper, initial_controls_upper,
            initial_adjuncts_upper,
            (VectorXd(m_num_continuous_variables) << states_upper,
                    controls_upper, adjuncts_upper)
                    .finished()
                    .replicate(m_num_col_points - 2, 1),
            final_states_upper, final_controls_upper, final_adjuncts_upper,
            (VectorXd(m_num_diffuses) << diffuses_upper)
                    .finished()
                    .replicate(m_num_mesh_points - 1, 1);
    this->set_variable_bounds(variable_lower, variable_upper);
    // Bounds for constraints.
    VectorXd constraint_lower(num_constraints);
    VectorXd constraint_upper(num_constraints);
    // Defects must be 0.
    VectorXd dynamics_bounds = VectorXd::Zero(m_num_dynamics_constraints);
    VectorXd path_constraints_traj_lower =
            path_constraints_lower.replicate(m_num_mesh_points, 1);
    VectorXd path_constraints_traj_upper =
<<<<<<< HEAD
        path_constraints_upper.replicate(m_num_mesh_points, 1);
    VectorXd control_midpoint_bounds = 
            VectorXd::Zero(m_num_control_midpoint_constraints);
    constraint_lower << dynamics_bounds, path_constraints_traj_lower, 
=======
            path_constraints_upper.replicate(m_num_mesh_points, 1);
    VectorXd control_midpoint_bounds =
            VectorXd::Zero(m_num_control_midpoint_constraints);
    constraint_lower << dynamics_bounds, path_constraints_traj_lower,
>>>>>>> 2966d3c1
                        control_midpoint_bounds;
    constraint_upper << dynamics_bounds, path_constraints_traj_upper,
                        control_midpoint_bounds;
    this->set_constraint_bounds(constraint_lower, constraint_upper);
    // TODO won't work if the bounds don't include zero!
    // TODO set_initial_guess(std::vector<double>(num_variables)); // TODO user
    // input

    // Set the mesh.
    // -------------
    const int num_mesh_intervals = m_num_mesh_points - 1;
    // For integrating the integral cost.
    // The duration of each mesh interval.
    m_mesh_eigen = Eigen::Map<VectorXd>(m_mesh.data(), m_mesh.size());
    m_mesh_intervals = m_mesh_eigen.tail(num_mesh_intervals) -
                       m_mesh_eigen.head(num_mesh_intervals);
    // Simpson quadrature includes integrand evaluations at the midpoint.
    m_simpson_quadrature_coefficients = VectorXd::Zero(m_num_col_points);
    // The fractional coefficients that, when multiplied by the mesh fraction
    // for a given mesh interval, make up the Simpson quadrature coefficients
    // for that mesh interval.
    Eigen::Vector3d fracs(1.0 / 6.0, 2.0 / 3.0, 1.0 / 6.0);
    // Loop through each mesh interval and update the corresponding components
    // in the total coefficients vector.
    for (int i_mesh = 0; i_mesh < num_mesh_intervals; ++i_mesh) {
        // The mesh interval coefficients overlap at the mesh grid points in the
        // total coefficients vector, so we create a map starting at every
        // other index
        Eigen::Map<Eigen::Vector3d> mesh_interval_coefs_map(
                m_simpson_quadrature_coefficients.data() + 2 * i_mesh, 3);

        // Update the total coefficients vector for this mesh interval.
        mesh_interval_coefs_map += m_mesh_intervals[i_mesh] * fracs;
    }

    // Allocate working memory.
    m_integrand.resize(m_num_col_points);
    m_derivs_mesh.resize(m_num_states, m_num_mesh_points);
    m_derivs_mid.resize(m_num_states, m_num_mesh_points - 1);
    m_mesh_and_midpoints.resize(m_num_col_points);
    // Return a mesh including the Hermite-Simpson collocation midpoints to
    // enable initialization of mesh-dependent integral cost quantities.

    for (int i = 0; i < (int)m_num_col_points; ++i) {
        if (i % 2 == 0) {
            m_mesh_and_midpoints[i] = m_mesh[i / 2];
        } else {
            m_mesh_and_midpoints[i] = 0.5 * (m_mesh[i / 2] + m_mesh[i / 2 + 1]);
        }
    }
    m_ocproblem->initialize_on_mesh(m_mesh_and_midpoints);
}

template <typename T>
void HermiteSimpson<T>::calc_objective(
        const VectorX<T>& x, T& obj_value) const {
    // TODO move this to a "make_variables_view()"
    const T& initial_time = x[0];
    const T& final_time = x[1];
    const T duration = final_time - initial_time;

    // TODO I don't actually need to make a new view each time; just change the
    // data pointer. TODO probably don't even need to update the data pointer!
    auto states = make_states_trajectory_view(x);
    auto controls = make_controls_trajectory_view(x);
    auto adjuncts = make_adjuncts_trajectory_view(x);
    auto diffuses = make_diffuses_trajectory_view(x);
    auto parameters = make_parameters_view(x);

    // Initialize on iterate.
    // ----------------------
    m_ocproblem->initialize_on_iterate(parameters);

    // Endpoint cost.
    // --------------
    // TODO does this cause variables to get copied?
    m_ocproblem->calc_endpoint_cost(
            {m_num_col_points - 1, final_time, states.rightCols(1),
                    controls.rightCols(1), adjuncts.rightCols(1),
                    m_empty_diffuse_col, parameters},
            obj_value);

    // Integral cost.
    // --------------
    m_integrand.setZero();
    int i_diff = 0;
    VectorX<T> diffuse_to_use;
    for (int i_col = 0; i_col < m_num_col_points; ++i_col) {
        const T time = duration * m_mesh_and_midpoints[i_col] + initial_time;
        // Only pass diffuse variables on the midpoints where they are
        // defined, otherwise pass an empty variable.
        if (i_col % 2) {
            diffuse_to_use = diffuses.col(i_diff);
            ++i_diff;
        } else {
            diffuse_to_use = m_empty_diffuse_col;
        }

        m_ocproblem->calc_integral_cost(
                {i_col, time, states.col(i_col), controls.col(i_col),
                        adjuncts.col(i_col), diffuse_to_use, parameters},
                m_integrand[i_col]);
    }

    T integral_cost = 0;
    for (int i_col = 0; i_col < m_num_col_points; ++i_col) {
        integral_cost +=
                m_simpson_quadrature_coefficients[i_col] * m_integrand[i_col];
    }
    // The quadrature coefficients are fractions of the duration; multiply
    // by duration to get the correct units.
    integral_cost *= duration;
    obj_value += integral_cost;
}

template <typename T>
void HermiteSimpson<T>::calc_constraints(
        const VectorX<T>& x, Eigen::Ref<VectorX<T>> constraints) const {
    // TODO parallelize.
    const T& initial_time = x[0];
    const T& final_time = x[1];
    const T duration = final_time - initial_time;

    auto states = make_states_trajectory_view(x);
    auto controls = make_controls_trajectory_view(x);
    auto adjuncts = make_adjuncts_trajectory_view(x);
    auto diffuses = make_diffuses_trajectory_view(x);
    auto parameters = make_parameters_view(x);

    // Initialize on iterate.
    // ======================
    m_ocproblem->initialize_on_iterate(parameters);

    // Organize the constrants vector.
    ConstraintsView constr_view = make_constraints_view(constraints);

    // Dynamics and path constraints.
    // ==============================
    // "Continuous function"

    // Obtain state derivatives at each mesh point.
    // --------------------------------------------
    // Evaluate points on the mesh.
    int i_mesh = 0;
    for (int i_col = 0; i_col < m_num_col_points; i_col += 2) {
        const T time = duration * m_mesh_and_midpoints[i_col] + initial_time;
        m_ocproblem->calc_differential_algebraic_equations(
                {i_col, time, states.col(i_col), controls.col(i_col),
                        adjuncts.col(i_col), m_empty_diffuse_col, parameters},
                {m_derivs_mesh.col(i_mesh),
                        constr_view.path_constraints.col(i_mesh)});
        i_mesh++;
    }
    // Evaluate points on the mesh interval interior.
    int i_mid = 0;
    for (int i_col = 1; i_col < m_num_col_points; i_col += 2) {
        const T time = duration * m_mesh_and_midpoints[i_col] + initial_time;
        m_ocproblem->calc_differential_algebraic_equations(
                {i_col, time, states.col(i_col), controls.col(i_col),
                        adjuncts.col(i_col), diffuses.col(i_mid), parameters},
                {m_derivs_mid.col(i_mid), m_empty_path_constraint_col});
        TROPTER_THROW_IF(m_empty_path_constraint_col.size() != 0,
                "Invalid resize of empty path constraint output.");
        i_mid++;
    }

    // Compute constraint defects.
    // ---------------------------
    if (m_num_defects) {
        // Betts eq. 4.107 on page 144 suggests that the Hermite defect
        // constraints (eq. 4.103) for all states at a collocation point should
        // be grouped together, followed by all of the Simpson defect
        // constraints (eq. 4.104).
        const unsigned N = m_num_mesh_points;

        // States.
        auto x_mesh = make_states_trajectory_view_mesh(x);
        auto x_mid = make_states_trajectory_view_mid(x);
        const auto& x_i = x_mesh.rightCols(N - 1);
        const auto& x_im1 = x_mesh.leftCols(N - 1);

        // State derivatives.
        const auto& xdot_i = m_derivs_mesh.rightCols(N - 1);
        const auto& xdot_im1 = m_derivs_mesh.leftCols(N - 1);
        const auto& xdot_mid = m_derivs_mid;

        // TODO separate out nonlinear components of the constraint vector per
        // Bett's eq. 4.107 on page 144 to fully take advantage of the separated
        // Hermite-Simpson form.

        // Hermite interpolant defects
        // ---------------------------
        for (int imesh = 0; imesh < m_num_mesh_points - 1; ++imesh) {

            const auto& h = duration * m_mesh_intervals[imesh];
            constr_view.defects.topRows(m_num_states).col(imesh) =
                    x_mid.col(imesh) - T(0.5) * (x_i.col(imesh) + x_im1.col(imesh)) -
                    (h / T(8.0)) * (xdot_im1.col(imesh) - xdot_i.col(imesh));

            // Simpson integration defects
            // ---------------------------
            constr_view.defects.bottomRows(m_num_states).col(imesh) =
                    x_i.col(imesh) - x_im1.col(imesh) -
                    (h / T(6.0)) * (xdot_i.col(imesh) + T(4.0) * xdot_mid.col(imesh) +
                                           xdot_im1.col(imesh));
        }
    }

    if (m_num_controls && m_interpolate_control_midpoints) {
        const unsigned N = m_num_mesh_points;
        auto c_mesh = make_controls_trajectory_view_mesh(x);
        auto c_mid = make_controls_trajectory_view_mid(x);
        const auto& c_i = c_mesh.rightCols(N - 1);
        const auto& c_im1 = c_mesh.leftCols(N - 1);

        constr_view.control_midpoints = c_mid - T(0.5)*(c_i + c_im1);
    }

    if (m_num_controls && m_interpolate_control_midpoints) {
        const unsigned N = m_num_mesh_points;
        auto c_mesh = make_controls_trajectory_view_mesh(x);
        auto c_mid = make_controls_trajectory_view_mid(x);
        const auto& c_i = c_mesh.rightCols(N - 1);
        const auto& c_im1 = c_mesh.leftCols(N - 1);

        constr_view.control_midpoints = c_mid - T(0.5)*(c_i + c_im1);
    }
}

template <typename T>
void HermiteSimpson<T>::calc_sparsity_hessian_lagrangian(
        const Eigen::VectorXd& x, SymmetricSparsityPattern& hescon_sparsity,
        SymmetricSparsityPattern& hesobj_sparsity) const {
    const auto& num_variables = this->get_num_variables();

    const auto& num_con_vars = m_num_continuous_variables;

    // Hessian of constraints.
    // -----------------------
    // The first two rows of the Hessian contain partial derivatives with
    // initial_time and final_time. We assume time is coupled to all other
    // variables.
    // TODO can be smarter about interaction of variables with time; implicit
    // formulations (see test_double_pendulum) give additional sparsity here.
    for (int irow = 0; irow < m_num_dense_variables; ++irow) {
        for (int icol = irow; icol < (int)num_variables; ++icol) {
            hescon_sparsity.set_nonzero(irow, icol);
        }
    }

    SymmetricSparsityPattern dae_sparsity(m_num_continuous_variables);
    if (this->get_exact_hessian_block_sparsity_mode() == "sparse") {
        TROPTER_THROW(
                "Automatic sparsity detection for Hessian diagonal "
                "blocks not implemented for Hermite-Simpson transcription.");
    } else if (this->get_exact_hessian_block_sparsity_mode() == "dense") {
        dae_sparsity.set_dense();
    }

    // Repeat the block down the diagonal of the Hessian of constraints.
    // TODO may need to move this into each branch of if-statement above,
    // depending on how automatic sparsity detection is implemented.
    for (int i_col = 0; i_col < m_num_col_points; ++i_col) {
        const auto istart = m_num_dense_variables + i_col * num_con_vars;
        hescon_sparsity.set_nonzero_block(istart, istart, dae_sparsity);
    }

    // Hessian of objective.
    // ---------------------
    // Assume time and parameters are coupled to all other variables.
    // TODO not necessarily; detect this sparsity.
    for (int irow = 0; irow < m_num_dense_variables; ++irow) {
        for (int icol = irow; icol < (int)num_variables; ++icol) {
            hesobj_sparsity.set_nonzero(irow, icol);
        }
    }

    SymmetricSparsityPattern integral_cost_sparsity(num_con_vars);
    if (this->get_exact_hessian_block_sparsity_mode() == "sparse") {
        TROPTER_THROW(
                "Automatic sparsity detection for Hessian diagonal "
                "blocks not implemented for Hermite-Simpson transcription.");
    } else if (this->get_exact_hessian_block_sparsity_mode() == "dense") {
        integral_cost_sparsity.set_dense();
    }

    // Repeat the block down the diagonal of the Hessian of the objective.
    // TODO may need to move this into each branch of if-statement above,
    // depending on how automatic sparsity detection is implemented.
    for (int i_col = 0; i_col < m_num_col_points; ++i_col) {
        const auto istart = m_num_dense_variables + i_col * num_con_vars;
        hesobj_sparsity.set_nonzero_block(
                istart, istart, integral_cost_sparsity);
    }

    // Endpoint cost depends on final time and final state only.
    std::function<T(const VectorX<T>&)> calc_endpoint_cost =
            [this, &x](const VectorX<T>& vars) {
                T t = x[1]; // final time. TODO see if endpoint cost actually
                            // depends on final time; put it in vars.
                VectorX<T> s = vars.head(m_num_states);
                VectorX<T> c = vars.segment(m_num_states, m_num_controls);
                VectorX<T> a = vars.tail(m_num_adjuncts);
                VectorX<T> d; // empty, endpoint is a meshpoint
                VectorX<T> p = x.segment(m_num_time_variables, m_num_parameters)
                                       .template cast<T>();
                T cost = 0;
                m_ocproblem->calc_endpoint_cost(
                        {m_num_col_points - 1, t, s, c, a, d, p}, cost);
                return cost;
            };
    const auto lastmeshstart =
            m_num_dense_variables + (m_num_col_points - 1) * num_con_vars;
    SymmetricSparsityPattern endpoint_cost_sparsity =
            calc_hessian_sparsity_with_perturbation(
                    // Grab the final mesh point continuous variables.
                    x.segment(lastmeshstart, m_num_continuous_variables),
                    calc_endpoint_cost);
    hesobj_sparsity.set_nonzero_block(
            lastmeshstart, lastmeshstart, endpoint_cost_sparsity);

    // TODO most objectives do *NOT* depend on time; should time actually
    // affect hesobj for most problems?
}

template <typename T>
std::vector<std::string> HermiteSimpson<T>::get_variable_names() const {
    return m_variable_names;
}

template <typename T>
std::vector<std::string> HermiteSimpson<T>::get_constraint_names() const {
    return m_constraint_names;
}

template <typename T>
Eigen::RowVectorXd HermiteSimpson<T>::get_diffuse_times(
        const Eigen::RowVectorXd& time) const {

    Eigen::RowVectorXd diffuse_times(m_num_mesh_points - 1);
    int diffuse_time_index = 0;
    for (int i = 1; i < time.size() - 1; i += 2) {
        diffuse_times[diffuse_time_index] = time[i];
        ++diffuse_time_index;
    }
    return diffuse_times;
}

template <typename T>
Eigen::MatrixXd HermiteSimpson<T>::get_diffuses_with_nans(
        const Eigen::MatrixXd& diffuses_without_nans) const {
    assert(diffuses_without_nans.rows() == m_num_diffuses);
    assert(diffuses_without_nans.cols() == m_num_mesh_points - 1);
    Eigen::MatrixXd diffuses_with_nans =
            Eigen::MatrixXd::Constant(m_num_diffuses, m_num_col_points,
                    std::numeric_limits<double>::quiet_NaN());

    int i_mid = 0;
    for (int i_col = 1; i_col < m_num_col_points - 1; i_col += 2) {
        diffuses_with_nans.col(i_col) = diffuses_without_nans.col(i_mid);
        ++i_mid;
    }

    return diffuses_with_nans;
}

template <typename T>
Eigen::MatrixXd HermiteSimpson<T>::get_diffuses_without_nans(
        const Eigen::MatrixXd& diffuses_with_nans) const {
    assert(diffuses_with_nans.rows() == m_num_diffuses);
    assert(diffuses_with_nans.cols() == m_num_col_points);
    Eigen::MatrixXd diffuses_without_nans(
            m_num_diffuses, m_num_mesh_points - 1);

    int i_mid = 0;
    for (int i_col = 1; i_col < m_num_col_points - 1; i_col += 2) {
        diffuses_without_nans.col(i_mid) = diffuses_with_nans.col(i_col);
        ++i_mid;
    }

    return diffuses_without_nans;
}

template <typename T>
Eigen::VectorXd HermiteSimpson<T>::construct_iterate(
        const Iterate& traj, bool interpolate) const {
    // Check for errors with dimensions.
    // ---------------------------------
    // TODO move some of this to Iterate::validate().
    // Check rows.
    TROPTER_THROW_IF(traj.states.rows() != m_num_states,
            "Expected states to have %i row(s), but it has %i.", m_num_states,
            traj.states.rows());
    TROPTER_THROW_IF(traj.controls.rows() != m_num_controls,
            "Expected controls to have %i row(s), but it has %i.",
            m_num_controls, traj.controls.rows());
    TROPTER_THROW_IF(traj.adjuncts.rows() != m_num_adjuncts,
            "Expected adjuncts to have %i row(s), but it has %i.",
            m_num_adjuncts, traj.adjuncts.rows());
    TROPTER_THROW_IF(traj.diffuses.rows() != m_num_diffuses,
            "Expected diffuses to have %i row(s), but it has %i.",
            m_num_diffuses, traj.diffuses.rows());
    TROPTER_THROW_IF(traj.parameters.rows() != m_num_parameters,
            "Expected parameters to have %i element(s), but it has %i.",
            m_num_parameters, traj.parameters.size());
    // Check columns.
    if (interpolate) {
        // If interpolating, only check that non-empty matrices have the same
        // number of columns as elements in time vector.
        if (traj.states.cols()) {
            TROPTER_THROW_IF(traj.time.size() != traj.states.cols(),
                    "Expected time and states to have the same number of "
                    "columns, but they have %i and %i column(s), "
                    "respectively.",
                    traj.time.size(), traj.states.cols());
        }
        if (traj.controls.cols()) {
            TROPTER_THROW_IF(traj.time.size() != traj.controls.cols(),
                    "Expected time and controls to have the same number of "
                    "columns, but they have %i and %i column(s), "
                    "respectively.",
                    traj.time.size(), traj.controls.cols());
        }
        if (traj.adjuncts.cols()) {
            TROPTER_THROW_IF(traj.time.size() != traj.adjuncts.cols(),
                    "Expected time and adjuncts to have the same number of "
                    "columns, but they have %i and %i column(s), "
                    "respectively.",
                    traj.time.size(), traj.adjuncts.cols());
        }
        if (traj.diffuses.cols()) {
            TROPTER_THROW_IF(traj.time.size() != traj.diffuses.cols(),
                    "Expected time and diffuses to have the same number of "
                    "columns, but they have %i and %i column(s), "
                    "respectively.",
                    traj.time.size(), traj.diffuses.cols());
        }
    } else {
        TROPTER_THROW_IF(traj.time.size() != m_num_col_points,
                "Expected time to have %i element(s), but it has %i.",
                m_num_col_points, traj.time.size());
        TROPTER_THROW_IF(traj.states.cols() != m_num_col_points,
                "Expected states to have %i column(s), but it has %i.",
                m_num_col_points, traj.states.cols());
        TROPTER_THROW_IF(traj.controls.cols() != m_num_col_points,
                "Expected controls to have %i column(s), but it has %i.",
                m_num_col_points, traj.controls.cols());
        TROPTER_THROW_IF(traj.adjuncts.cols() != m_num_col_points,
                "Expected adjuncts to have %i column(s), but it has %i.",
                m_num_col_points, traj.adjuncts.cols());
        TROPTER_THROW_IF(traj.diffuses.cols() != m_num_col_points,
                "Expected diffuses to have %i column(s), but it has %i.",
                m_num_col_points, traj.diffuses.cols());
    }

    // Interpolate the trajectory, as it might have a different number of
    // collocation points than m_num_col_points.
    Iterate traj_interp;
    const Iterate* traj_to_use;
    if (interpolate) {
        const auto duration = traj.time.tail<1>()[0] - traj.time[0];
        traj_interp = traj.interpolate(
                duration * m_mesh_and_midpoints.array() + traj.time[0]);
        traj_to_use = &traj_interp;
    } else {
        traj_to_use = &traj;
    }

    // TODO reorder columns !!!!!

    Eigen::VectorXd iterate(this->get_num_variables());
    // Initial and final time.
    iterate[0] = traj_to_use->time[0];
    iterate[1] = traj_to_use->time.tail<1>()[0];
    // Create mutable views. This will probably fail miserably if the
    // dimensions do not match.
    this->make_states_trajectory_view(iterate) = traj_to_use->states;
    this->make_controls_trajectory_view(iterate) = traj_to_use->controls;
    if (traj_to_use->adjuncts.cols())
        this->make_adjuncts_trajectory_view(iterate) = traj_to_use->adjuncts;
    if (traj_to_use->diffuses.cols())
        this->make_diffuses_trajectory_view(iterate) =
                get_diffuses_without_nans(traj_to_use->diffuses);
    if (traj_to_use->parameters.size())
        this->make_parameters_view(iterate) = traj_to_use->parameters;

    return iterate;
}

template <typename T>
Iterate HermiteSimpson<T>::deconstruct_iterate(const Eigen::VectorXd& x) const {
    // TODO move time variables to the end.
    const double& initial_time = x[0];
    const double& final_time = x[1];
    Iterate traj;
    traj.time = (final_time - initial_time) * m_mesh_and_midpoints.array() +
                initial_time;

    traj.states = this->make_states_trajectory_view(x);
    traj.controls = this->make_controls_trajectory_view(x);
    traj.adjuncts = this->make_adjuncts_trajectory_view(x);
    traj.diffuses =
            get_diffuses_with_nans(this->make_diffuses_trajectory_view(x));
    traj.parameters = this->make_parameters_view(x);

    traj.state_names = m_ocproblem->get_state_names();
    traj.control_names = m_ocproblem->get_control_names();
    traj.adjunct_names = m_ocproblem->get_adjunct_names();
    traj.diffuse_names = m_ocproblem->get_diffuse_names();
    traj.parameter_names = m_ocproblem->get_parameter_names();

    return traj;
}

template <typename T>
void HermiteSimpson<T>::print_constraint_values(
        const Iterate& ocp_vars, std::ostream& stream) const {
    // TODO also print_bounds() information.
    // TODO allow passing an option for only showing when bounds are
    // violated, not simply active.
    // TODO allow passing a threshold to see if a value is within range of a
    // bound.

    // We want to be able to restore the stream's original formatting.
    std::ios orig_fmt(nullptr);
    orig_fmt.copyfmt(stream);

    // Gather and organize all constraint values and bounds.
    VectorX<T> vars = construct_iterate(ocp_vars).template cast<T>();
    VectorX<T> constraint_values(this->get_num_constraints());
    calc_constraints(vars, constraint_values);
    ConstraintsView values = make_constraints_view(constraint_values);

    // TODO avoid cast by templatizing make_constraints_view().
    VectorX<T> lower_T = this->get_constraint_lower_bounds().template cast<T>();
    // ConstraintsView lower = make_constraints_view(lower_T);
    VectorX<T> upper_T = this->get_constraint_upper_bounds().template cast<T>();
    // ConstraintsView upper = make_constraints_view(upper_T);
    auto state_names = m_ocproblem->get_state_names();
    auto control_names = m_ocproblem->get_control_names();
    auto adjunct_names = m_ocproblem->get_adjunct_names();
    auto diffuse_names = m_ocproblem->get_diffuse_names();
    auto parameter_names = m_ocproblem->get_parameter_names();
    std::vector<std::string> time_names = {"initial_time", "final_time"};

    Iterate ocp_vars_lower =
            deconstruct_iterate(this->get_variable_lower_bounds());
    Iterate ocp_vars_upper =
            deconstruct_iterate(this->get_variable_upper_bounds());

    // TODO handle the case where there are no states or no controls.

    // Find the longest state, control, or adjunct name.
    auto compare_size = [](const std::string& a, const std::string& b) {
        return a.size() < b.size();
    };
    int max_name_length = 0;
    if (!state_names.empty()) {
        max_name_length = (int)std::max_element(
                state_names.begin(), state_names.end(), compare_size)
                                  ->size();
    }
    if (!control_names.empty()) {
        max_name_length = (int)std::max((size_t)max_name_length,
                std::max_element(control_names.begin(), control_names.end(),
                        compare_size)
                        ->size());
    }
    if (!adjunct_names.empty()) {
        max_name_length = (int)std::max((size_t)max_name_length,
                std::max_element(adjunct_names.begin(), adjunct_names.end(),
                        compare_size)
                        ->size());
    }
    if (!diffuse_names.empty()) {
        max_name_length = (int)std::max((size_t)max_name_length,
                std::max_element(diffuse_names.begin(), diffuse_names.end(),
                        compare_size)
                        ->size());
    }

    stream << "\nActive or violated continuous variable bounds" << std::endl;
    stream << "L and U indicate which bound is active; "
              "'*' indicates a bound is violated. "
           << std::endl;
    stream << "The case of lower==upper==value is ignored." << std::endl;

    // Bounds on state, control and adjunct variables.
    // -----------------------------------------------
    using Eigen::MatrixXd;
    using Eigen::RowVectorXd;
    auto print_bounds = [&stream, max_name_length](
                                const std::string& description,
                                const std::vector<std::string>& names,
                                const RowVectorXd& times,
                                const MatrixXd& values, const MatrixXd& lower,
                                const MatrixXd& upper) {
        // TODO
        stream << "\n" << description << ": ";

        bool bounds_active = false;
        bool bounds_violated = false;
        for (Eigen::Index ivar = 0; ivar < values.rows(); ++ivar) {
            for (Eigen::Index itime = 0; itime < times.size(); ++itime) {
                const auto& L = lower(ivar, itime);
                const auto& V = values(ivar, itime);
                const auto& U = upper(ivar, itime);
                if (V <= L || V >= U) {
                    if (V == L && L == U) continue;
                    bounds_active = true;
                    if (V < L || V > U) {
                        bounds_violated = true;
                        break;
                    }
                }
            }
        }

        if (!bounds_active && !bounds_violated) {
            stream << "no bounds active or violated" << std::endl;
            return;
        }

        if (!bounds_violated) {
            stream << "some bounds active but no bounds violated";
        } else {
            stream << "some bounds active or violated";
        }

        stream << "\n"
               << std::setw(max_name_length) << "  " << std::setw(9) << "time "
               << "  " << std::setw(9) << "lower"
               << "    " << std::setw(9) << "value"
               << "    " << std::setw(9) << "upper"
               << " " << std::endl;

        for (Eigen::Index ivar = 0; ivar < values.rows(); ++ivar) {
            for (Eigen::Index itime = 0; itime < times.size(); ++itime) {
                const auto& L = lower(ivar, itime);
                const auto& V = values(ivar, itime);
                const auto& U = upper(ivar, itime);
                if (V <= L || V >= U) {
                    // In the case where lower==upper==value, there is no
                    // issue; ignore.
                    if (V == L && L == U) continue;
                    const auto& time = times[itime];
                    stream << std::setw(max_name_length) << names[ivar] << "  "
                           << std::setprecision(2) << std::scientific
                           << std::setw(9) << time << "  " << std::setw(9) << L
                           << " <= " << std::setw(9) << V
                           << " <= " << std::setw(9) << U << " ";
                    // Show if the constraint is violated.
                    if (V <= L)
                        stream << "L";
                    else
                        stream << " ";
                    if (V >= U)
                        stream << "U";
                    else
                        stream << " ";
                    if (V < L || V > U) stream << "*";
                    stream << std::endl;
                }
            }
        }
    };
    print_bounds("State bounds", state_names, ocp_vars.time, ocp_vars.states,
            ocp_vars_lower.states, ocp_vars_upper.states);
    print_bounds("Control bounds", control_names, ocp_vars.time,
            ocp_vars.controls, ocp_vars_lower.controls,
            ocp_vars_upper.controls);
    print_bounds("Adjunct bounds", adjunct_names, ocp_vars.time,
            ocp_vars.adjuncts, ocp_vars_lower.adjuncts,
            ocp_vars_upper.adjuncts);
    print_bounds("Diffuse bounds", diffuse_names,
            get_diffuse_times(ocp_vars.time),
            get_diffuses_without_nans(ocp_vars.diffuses),
            get_diffuses_without_nans(ocp_vars_lower.diffuses),
            get_diffuses_without_nans(ocp_vars_upper.diffuses));

    // Bounds on time and parameter variables.
    // ---------------------------------------
    max_name_length = 0;
    if (!parameter_names.empty()) {
        max_name_length = (int)std::max((size_t)max_name_length,
                std::max_element(parameter_names.begin(), parameter_names.end(),
                        compare_size)
                        ->size());
    }
    // Check if max parameter name length is larger than "initial_time".
    if (max_name_length < (int)time_names[0].size()) {
        max_name_length = (int)time_names[0].size();
    }

    stream << "\nActive or violated parameter bounds" << std::endl;
    stream << "L and U indicate which bound is active; "
              "'*' indicates a bound is violated. "
           << std::endl;
    stream << "The case of lower==upper==value is ignored." << std::endl;

    using Eigen::VectorXd;
    auto print_parameter_bounds = [&stream, max_name_length](
                                          const std::string& description,
                                          const std::vector<std::string>& names,
                                          const VectorXd& values,
                                          const VectorXd& lower,
                                          const VectorXd& upper) {
        stream << "\n" << description << ": ";

        bool bounds_active = false;
        bool bounds_violated = false;
        for (Eigen::Index ivar = 0; ivar < values.rows(); ++ivar) {
            const auto& L = lower(ivar);
            const auto& V = values(ivar);
            const auto& U = upper(ivar);
            if (V <= L || V >= U) {
                if (V == L && L == U) continue;
                bounds_active = true;
                if (V < L || V > U) {
                    bounds_violated = true;
                    break;
                }
            }
        }

        if (!bounds_active && !bounds_violated) {
            stream << "no bounds active or violated" << std::endl;
            return;
        }

        if (!bounds_violated) {
            stream << "some bounds active but no bounds violated";
        } else {
            stream << "some bounds active or violated";
        }

        stream << "\n"
               << std::setw(max_name_length) << "  " << std::setw(9) << "lower"
               << "    " << std::setw(9) << "value"
               << "    " << std::setw(9) << "upper"
               << " " << std::endl;

        for (Eigen::Index ivar = 0; ivar < values.rows(); ++ivar) {
            const auto& L = lower(ivar);
            const auto& V = values(ivar);
            const auto& U = upper(ivar);
            if (V <= L || V >= U) {
                // In the case where lower==upper==value, there is no
                // issue; ignore.
                if (V == L && L == U) continue;
                stream << std::setw(max_name_length) << names[ivar] << "  "
                       << std::setprecision(2) << std::scientific
                       << std::setw(9) << L << " <= " << std::setw(9) << V
                       << " <= " << std::setw(9) << U << " ";
                // Show if the constraint is violated.
                if (V <= L)
                    stream << "L";
                else
                    stream << " ";
                if (V >= U)
                    stream << "U";
                else
                    stream << " ";
                if (V < L || V > U) stream << "*";
                stream << std::endl;
            }
        }
    };
    VectorXd time_values(2);
    time_values << ocp_vars.time[0], ocp_vars.time.tail<1>()[0];
    VectorXd time_lower(2);
    time_lower << ocp_vars_lower.time[0], ocp_vars_lower.time.tail<1>()[0];
    VectorXd time_upper(2);
    time_upper << ocp_vars_upper.time[0], ocp_vars_upper.time.tail<1>()[0];
    print_parameter_bounds(
            "Time bounds", time_names, time_values, time_lower, time_upper);
    print_parameter_bounds("Parameter bounds", parameter_names,
            ocp_vars.parameters, ocp_vars_lower.parameters,
            ocp_vars_upper.parameters);

    // Constraints.
    // ============

    stream << "\nTotal number of constraints: " << constraint_values.size()
           << "." << std::endl;

    // Differential equation defects.
    // ------------------------------
    // stream << "\nDifferential equation defects:" << std::endl;
    // stream << std::setw(max_name_length) << " "
    //        << " L2 norm across the mesh"
    //        << "   max abs value" // infinity norm.
    //        << "   time of max abs"
    //        << std::endl;
    stream << "\nDifferential equation defects:"
           << "\n  L2 norm across mesh, max abs value (L1 norm), time of max "
              "abs"
           << std::endl;

    std::string spacer(7, ' ');
    Eigen::RowVectorXd rowd(values.defects.cols());
    for (size_t i_state = 0; i_state < state_names.size(); ++i_state) {
        RowVectorX<T> rowT = values.defects.row(i_state);
        for (int i = 0; i < rowd.size(); ++i)
            rowd[i] = static_cast<const double&>(rowT[i]);
        const double L2 = rowd.norm();
        Eigen::Index argmax;
        const double L1 = rowd.cwiseAbs().maxCoeff(&argmax);
        const double time_of_max = ocp_vars.time[argmax];

        stream << std::setw(max_name_length) << state_names[i_state] << spacer
               << std::setprecision(2) << std::scientific << std::setw(9) << L2
               << spacer << L1 << spacer << std::setprecision(6) << std::fixed
               << time_of_max << std::endl;
    }
   
    //stream << "Differential equation defects for each mesh interval:"
    //       << std::endl;
    //stream << std::setw(9) << "time" << "  ";
    //for (size_t i_state = 0; i_state < state_names.size(); ++i_state) {
    //    stream << std::setw(9) << i_state << "  ";
    //}
    //stream << std::endl;
    //for (int i_mesh = 0; i_mesh < (int)values.defects.cols(); ++i_mesh) {

    //    stream << std::setw(4) << i_mesh << "  "
    //           << ocp_vars.time[i_mesh] << "  ";
    //    for (size_t i_state = 0; i_state < state_names.size(); ++i_state) {
    //        auto& value = static_cast<const double&>(
    //        values.defects(i_state, i_mesh));
    //        stream << std::setprecision(2) << std::scientific << std::setw(9)
    //               << value << "  ";
    //    }
    //stream << std::endl;
    //}
    
    // Path constraints.
    // -----------------
    stream << "\nPath constraints:";
    auto pathcon_names = m_ocproblem->get_path_constraint_names();

    if (pathcon_names.empty()) {
        stream << " none" << std::endl;
        // Return early if there are no path constraints.
        return;
    }
    stream << std::endl;

    const int max_pathcon_name_length = (int)std::max_element(
            pathcon_names.begin(), pathcon_names.end(), compare_size)
                                                ->size();
    stream << "\n  L2 norm across mesh, max abs value (L1 norm), time of max "
              "abs"
           << std::endl;
    rowd.resize(values.path_constraints.cols());
    for (size_t i_pc = 0; i_pc < pathcon_names.size(); ++i_pc) {
        RowVectorX<T> rowT = values.path_constraints.row(i_pc);
        for (int i = 0; i < rowd.size(); ++i)
            rowd[i] = static_cast<const double&>(rowT[i]);
        const double L2 = rowd.norm();
        Eigen::Index argmax;
        const double L1 = rowd.cwiseAbs().maxCoeff(&argmax);
        const auto time_of_max = ocp_vars.time[argmax];

        stream << std::setw(2) << i_pc << ":"
               << std::setw(max_pathcon_name_length) << pathcon_names[i_pc]
               << spacer << std::setprecision(2) << std::scientific
               << std::setw(9) << L2 << spacer << L1 << spacer
               << std::setprecision(6) << std::fixed << time_of_max
               << std::endl;
    }
    stream << "Path constraint values at each mesh point:" << std::endl;
    stream << std::setw(9) << "time"
           << "  ";
    for (size_t i_pc = 0; i_pc < pathcon_names.size(); ++i_pc) {
        stream << std::setw(9) << i_pc << "  ";
    }
    stream << std::endl;
    for (size_t i_mesh = 0; i_mesh < size_t(values.path_constraints.cols());
            ++i_mesh) {

        stream << std::setw(4) << 2 * i_mesh << "  "
               << ocp_vars.time[2 * i_mesh] << "  ";
        for (size_t i_pc = 0; i_pc < pathcon_names.size(); ++i_pc) {
            auto& value = static_cast<const double&>(
                    values.path_constraints(i_pc, i_mesh));
            stream << std::setprecision(2) << std::scientific << std::setw(9)
                   << value << "  ";
        }
        stream << std::endl;
    }

    // Reset the IO format back to what it was before invoking this function.
    stream.copyfmt(orig_fmt);
}

template <typename T>
template <typename S>
typename HermiteSimpson<T>::template ParameterViewConst<S>
HermiteSimpson<T>::make_parameters_view(const VectorX<S>& x) const {
    return {// Pointer to the start of the parameters.
            x.data() + m_num_time_variables,
            // Size of the parameter view vector.
            m_num_parameters};
}

template <typename T>
template <typename S>
typename HermiteSimpson<T>::template TrajectoryViewConst<S>
HermiteSimpson<T>::make_states_trajectory_view(const VectorX<S>& x) const {
    // TODO move time variables to the end.
    return {// Pointer to the start of the states.
            x.data() + m_num_dense_variables,
            m_num_states,     // Number of rows.
            m_num_col_points, // Number of columns.
                              // Distance between the start of each column.
            Eigen::OuterStride<Eigen::Dynamic>(m_num_continuous_variables)};
}

template <typename T>
template <typename S>
typename HermiteSimpson<T>::template TrajectoryViewConst<S>
HermiteSimpson<T>::make_states_trajectory_view_mesh(const VectorX<S>& x) const {
    // TODO move time variables to the end.
    return {// Pointer to the start of the states.
            x.data() + m_num_dense_variables,
            m_num_states,      // Number of rows.
            m_num_mesh_points, // Number of columns.
                               // Distance between the start of each column.
            Eigen::OuterStride<Eigen::Dynamic>(2 * m_num_continuous_variables)};
}

template <typename T>
template <typename S>
typename HermiteSimpson<T>::template TrajectoryViewConst<S>
HermiteSimpson<T>::make_states_trajectory_view_mid(const VectorX<S>& x) const {
    // TODO move time variables to the end.
    return {// Pointer to the start of the states.
            x.data() + m_num_dense_variables + m_num_continuous_variables,
            m_num_states,          // Number of rows.
            m_num_mesh_points - 1, // Number of columns.
                                   // Distance between the start of each column.
            Eigen::OuterStride<Eigen::Dynamic>(2 * m_num_continuous_variables)};
}

template <typename T>
template <typename S>
typename HermiteSimpson<T>::template TrajectoryViewConst<S>
HermiteSimpson<T>::make_controls_trajectory_view(const VectorX<S>& x) const {
    return {// Start of controls for first mesh interval.
            x.data() + m_num_dense_variables + m_num_states,
            m_num_controls,   // Number of rows.
            m_num_col_points, // Number of columns.
                              // Distance between the start of each column.
            Eigen::OuterStride<Eigen::Dynamic>(m_num_continuous_variables)};
}

template <typename T>
template <typename S>
typename HermiteSimpson<T>::template TrajectoryViewConst<S>
HermiteSimpson<T>::make_controls_trajectory_view_mesh(const VectorX<S>& x) const
{
    return{
            // Start of controls for first mesh interval.
            x.data() + m_num_dense_variables + m_num_states,
            m_num_controls,          // Number of rows.
            m_num_mesh_points,       // Number of columns.
            // Distance between the start of each column.
            Eigen::OuterStride<Eigen::Dynamic>(2*m_num_continuous_variables)};
}

template<typename T>
template<typename S>
typename HermiteSimpson<T>::template TrajectoryViewConst<S>
<<<<<<< HEAD
HermiteSimpson<T>::make_controls_trajectory_view_mesh(const VectorX<S>& x) const
{
    return{
            // Start of controls for first mesh interval.
            x.data() + m_num_dense_variables + m_num_states,
            m_num_controls,          // Number of rows.
            m_num_mesh_points,       // Number of columns.
            // Distance between the start of each column.
            Eigen::OuterStride<Eigen::Dynamic>(2*m_num_continuous_variables)};
}

template<typename T>
template<typename S>
typename HermiteSimpson<T>::template TrajectoryViewConst<S>
HermiteSimpson<T>::make_controls_trajectory_view_mid(const VectorX<S>& x) const
{
    return{
            // Start of controls for first mesh interval.
            x.data() + m_num_dense_variables + m_num_states +
                    m_num_continuous_variables,
            m_num_controls,          // Number of rows.
            m_num_mesh_points - 1,   // Number of columns.
            // Distance between the start of each column.
            Eigen::OuterStride<Eigen::Dynamic>(2*m_num_continuous_variables)};
}

template<typename T>
template<typename S>
typename HermiteSimpson<T>::template TrajectoryViewConst<S>
HermiteSimpson<T>::make_adjuncts_trajectory_view(const VectorX<S>& x) const
=======
HermiteSimpson<T>::make_controls_trajectory_view_mid(const VectorX<S>& x) const
>>>>>>> 2966d3c1
{
    return{
            // Start of controls for first mesh interval.
            x.data() + m_num_dense_variables + m_num_states +
                    m_num_continuous_variables,
            m_num_controls,          // Number of rows.
            m_num_mesh_points - 1,   // Number of columns.
            // Distance between the start of each column.
            Eigen::OuterStride<Eigen::Dynamic>(2*m_num_continuous_variables)};
}

template<typename T>
template<typename S>
typename HermiteSimpson<T>::template TrajectoryViewConst<S>
HermiteSimpson<T>::make_adjuncts_trajectory_view(const VectorX<S>& x) const {
    return {// Start of adjuncts for first mesh interval.
            x.data() + m_num_dense_variables + m_num_states + m_num_controls,
            m_num_adjuncts,   // Number of rows.
            m_num_col_points, // Number of columns.
                              // Distance between the start of each column.
            Eigen::OuterStride<Eigen::Dynamic>(m_num_continuous_variables)};
}

template <typename T>
template <typename S>
typename HermiteSimpson<T>::template TrajectoryViewConst<S>
HermiteSimpson<T>::make_diffuses_trajectory_view(const VectorX<S>& x) const {
    return {// Start of diffuses for first mesh interval.
            x.data() + m_num_dense_variables +
                    m_num_continuous_variables * m_num_col_points,
            m_num_diffuses,        // Number of rows.
            m_num_mesh_points - 1, // Number of columns.
                                   // Distance between the start of each column.
            Eigen::OuterStride<Eigen::Dynamic>(m_num_diffuses)};
}

// TODO avoid the duplication with the above.
template <typename T>
template <typename S>
typename HermiteSimpson<T>::template ParameterView<S>
HermiteSimpson<T>::make_parameters_view(VectorX<S>& x) const {
    return {// Pointer to the start of the parameters.
            x.data() + m_num_time_variables,
            // Size of the parameter view vector.
            m_num_parameters};
}

template <typename T>
template <typename S>
typename HermiteSimpson<T>::template TrajectoryView<S>
HermiteSimpson<T>::make_states_trajectory_view(VectorX<S>& x) const {
    return {// Pointer to the start of the states.
            x.data() + m_num_dense_variables,
            m_num_states,     // Number of rows.
            m_num_col_points, // Number of columns.
                              // Distance between the start of each column.
            Eigen::OuterStride<Eigen::Dynamic>(m_num_continuous_variables)};
}

template <typename T>
template <typename S>
typename HermiteSimpson<T>::template TrajectoryView<S>
HermiteSimpson<T>::make_states_trajectory_view_mesh(VectorX<S>& x) const {
    // TODO move time variables to the end.
    return {// Pointer to the start of the states.
            x.data() + m_num_dense_variables,
            m_num_states,      // Number of rows.
            m_num_mesh_points, // Number of columns.
                               // Distance between the start of each column.
            Eigen::OuterStride<Eigen::Dynamic>(2 * m_num_continuous_variables)};
}

template <typename T>
template <typename S>
typename HermiteSimpson<T>::template TrajectoryView<S>
HermiteSimpson<T>::make_states_trajectory_view_mid(VectorX<S>& x) const {
    // TODO move time variables to the end.
    return {// Pointer to the start of the states.
            x.data() + m_num_dense_variables + m_num_continuous_variables,
            m_num_states,          // Number of rows.
            m_num_mesh_points - 1, // Number of columns.
                                   // Distance between the start of each column.
            Eigen::OuterStride<Eigen::Dynamic>(2 * m_num_continuous_variables)};
}

template <typename T>
template <typename S>
typename HermiteSimpson<T>::template TrajectoryView<S>
HermiteSimpson<T>::make_controls_trajectory_view(VectorX<S>& x) const {
    return {// Start of controls for first mesh interval.
            x.data() + m_num_dense_variables + m_num_states,
            m_num_controls,   // Number of rows.
            m_num_col_points, // Number of columns.
                              // Distance between the start of each column.
            Eigen::OuterStride<Eigen::Dynamic>(m_num_continuous_variables)};
}

template <typename T>
template <typename S>
typename HermiteSimpson<T>::template TrajectoryView<S>
HermiteSimpson<T>::make_controls_trajectory_view_mesh(VectorX<S>& x) const
{
    return{
            // Start of controls for first mesh interval.
            x.data() + m_num_dense_variables + m_num_states,
            m_num_controls,          // Number of rows.
            m_num_mesh_points,       // Number of columns.
            // Distance between the start of each column.
            Eigen::OuterStride<Eigen::Dynamic>(2*m_num_continuous_variables)};
}

template<typename T>
template<typename S>
typename HermiteSimpson<T>::template TrajectoryView<S>
<<<<<<< HEAD
HermiteSimpson<T>::make_controls_trajectory_view_mesh(VectorX<S>& x) const
{
    return{
            // Start of controls for first mesh interval.
            x.data() + m_num_dense_variables + m_num_states,
            m_num_controls,          // Number of rows.
            m_num_mesh_points,       // Number of columns.
            // Distance between the start of each column.
            Eigen::OuterStride<Eigen::Dynamic>(2*m_num_continuous_variables)};
}

template<typename T>
template<typename S>
typename HermiteSimpson<T>::template TrajectoryView<S>
HermiteSimpson<T>::make_controls_trajectory_view_mid(VectorX<S>& x) const
{
    return{
            // Start of controls for first mesh interval.
            x.data() + m_num_dense_variables + m_num_states +
                m_num_continuous_variables,
            m_num_controls,          // Number of rows.
            m_num_mesh_points - 1,   // Number of columns.
            // Distance between the start of each column.
            Eigen::OuterStride<Eigen::Dynamic>(2*m_num_continuous_variables)};
}

template<typename T>
template<typename S>
typename HermiteSimpson<T>::template TrajectoryView<S>
HermiteSimpson<T>::make_adjuncts_trajectory_view(VectorX<S>& x) const
=======
HermiteSimpson<T>::make_controls_trajectory_view_mid(VectorX<S>& x) const
>>>>>>> 2966d3c1
{
    return{
            // Start of controls for first mesh interval.
            x.data() + m_num_dense_variables + m_num_states +
                m_num_continuous_variables,
            m_num_controls,          // Number of rows.
            m_num_mesh_points - 1,   // Number of columns.
            // Distance between the start of each column.
            Eigen::OuterStride<Eigen::Dynamic>(2*m_num_continuous_variables)};
}

template<typename T>
template<typename S>
typename HermiteSimpson<T>::template TrajectoryView<S>
HermiteSimpson<T>::make_adjuncts_trajectory_view(VectorX<S>& x) const {
    return {// Start of adjuncts for first mesh interval.
            x.data() + m_num_dense_variables + m_num_states + m_num_controls,
            m_num_adjuncts,   // Number of rows.
            m_num_col_points, // Number of columns.
                              // Distance between the start of each column.
            Eigen::OuterStride<Eigen::Dynamic>(m_num_continuous_variables)};
}

template <typename T>
template <typename S>
typename HermiteSimpson<T>::template TrajectoryView<S>
HermiteSimpson<T>::make_diffuses_trajectory_view(VectorX<S>& x) const {
    return {// Start of diffuses for first mesh interval.
            x.data() + m_num_dense_variables +
                    m_num_continuous_variables * m_num_col_points,
            m_num_diffuses,        // Number of rows.
            m_num_mesh_points - 1, // Number of columns.
                                   // Distance between the start of each column.
            Eigen::OuterStride<Eigen::Dynamic>(m_num_diffuses)};
}

template <typename T>
typename HermiteSimpson<T>::ConstraintsView
HermiteSimpson<T>::make_constraints_view(Eigen::Ref<VectorX<T>> constr) const {
    // Starting indices of different parts of the constraints vector.
<<<<<<< HEAD
    T* d_ptr = m_num_defects ?                            // defects.
               &constr[0] : nullptr;
    T* pc_ptr = m_num_path_constraints ?                  // path constraints.
               &constr[m_num_dynamics_constraints] : nullptr;
=======
    T* d_ptr = m_num_defects ? // defects.
                       &constr[0]
                             : nullptr;
    T* pc_ptr = m_num_path_constraints ? // path constraints.
                        &constr[m_num_dynamics_constraints]
                                       : nullptr;
>>>>>>> 2966d3c1
    // control midpoint constraints.
    T* cmid_ptr = m_num_controls && m_interpolate_control_midpoints ?
               &constr[m_num_dynamics_constraints + m_num_path_traj_constraints]
                    : nullptr;
<<<<<<< HEAD
    // Each column of the defects view contains all the Hermite interpolant 
    // defects (first m_num_states rows) followed by all the Simpson interpolant
    // defects (bottom m_num_states rows) for each mesh interval.
    return{DefectsTrajectoryView(d_ptr, 2*m_num_states, m_num_mesh_points-1),
           PathConstraintsTrajectoryView(pc_ptr, m_num_path_constraints,
                   m_num_mesh_points),
           ControlMidpointsTrajectoryView(cmid_ptr, m_num_controls,
                   m_num_mesh_points - 1)};
=======
    //Each column of the defects view contains all the Hermite interpolant
    // defects (first m_num_states rows) followed by all the Simpson interpolant
    // defects (bottom m_num_states rows) for each mesh interval.
    return {DefectsTrajectoryView(
                    d_ptr, 2 * m_num_states, m_num_mesh_points - 1),
            PathConstraintsTrajectoryView(
                    pc_ptr, m_num_path_constraints, m_num_mesh_points),
            ControlMidpointsTrajectoryView(cmid_ptr, m_num_controls,
                    m_num_mesh_points - 1)};
>>>>>>> 2966d3c1
}

} // namespace transcription
} // namespace tropter

#endif // TROPTER_OPTIMALCONTROL_TRANSCRIPTION_HERMITESIMPSON_HPP<|MERGE_RESOLUTION|>--- conflicted
+++ resolved
@@ -58,11 +58,7 @@
     m_num_path_constraints = m_ocproblem->get_num_path_constraints();
     // TODO rename..."total_path_constraints"?
     m_num_path_traj_constraints = m_num_mesh_points * m_num_path_constraints;
-<<<<<<< HEAD
-    m_num_control_midpoint_constraints = m_interpolate_control_midpoints ? 
-=======
     m_num_control_midpoint_constraints = m_interpolate_control_midpoints ?
->>>>>>> 2966d3c1
         m_num_controls * (m_num_mesh_points - 1) : 0;
     int num_constraints = m_num_dynamics_constraints +
         m_num_path_traj_constraints + m_num_control_midpoint_constraints;
@@ -263,17 +259,10 @@
     VectorXd path_constraints_traj_lower =
             path_constraints_lower.replicate(m_num_mesh_points, 1);
     VectorXd path_constraints_traj_upper =
-<<<<<<< HEAD
-        path_constraints_upper.replicate(m_num_mesh_points, 1);
-    VectorXd control_midpoint_bounds = 
-            VectorXd::Zero(m_num_control_midpoint_constraints);
-    constraint_lower << dynamics_bounds, path_constraints_traj_lower, 
-=======
             path_constraints_upper.replicate(m_num_mesh_points, 1);
     VectorXd control_midpoint_bounds =
             VectorXd::Zero(m_num_control_midpoint_constraints);
     constraint_lower << dynamics_bounds, path_constraints_traj_lower,
->>>>>>> 2966d3c1
                         control_midpoint_bounds;
     constraint_upper << dynamics_bounds, path_constraints_traj_upper,
                         control_midpoint_bounds;
@@ -480,16 +469,6 @@
                     (h / T(6.0)) * (xdot_i.col(imesh) + T(4.0) * xdot_mid.col(imesh) +
                                            xdot_im1.col(imesh));
         }
-    }
-
-    if (m_num_controls && m_interpolate_control_midpoints) {
-        const unsigned N = m_num_mesh_points;
-        auto c_mesh = make_controls_trajectory_view_mesh(x);
-        auto c_mid = make_controls_trajectory_view_mid(x);
-        const auto& c_i = c_mesh.rightCols(N - 1);
-        const auto& c_im1 = c_mesh.leftCols(N - 1);
-
-        constr_view.control_midpoints = c_mid - T(0.5)*(c_i + c_im1);
     }
 
     if (m_num_controls && m_interpolate_control_midpoints) {
@@ -1248,21 +1227,6 @@
 template<typename T>
 template<typename S>
 typename HermiteSimpson<T>::template TrajectoryViewConst<S>
-<<<<<<< HEAD
-HermiteSimpson<T>::make_controls_trajectory_view_mesh(const VectorX<S>& x) const
-{
-    return{
-            // Start of controls for first mesh interval.
-            x.data() + m_num_dense_variables + m_num_states,
-            m_num_controls,          // Number of rows.
-            m_num_mesh_points,       // Number of columns.
-            // Distance between the start of each column.
-            Eigen::OuterStride<Eigen::Dynamic>(2*m_num_continuous_variables)};
-}
-
-template<typename T>
-template<typename S>
-typename HermiteSimpson<T>::template TrajectoryViewConst<S>
 HermiteSimpson<T>::make_controls_trajectory_view_mid(const VectorX<S>& x) const
 {
     return{
@@ -1278,24 +1242,6 @@
 template<typename T>
 template<typename S>
 typename HermiteSimpson<T>::template TrajectoryViewConst<S>
-HermiteSimpson<T>::make_adjuncts_trajectory_view(const VectorX<S>& x) const
-=======
-HermiteSimpson<T>::make_controls_trajectory_view_mid(const VectorX<S>& x) const
->>>>>>> 2966d3c1
-{
-    return{
-            // Start of controls for first mesh interval.
-            x.data() + m_num_dense_variables + m_num_states +
-                    m_num_continuous_variables,
-            m_num_controls,          // Number of rows.
-            m_num_mesh_points - 1,   // Number of columns.
-            // Distance between the start of each column.
-            Eigen::OuterStride<Eigen::Dynamic>(2*m_num_continuous_variables)};
-}
-
-template<typename T>
-template<typename S>
-typename HermiteSimpson<T>::template TrajectoryViewConst<S>
 HermiteSimpson<T>::make_adjuncts_trajectory_view(const VectorX<S>& x) const {
     return {// Start of adjuncts for first mesh interval.
             x.data() + m_num_dense_variables + m_num_states + m_num_controls,
@@ -1382,21 +1328,6 @@
 template <typename T>
 template <typename S>
 typename HermiteSimpson<T>::template TrajectoryView<S>
-HermiteSimpson<T>::make_controls_trajectory_view_mesh(VectorX<S>& x) const
-{
-    return{
-            // Start of controls for first mesh interval.
-            x.data() + m_num_dense_variables + m_num_states,
-            m_num_controls,          // Number of rows.
-            m_num_mesh_points,       // Number of columns.
-            // Distance between the start of each column.
-            Eigen::OuterStride<Eigen::Dynamic>(2*m_num_continuous_variables)};
-}
-
-template<typename T>
-template<typename S>
-typename HermiteSimpson<T>::template TrajectoryView<S>
-<<<<<<< HEAD
 HermiteSimpson<T>::make_controls_trajectory_view_mesh(VectorX<S>& x) const
 {
     return{
@@ -1426,24 +1357,6 @@
 template<typename T>
 template<typename S>
 typename HermiteSimpson<T>::template TrajectoryView<S>
-HermiteSimpson<T>::make_adjuncts_trajectory_view(VectorX<S>& x) const
-=======
-HermiteSimpson<T>::make_controls_trajectory_view_mid(VectorX<S>& x) const
->>>>>>> 2966d3c1
-{
-    return{
-            // Start of controls for first mesh interval.
-            x.data() + m_num_dense_variables + m_num_states +
-                m_num_continuous_variables,
-            m_num_controls,          // Number of rows.
-            m_num_mesh_points - 1,   // Number of columns.
-            // Distance between the start of each column.
-            Eigen::OuterStride<Eigen::Dynamic>(2*m_num_continuous_variables)};
-}
-
-template<typename T>
-template<typename S>
-typename HermiteSimpson<T>::template TrajectoryView<S>
 HermiteSimpson<T>::make_adjuncts_trajectory_view(VectorX<S>& x) const {
     return {// Start of adjuncts for first mesh interval.
             x.data() + m_num_dense_variables + m_num_states + m_num_controls,
@@ -1470,33 +1383,16 @@
 typename HermiteSimpson<T>::ConstraintsView
 HermiteSimpson<T>::make_constraints_view(Eigen::Ref<VectorX<T>> constr) const {
     // Starting indices of different parts of the constraints vector.
-<<<<<<< HEAD
-    T* d_ptr = m_num_defects ?                            // defects.
-               &constr[0] : nullptr;
-    T* pc_ptr = m_num_path_constraints ?                  // path constraints.
-               &constr[m_num_dynamics_constraints] : nullptr;
-=======
     T* d_ptr = m_num_defects ? // defects.
                        &constr[0]
                              : nullptr;
     T* pc_ptr = m_num_path_constraints ? // path constraints.
                         &constr[m_num_dynamics_constraints]
                                        : nullptr;
->>>>>>> 2966d3c1
     // control midpoint constraints.
     T* cmid_ptr = m_num_controls && m_interpolate_control_midpoints ?
                &constr[m_num_dynamics_constraints + m_num_path_traj_constraints]
                     : nullptr;
-<<<<<<< HEAD
-    // Each column of the defects view contains all the Hermite interpolant 
-    // defects (first m_num_states rows) followed by all the Simpson interpolant
-    // defects (bottom m_num_states rows) for each mesh interval.
-    return{DefectsTrajectoryView(d_ptr, 2*m_num_states, m_num_mesh_points-1),
-           PathConstraintsTrajectoryView(pc_ptr, m_num_path_constraints,
-                   m_num_mesh_points),
-           ControlMidpointsTrajectoryView(cmid_ptr, m_num_controls,
-                   m_num_mesh_points - 1)};
-=======
     //Each column of the defects view contains all the Hermite interpolant
     // defects (first m_num_states rows) followed by all the Simpson interpolant
     // defects (bottom m_num_states rows) for each mesh interval.
@@ -1506,7 +1402,6 @@
                     pc_ptr, m_num_path_constraints, m_num_mesh_points),
             ControlMidpointsTrajectoryView(cmid_ptr, m_num_controls,
                     m_num_mesh_points - 1)};
->>>>>>> 2966d3c1
 }
 
 } // namespace transcription
