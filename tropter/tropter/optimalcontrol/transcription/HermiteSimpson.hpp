--- conflicted
+++ resolved
@@ -713,11 +713,6 @@
     Iterate traj_interp;
     const Iterate* traj_to_use;
     if (interpolate) {
-<<<<<<< HEAD
-        // TODO will actually need to provide the mesh spacing as well, when we
-        // no longer have uniform mesh spacing.
-=======
->>>>>>> e3f1dea1
         const auto duration = traj.time.tail<1>()[0] - traj.time[0];
         traj_interp = traj.interpolate(
                 duration * m_mesh_and_midpoints.array() + traj.time[0]);
@@ -1201,7 +1196,6 @@
 
 template <typename T>
 template <typename S>
-<<<<<<< HEAD
 typename HermiteSimpson<T>::template TrajectoryViewConst<S>
 HermiteSimpson<T>::make_controls_trajectory_view(const VectorX<S>& x) const {
     return {// Start of controls for first mesh interval.
@@ -1215,21 +1209,6 @@
 template <typename T>
 template <typename S>
 typename HermiteSimpson<T>::template TrajectoryViewConst<S>
-=======
-typename HermiteSimpson<T>::template TrajectoryViewConst<S>
-HermiteSimpson<T>::make_controls_trajectory_view(const VectorX<S>& x) const {
-    return {// Start of controls for first mesh interval.
-            x.data() + m_num_dense_variables + m_num_states,
-            m_num_controls,   // Number of rows.
-            m_num_col_points, // Number of columns.
-                              // Distance between the start of each column.
-            Eigen::OuterStride<Eigen::Dynamic>(m_num_continuous_variables)};
-}
-
-template <typename T>
-template <typename S>
-typename HermiteSimpson<T>::template TrajectoryViewConst<S>
->>>>>>> e3f1dea1
 HermiteSimpson<T>::make_controls_trajectory_view_mesh(const VectorX<S>& x) const
 {
     return{
