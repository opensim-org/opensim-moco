// ----------------------------------------------------------------------------
// tropter: IPOPTSolver.cpp
// ----------------------------------------------------------------------------
// Copyright (c) 2017 tropter authors
//
// Licensed under the Apache License, Version 2.0 (the "License"); you may
// not use this file except in compliance with the License. You may obtain a
// copy of the License at http://www.apache.org/licenses/LICENSE-2.0
//
// Unless required by applicable law or agreed to in writing, software
// distributed under the License is distributed on an "AS IS" BASIS,
// WITHOUT WARRANTIES OR CONDITIONS OF ANY KIND, either express or implied.
// See the License for the specific language governing permissions and
// limitations under the License.
// ----------------------------------------------------------------------------
#include "IPOPTSolver.h"
#include "Problem.h"
#include <tropter/SparsityPattern.h>
#include <tropter/Exception.hpp>
#include <IpTNLP.hpp>
#include <IpIpoptApplication.hpp>
#include <IpIpoptData.hpp>
using Eigen::VectorXd;
using Eigen::MatrixXd;
using Eigen::Ref;
using Ipopt::Index;
using Ipopt::Number;

using tropter::SparsityCoordinates;
using namespace tropter::optimization;

class IPOPTSolver::TNLP : public Ipopt::TNLP {
public:
    using Index = Ipopt::Index;
    using Number = Ipopt::Number;
    TNLP(const ProblemDecorator& problem);
    void initialize(const VectorXd& guess,
            SparsityCoordinates jacobian_sparsity,
            SparsityCoordinates hessian_sparsity);
    const Eigen::VectorXd& get_solution() const { return m_solution; }
    const double& get_optimal_objective_value() const
    {   return m_optimal_obj_value; }
    const int& get_num_iterations() const { return m_num_iterations; }
private:
    // TODO move to Problem if more than one solver would need this.
    // TODO should use fancy arguments to avoid temporaries and to exploit
    // expression templates.
//    void lagrangian(double obj_factor, const VectorXa& x,
//            const Eigen::VectorXd& lambda,
//            adouble& result) const;
    // TODO should move to Problem<adouble>
//    double trace_objective(short int tag, Index num_variables, const Number* x);
//    void trace_constraints(short int tag, Index num_variables, const Number* x,
//            Index num_constraints, Number* g);
    bool get_nlp_info(Index& num_variables, Index& num_constraints,
                      Index& num_nonzeros_jacobian, Index& num_nonzeros_hessian,
                      IndexStyleEnum& index_style) override;
    bool get_bounds_info(Index num_variables,
                         Number* x_lower, Number* x_upper,
                         Index num_constraints,
                         Number* g_lower, Number* g_upper) override;

    // z: multipliers for bound constraints on x.
    // warmstart will require giving initial values for the multipliers.
    bool get_starting_point(Index num_variables, bool init_x, Number* x,
                            bool init_z, Number* z_L, Number* z_U,
                            Index num_constraints, bool init_lambda,
                            Number* lambda) override;

    bool eval_f(Index num_variables, const Number* x, bool new_x,
                Number& obj_value) override;

    bool eval_grad_f(Index num_variables, const Number* x, bool new_x,
                     Number* grad_f) override;

    bool eval_g(Index num_variables, const Number* x, bool new_x,
                Index num_constraints, Number* g) override;

    // TODO can Ipopt do finite differencing for us?
    bool eval_jac_g(Index num_variables, const Number* x, bool new_x,
                    Index num_constraints, Index num_nonzeros_jacobian,
                    Index* iRow, Index *jCol, Number* values) override;

    bool eval_h(Index num_variables, const Number* x, bool new_x,
                Number obj_factor, Index num_constraints, const Number* lambda,
                bool new_lambda, Index num_nonzeros_hessian,
                Index* iRow, Index *jCol, Number* values) override;

    void finalize_solution(Ipopt::SolverReturn status,
                           Index num_variables,
                           const Number* x,
                           const Number* z_L, const Number* z_U,
                           Index num_constraints,
                           const Number* g, const Number* lambda,
                           Number obj_value, const Ipopt::IpoptData* ip_data,
                           Ipopt::IpoptCalculatedQuantities* ip_cq) override;
    /*
<<<<<<< HEAD
=======
    /// This allows us to inspect intermediate iterations while solving the
    /// problem.
>>>>>>> 75ff91c4
    virtual bool intermediate_callback(Ipopt::AlgorithmMode mode,
            Index iter, Number obj_value,
            Number inf_pr, Number inf_du,
            Number mu, Number d_norm,
            Number regularization_size,
            Number alpha_du, Number alpha_pr,
            Index ls_trials,
            const Ipopt::IpoptData* ip_data,
            Ipopt::IpoptCalculatedQuantities* ip_cq) override {
<<<<<<< HEAD
        auto c = ip_cq->curr_c();
        for (int i = 0; i < c->N)

=======
>>>>>>> 75ff91c4
    }*/

    // Members.
//    const ProblemDecorator& m_problem;
    // TODO reconsider the type of this variable:
    const ProblemDecorator& m_problem;

    unsigned m_num_variables = std::numeric_limits<unsigned>::max();
    unsigned m_num_constraints = std::numeric_limits<unsigned>::max();

    Eigen::VectorXd m_initial_guess;
    Eigen::VectorXd m_solution;
    double m_optimal_obj_value = std::numeric_limits<double>::quiet_NaN();
    int m_num_iterations = -1;

    unsigned m_hessian_num_nonzeros = std::numeric_limits<unsigned>::max();
    SparsityCoordinates m_hessian_sparsity;
    unsigned m_jacobian_num_nonzeros = std::numeric_limits<unsigned>::max();
    SparsityCoordinates m_jacobian_sparsity;

    //double m_cached_obj_value = std::nan(nullptr);
    // TODO what about for lagrangian??
};

void IPOPTSolver::print_available_options() {
    Ipopt::SmartPtr<Ipopt::IpoptApplication> app = IpoptApplicationFactory();
    app->Options()->SetStringValue("print_options_documentation", "yes");
    app->Initialize();
}

/// Based on a similar function in Simbody.
std::string convert_IPOPT_ApplicationReturnStatus_to_string(
        Ipopt::ApplicationReturnStatus status) {
    using namespace Ipopt;
    switch(status) {
    case Solve_Succeeded: return "Solve succeeded";
    case Solved_To_Acceptable_Level: return "Solved to acceptable level";
    case Infeasible_Problem_Detected: return "Infeasible problem detected";
    case Search_Direction_Becomes_Too_Small: return "Search direction becomes too small";
    case Diverging_Iterates: return "Diverging iterates";
    case User_Requested_Stop: return "User requested stop";
    case Feasible_Point_Found: return "Feasible point found";
    case Maximum_Iterations_Exceeded: return "Maximum iterations exceeded";
    case Restoration_Failed: return "Restoration failed";
    case Error_In_Step_Computation: return "Error in step computation";
    case Maximum_CpuTime_Exceeded: return "Maximum CPU time exceeded";
    case Not_Enough_Degrees_Of_Freedom: return "Not enough degrees of freedom";
    case Invalid_Problem_Definition: return "Invalid problem definition";
    case Invalid_Option: return "Invalid option";
    case Invalid_Number_Detected: return "Invalid number detected";
    case Unrecoverable_Exception: return "Unrecoverable exception";
    case NonIpopt_Exception_Thrown: return "Non-Ipopt exception thrown";
    case Insufficient_Memory: return "Insufficient memory";
    case Internal_Error: return "Internal error";
    default: return "Unrecognized IPOPT return status";
    }
}

Solution IPOPTSolver::optimize_impl(const VectorXd& guess) const {

    Ipopt::SmartPtr<Ipopt::IpoptApplication> app = IpoptApplicationFactory();
    // Set options.
    auto ipoptions = app->Options();
    ipoptions->SetStringValue("print_user_options", "yes");

    if (get_verbosity() == 0) {
        ipoptions->SetIntegerValue("print_level", 0);
    }
    if (const auto opt = get_max_iterations()) {
        ipoptions->SetIntegerValue("max_iter", opt.value());
    }
    if (const auto opt = get_convergence_tolerance()) {
        // This is based on what Simbody does.
        ipoptions->SetNumericValue("tol", opt.value());
        ipoptions->SetNumericValue("dual_inf_tol", opt.value());
        ipoptions->SetNumericValue("compl_inf_tol", opt.value());
        ipoptions->SetNumericValue("acceptable_tol", opt.value());
        ipoptions->SetNumericValue("acceptable_dual_inf_tol", opt.value());
        ipoptions->SetNumericValue("acceptable_compl_inf_tol", opt.value());
    }
    if (const auto opt = get_constraint_tolerance()) {
        // This is based on what Simbody does.
        ipoptions->SetNumericValue("constr_viol_tol", opt.value());
        ipoptions->SetNumericValue("acceptable_constr_viol_tol", opt.value());
    }

    const auto& jacobian_approx = get_jacobian_approximation();
    TROPTER_THROW_IF(jacobian_approx != "exact" &&
                     jacobian_approx != "finite-difference-values",
        "When using Ipopt, the 'jacobian_approximation' setting must be "
        "either 'exact' or 'finite-difference-values', but '%s' was "
        "provided.", jacobian_approx);
    ipoptions->SetStringValue("jacobian_approximation", jacobian_approx);

    if (const auto opt = get_hessian_approximation()) {
        const auto& value = opt.value();
        TROPTER_THROW_IF(value != "exact" && value != "limited-memory",
                "When using Ipopt, the 'hessian_approximation' setting must be "
                "either 'exact' or 'limited-memory', but '%s' was provided.",
                value);
        ipoptions->SetStringValue("hessian_approximation", value);

        TROPTER_THROW_IF(jacobian_approx == "finite-difference-values" &&
                         value == "exact",
            "The 'hessian_approximation' setting for Ipopt was set to 'exact' "
            "(i.e. computed by tropter) while the 'jacobian_approximation' "
            "setting was set to 'finite-difference-values' (i.e. computed by "
            "Ipopt). This may lead to a mismatch in derivative information, so "
            "please set 'jacobian_approximation' to 'exact' if using tropter-"
            "computed Hessian information.");
    }

    // Set advanced options.
    for (const auto& option : get_advanced_options_string()) {
        if (option.second) {
            ipoptions->SetStringValue(option.first, option.second.value());
        }
    }
    for (const auto& option : get_advanced_options_int()) {
        if (option.second) {
            ipoptions->SetIntegerValue(option.first, option.second.value());
        }
    }
    for (const auto& option : get_advanced_options_real()) {
        if (option.second) {
            ipoptions->SetNumericValue(option.first, option.second.value());
        }
    }
    std::string hes_approx_final;
    bool need_exact_hessian = true;
    if (ipoptions->GetStringValue("hessian_approximation", hes_approx_final, "")
            && hes_approx_final == "limited-memory") {
        need_exact_hessian = false;

        std::string derivative_test;
        if (ipoptions->GetStringValue("derivative_test", derivative_test, "")
            && derivative_test.find("second-order") != std::string::npos) {
            TROPTER_THROW("Cannot perform second-order derivative test if "
                    "using a limited-memory Hessian approximation.");
        }
    }
    //std::string all_options;
    //app->Options()->PrintList(all_options);
    //std::cout << all_options << std::endl;
    //app->Options()->SetStringValue("derivative_test", "first-order");
    //app->Options()->SetStringValue("linear_solver", "ma97");
    //app->Options()->SetNumericValue("tol", 1e-5);
    Ipopt::ApplicationReturnStatus status;
    // TODO give istream or data file?
    status = app->Initialize();
    TROPTER_THROW_IF(status != Ipopt::Solve_Succeeded,
            "Error during initialization");

    // Create NLP.
    // -----------
    Ipopt::SmartPtr<TNLP> nlp = new TNLP(*m_problem.get());
    // TODO avoid copying x (initial guess).
    // Determine sparsity pattern of Jacobian, Hessian, etc.
    SparsityCoordinates jacobian_sparsity;
    SparsityCoordinates hessian_sparsity;
    calc_sparsity(guess, jacobian_sparsity,
            need_exact_hessian, hessian_sparsity);
    nlp->initialize(guess, std::move(jacobian_sparsity),
            std::move(hessian_sparsity));

    // Optimize!!!
    // -----------
    status = app->OptimizeTNLP(nlp);
    Solution solution;
    solution.variables = nlp->get_solution();
    solution.objective = nlp->get_optimal_objective_value();
    if (status == Ipopt::Solve_Succeeded
            || status == Ipopt::Solved_To_Acceptable_Level
            || status == Ipopt::Feasible_Point_Found) {
        solution.success = true;
    } else {
        solution.success = false;
        // http://llvm.org/doxygen/classllvm_1_1ErrorOr.html
        // https://akrzemi1.wordpress.com/2017/07/12/your-own-error-code/
        std::cerr << "[tropter] Failed to find a solution." << std::endl;
    }
    solution.status = convert_IPOPT_ApplicationReturnStatus_to_string(status);
    solution.num_iterations = nlp->get_num_iterations();
    return solution;
}

IPOPTSolver::TNLP::TNLP(const ProblemDecorator& problem)
        : m_problem(problem)
{
    m_num_variables = m_problem.get_num_variables();
    m_num_constraints = m_problem.get_num_constraints();
}

bool IPOPTSolver::TNLP::get_nlp_info(Index& num_variables,
                                     Index& num_constraints,
                                     Index& num_nonzeros_jacobian,
                                     Index& num_nonzeros_hessian,
                                     IndexStyleEnum& index_style)
{
    num_variables = m_problem.get_num_variables();
    num_constraints = m_problem.get_num_constraints();
    num_nonzeros_jacobian = m_jacobian_num_nonzeros;
    num_nonzeros_hessian = m_hessian_num_nonzeros;
    index_style = TNLP::C_STYLE;
    return true;
}

void IPOPTSolver::TNLP::initialize(const VectorXd& guess,
        SparsityCoordinates jacobian_sparsity,
        SparsityCoordinates hessian_sparsity) {
    // TODO all of this content should be taken care of for us by
    // Problem.

    // TODO should not be storing the solution at all.
    // TODO consider giving an error if initialize()
    // is ever called twice...TNLP should be one-time use!
    assert(m_solution.size() == 0);
    //m_solution.resize(0);
    m_initial_guess = guess;
    assert(guess.size() == m_num_variables);

    m_jacobian_sparsity = std::move(jacobian_sparsity);
    m_hessian_sparsity = std::move(hessian_sparsity);

    m_jacobian_num_nonzeros = (unsigned)m_jacobian_sparsity.row.size();
    m_hessian_num_nonzeros = (unsigned)m_hessian_sparsity.row.size();
}

bool IPOPTSolver::TNLP::get_bounds_info(
        Index num_variables, Number* x_lower, Number* x_upper,
        Index num_constraints, Number* g_lower, Number* g_upper) {
    assert((unsigned)num_variables   == m_num_variables);
    assert((unsigned)num_constraints == m_num_constraints);

    // TODO pass onto subclass.
    // TODO efficient copying.

    // TODO make sure bounds have been set.
    const auto& variable_lower = m_problem.get_variable_lower_bounds();
    const auto& variable_upper = m_problem.get_variable_upper_bounds();
    assert((variable_lower.array() <= variable_upper.array()).all());
    for (Index ivar = 0; ivar < num_variables; ++ivar) {
        // TODO can get rid of this in favor of the vectorized version.
        const auto& lower = variable_lower[ivar];
        const auto& upper = variable_upper[ivar];
        assert(lower <= upper);
        x_lower[ivar] = variable_lower[ivar];
        x_upper[ivar] = variable_upper[ivar];
    }
    // TODO do not assume that there are no inequality constraints.
    const auto& constraint_lower = m_problem.get_constraint_lower_bounds();
    const auto& constraint_upper = m_problem.get_constraint_upper_bounds();
    if (    constraint_lower.size() != (unsigned)num_constraints ||
            constraint_upper.size() != (unsigned)num_constraints) {
        // TODO better error handling.
        for (Index icon = 0; icon < num_constraints; ++icon) {
            g_lower[icon] = 0;
            g_upper[icon] = 0;
        }
    } else {
        // TODO vectorized:
        // TODO turn the following into an exception message:
        // assert((constraint_lower.array() <= constraint_upper.array()).all());
        for (Index icon = 0; icon < num_constraints; ++icon) {
            const auto& lower = constraint_lower[icon];
            const auto& upper = constraint_upper[icon];
            assert(lower <= upper);
            g_lower[icon] = lower;
            g_upper[icon] = upper;
        }
    }
    return true;
}

// z: multipliers for bound constraints on x.
// warmstart will require giving initial values for the multipliers.
bool IPOPTSolver::TNLP::get_starting_point(
        Index num_variables, bool init_x, Number* x,
        bool init_z, Number* /*z_L*/, Number* /*z_U*/,
        Index num_constraints, bool init_lambda,
        Number* /*lambda*/) {
    // Must this method provide initial values for x, z, lambda?
    assert(init_x == true);
    assert(init_z == false);
    assert(init_lambda == false);
    assert((unsigned)num_constraints == m_num_constraints);
    for (Index ivar = 0; ivar < num_variables; ++ivar) {
        x[ivar] = m_initial_guess[ivar];
    }
    return true;
}

bool IPOPTSolver::TNLP::eval_f(
        Index num_variables, const Number* x, bool new_x,
        Number& obj_value) {
    assert((unsigned)num_variables == m_num_variables);
    m_problem.calc_objective(num_variables, x, new_x, obj_value);
    return true;
}

bool IPOPTSolver::TNLP::eval_grad_f(
        Index num_variables, const Number* x, bool new_x,
        Number* grad_f) {
    assert((unsigned)num_variables == m_num_variables);
    m_problem.calc_gradient(num_variables, x, new_x, grad_f);
    return true;
}

bool IPOPTSolver::TNLP::eval_g(
        Index num_variables, const Number* x, bool new_x,
        Index num_constraints, Number* g) {
    assert((unsigned)num_variables   == m_num_variables);
    assert((unsigned)num_constraints == m_num_constraints);
    //// TODO if (!num_constraints) return true;
    m_problem.calc_constraints(num_variables, x, new_x, num_constraints, g);
    return true;
}

// TODO can Ipopt do finite differencing for us?
bool IPOPTSolver::TNLP::eval_jac_g(
        Index num_variables, const Number* x, bool new_x,
        Index num_constraints, Index num_nonzeros_jacobian,
        Index* iRow, Index *jCol, Number* values) {
    assert((unsigned)num_constraints == m_num_constraints);
    // TODO if (!num_constraints) return true;
    if (values == nullptr) {
        // TODO document: provide sparsity pattern.
        assert((unsigned)num_nonzeros_jacobian == m_jacobian_num_nonzeros);
        for (Index inz = 0; inz < num_nonzeros_jacobian; ++inz) {
            iRow[inz] = m_jacobian_sparsity.row[inz];
            jCol[inz] = m_jacobian_sparsity.col[inz];
        }
        return true;
    }

    m_problem.calc_jacobian(num_variables, x, new_x, num_nonzeros_jacobian,
            values);
    return true;
}

bool IPOPTSolver::TNLP::eval_h(
        Index num_variables, const Number* x, bool new_x,
        Number obj_factor, Index num_constraints, const Number* lambda,
        bool new_lambda, Index num_nonzeros_hessian,
        Index* iRow, Index *jCol, Number* values) {
    assert((unsigned)num_nonzeros_hessian == m_hessian_num_nonzeros);
    if (values == nullptr) {
        for (Index inz = 0; inz < num_nonzeros_hessian; ++inz) {
            iRow[inz] = m_hessian_sparsity.row[inz];
            jCol[inz] = m_hessian_sparsity.col[inz];
        }
        return true;
    }

    // TODO use obj_factor here to determine what computation to do exactly.

    m_problem.calc_hessian_lagrangian(num_variables, x, new_x, obj_factor,
            num_constraints, lambda, new_lambda,
            num_nonzeros_hessian, values);
    return true;
}

void IPOPTSolver::TNLP::finalize_solution(Ipopt::SolverReturn /*status*/,
                                          Index num_variables,
                                          const Number* x,
                                          const Number* /*z_L*/, const Number* /*z_U*/,
                                          Index /*num_constraints*/,
                                          const Number* /*g*/, const Number* /*lambda*/,
                                          Number obj_value,
                                          const Ipopt::IpoptData* ip_data,
                                          Ipopt::IpoptCalculatedQuantities* /*ip_cq*/)
{
    m_solution.resize(num_variables);
    //printf("\nSolution of the primal variables, x\n");
    for (Index i = 0; i < num_variables; ++i) {
        //printf("x[%d]: %e\n", i, x[i]);
        m_solution[i] = x[i];
    }
    m_optimal_obj_value = obj_value;
    m_num_iterations = ip_data->iter_count();
    //printf("\nSolution of the bound multipliers, z_L and z_U\n");
    //for (Index i = 0; i < num_variables; ++i) {
    //    printf("z_L[%d] = %e\n", i, z_L[i]);
    //}
    //for (Index i = 0; i < num_variables; ++i) {
    //    printf("z_U[%d] = %e\n", i, z_U[i]);
    //}
    //printf("\nObjective value\n");
    //printf("f(x*) = %e\n", obj_value);
    // TODO also implement Ipopt's intermediate_() function.
}




void IPOPTSolver::get_available_options(
        std::vector<std::string>& options_string,
        std::vector<std::string>& options_int,
        std::vector<std::string>& options_real) const {
    options_string = {
            "output_file",
            "print_user_options",
            "print_options_documentation",
            "print_timing_statistics",
            "option_file_name",
            "replace_bounds",
            "skip_finalize_solution_call",
            "print_info_string",
            "inf_pr_output",
            "nlp_scaling_method",
            "fixed_variable_treatment",
            "dependency_detector",
            "dependency_detection_with_rhs",
            "honor_original_bounds",
            "check_derivatives_for_naninf",
            "jac_c_constant",
            "jac_d_constant",
            "hessian_constant",
            "bound_mult_init_method",
            "least_square_init_primal",
            "least_square_init_duals",
            "adaptive_mu_globalization",
            "adaptive_mu_restore_previous_iterate",
            "adaptive_mu_kkt_norm_type",
            "mu_strategy",
            "mu_oracle",
            "fixed_mu_oracle",
            "mu_allow_fast_monotone_decrease",
            "quality_function_norm_type",
            "quality_function_centrality",
            "quality_function_balancing_term",
            "line_search_method",
            "accept_every_trial_step",
            "alpha_for_y",
            "corrector_type",
            "skip_corr_if_neg_curv",
            "skip_corr_in_monotone_mode",
            "recalc_y",
            "constraint_violation_norm_type",
            "warm_start_init_point",
            "warm_start_same_structure",
            "warm_start_entire_iterate",
            "linear_solver",
            "linear_system_scaling",
            "linear_scaling_on_demand",
            "mehrotra_algorithm",
            "fast_step_computation",
            "neg_curv_test_reg",
            "perturb_always_cd",
            "expect_infeasible_problem",
            "start_with_resto",
            "evaluate_orig_obj_at_resto_trial",
            "derivative_test",
            "derivative_test_print_all",
            "jacobian_approximation",
            "limited_memory_aug_solver",
            "limited_memory_update_type",
            "limited_memory_initialization",
            "limited_memory_special_for_resto",
            "hessian_approximation",
            "hessian_approximation_space",
            "ma27_skip_inertia_check",
            "ma27_ignore_singularity",
            "ma57_automatic_scaling",
            "pardiso_matching_strategy",
            "pardiso_redo_symbolic_fact_only_if_inertia_wrong",
            "pardiso_repeated_perturbation_means_singular",
            "pardiso_skip_inertia_check",
            "pardiso_order",
            "pardiso_iterative"
    };
    options_int = {
            "print_level",
            "file_print_level",
            "print_frequency_iter",
            "print_frequency_time",
            "max_iter",
            "acceptable_iter",
            "num_linear_variables",
            "adaptive_mu_kkterror_red_iters",
            "quality_function_max_section_steps",
            "accept_after_max_steps",
            "watchdog_shortened_iter_trigger",
            "watchdog_trial_iter_max",
            "max_soc",
            "max_filter_resets",
            "filter_reset_trigger",
            "soc_method",
            "min_refinement_steps",
            "max_refinement_steps",
            "max_soft_resto_iters",
            "max_resto_iter",
            "derivative_test_first_index",
            "limited_memory_max_history",
            "limited_memory_max_skipping",
            "ma57_pivot_order",
            "ma57_block_size",
            "ma57_node_amalgamation",
            "ma57_small_pivot_flag",
            "pardiso_msglvl",
            "pardiso_max_iterative_refinement_steps",
            "pardiso_max_iter",
            "pardiso_iter_coarse_size",
            "pardiso_iter_max_levels",
            "pardiso_iter_max_row_fill",
            "pardiso_max_droptol_corrections",
            "mumps_permuting_scaling",
            "mumps_pivot_order",
            "mumps_scaling"
    };
    options_real = {
            "tol",
            "s_max",
            "max_cpu_time",
            "dual_inf_tol",
            "constr_viol_tol",
            "compl_inf_tol",
            "acceptable_tol",
            "acceptable_dual_inf_tol",
            "acceptable_constr_viol_tol",
            "acceptable_compl_inf_tol",
            "acceptable_obj_change_tol",
            "diverging_iterates_tol",
            "mu_target",
            "obj_scaling_factor",
            "nlp_scaling_max_gradient",
            "nlp_scaling_obj_target_gradient",
            "nlp_scaling_constr_target_gradient",
            "nlp_scaling_min_value",
            "nlp_lower_bound_inf",
            "nlp_upper_bound_inf",
            "kappa_d",
            "bound_relax_factor",
            "bound_push",
            "bound_frac",
            "slack_bound_push",
            "slack_bound_frac",
            "constr_mult_init_max",
            "bound_mult_init_val",
            "mu_max_fact",
            "mu_max",
            "mu_min",
            "adaptive_mu_kkterror_red_fact",
            "filter_margin_fact",
            "filter_max_margin",
            "adaptive_mu_monotone_init_factor",
            "mu_init",
            "barrier_tol_factor",
            "mu_linear_decrease_factor",
            "mu_superlinear_decrease_power",
            "tau_min",
            "sigma_max",
            "sigma_min",
            "quality_function_section_sigma_tol",
            "quality_function_section_qf_tol",
            "alpha_red_factor",
            "alpha_for_y_tol",
            "tiny_step_tol",
            "tiny_step_y_tol",
            "theta_max_fact",
            "theta_min_fact",
            "eta_phi",
            "delta",
            "s_phi",
            "s_theta",
            "gamma_phi",
            "gamma_theta",
            "alpha_min_frac",
            "kappa_soc",
            "obj_max_inc",
            "corrector_compl_avrg_red_fact",
            "nu_init",
            "nu_inc",
            "rho",
            "kappa_sigma",
            "recalc_y_feas_tol",
            "slack_move",
            "warm_start_bound_push",
            "warm_start_bound_frac",
            "warm_start_slack_bound_push",
            "warm_start_slack_bound_frac",
            "warm_start_mult_bound_push",
            "warm_start_mult_init_max",
            "residual_ratio_max",
            "residual_ratio_singular",
            "residual_improvement_factor",
            "neg_curv_test_tol",
            "max_hessian_perturbation",
            "min_hessian_perturbation",
            "perturb_inc_fact_first",
            "perturb_inc_fact",
            "perturb_dec_fact",
            "first_hessian_perturbation",
            "jacobian_regularization_value",
            "jacobian_regularization_exponent",
            "expect_infeasible_problem_ctol",
            "expect_infeasible_problem_ytol",
            "soft_resto_pderror_reduction_factor",
            "required_infeasibility_reduction",
            "resto_penalty_parameter",
            "resto_proximity_weight",
            "bound_mult_reset_threshold",
            "constr_mult_reset_threshold",
            "resto_failure_feasibility_threshold",
            "derivative_test_perturbation",
            "derivative_test_tol",
            "findiff_perturbation",
            "point_perturbation_radius",
            "limited_memory_init_val",
            "limited_memory_init_val_max",
            "limited_memory_init_val_min",
            "ma27_pivtol",
            "ma27_pivtolmax",
            "ma27_liw_init_factor",
            "ma27_la_init_factor",
            "ma27_meminc_factor",
            "ma57_pivtol",
            "ma57_pivtolmax",
            "ma57_pre_alloc",
            "pardiso_iter_relative_tol",
            "pardiso_iter_dropping_factor",
            "pardiso_iter_dropping_schur",
            "pardiso_iter_inverse_norm_factor",
            "mumps_pivtol",
            "mumps_pivtolmax",
            "mumps_mem_percent",
            "mumps_dep_tol",
            "ma28_pivtol",
            "warm_start_target_mu"
    };
}<|MERGE_RESOLUTION|>--- conflicted
+++ resolved
@@ -95,11 +95,8 @@
                            Number obj_value, const Ipopt::IpoptData* ip_data,
                            Ipopt::IpoptCalculatedQuantities* ip_cq) override;
     /*
-<<<<<<< HEAD
-=======
     /// This allows us to inspect intermediate iterations while solving the
     /// problem.
->>>>>>> 75ff91c4
     virtual bool intermediate_callback(Ipopt::AlgorithmMode mode,
             Index iter, Number obj_value,
             Number inf_pr, Number inf_du,
@@ -109,12 +106,6 @@
             Index ls_trials,
             const Ipopt::IpoptData* ip_data,
             Ipopt::IpoptCalculatedQuantities* ip_cq) override {
-<<<<<<< HEAD
-        auto c = ip_cq->curr_c();
-        for (int i = 0; i < c->N)
-
-=======
->>>>>>> 75ff91c4
     }*/
 
     // Members.
