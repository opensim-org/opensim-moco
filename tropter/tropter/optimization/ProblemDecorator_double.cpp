--- conflicted
+++ resolved
@@ -198,11 +198,7 @@
         bool /*new_x*/,
         double& obj_value) const
 {
-<<<<<<< HEAD
-    obj_value = 0;
-=======
     obj_value = 0.0;
->>>>>>> 7c6b0234
     // TODO avoid copy.
     const VectorXd xvec = Eigen::Map<const VectorXd>(variables, num_variables);
     m_problem.calc_objective(xvec, obj_value);
