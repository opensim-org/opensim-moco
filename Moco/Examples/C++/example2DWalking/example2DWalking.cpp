--- conflicted
+++ resolved
@@ -76,27 +76,11 @@
     track.set_apply_tracked_states_to_guess(true);
     track.set_initial_time(0.0);
     track.set_final_time(0.47008941);
-
-    // Optionally, add a contact tracking goal.
-    if (GRFTrackingWeight != 0) {
-        // Track the right and left vertical and fore-aft ground reaction forces.
-        auto& contactTracking = track.updContactTrackingGoal();
-        contactTracking.setEnabled(true);
-        contactTracking.setWeight(GRFTrackingWeight);
-        contactTracking.setExternalLoadsFile("referenceGRF.xml");
-        contactTracking.addContactGroup(
-                {"contactSphereHeel_r", "contactSphereFront_r"},"Right_GRF");
-        contactTracking.addContactGroup(
-                {"contactSphereHeel_l", "contactSphereFront_l"}, "Left_GRF");
-        contactTracking.setProjection("plane");
-        contactTracking.setProjectionVector(SimTK::Vec3(0, 0, 1));
-    }
-
     MocoStudy study = track.initialize();
     MocoProblem& problem = study.updProblem();
 
-    // Additional goals.
-    // =================
+    // Goals.
+    // =====
     // Symmetry.
     auto* symmetryGoal = problem.addGoal<MocoPeriodicityGoal>("symmetryGoal");
     Model model = modelprocessor.process();
@@ -150,8 +134,6 @@
             dynamic_cast<MocoControlGoal&>(problem.updGoal("control_effort"));
     effort.setWeight(controlEffortWeight);
 
-<<<<<<< HEAD
-=======
     // Optionally, add a contact tracking goal.
     if (GRFTrackingWeight != 0) {
         // Track the right and left vertical and fore-aft ground reaction forces.
@@ -166,7 +148,6 @@
         contactTracking->setProjectionVector(SimTK::Vec3(0, 0, 1));
     }
 
->>>>>>> 82a13eb2
     // Bounds.
     // =======
     problem.setStateInfo("/jointset/groundPelvis/pelvis_tilt/value",
