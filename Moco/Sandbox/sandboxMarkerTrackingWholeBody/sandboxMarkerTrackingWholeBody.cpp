/* -------------------------------------------------------------------------- *
 * OpenSim Moco: sandboxMarkerTrackingWholeBody.cpp                           *
 * -------------------------------------------------------------------------- *
 * Copyright (c) 2017 Stanford University and the Authors                     *
 *                                                                            *
 * Author(s): Nicholas Bianco                                                 *
 *                                                                            *
 * Licensed under the Apache License, Version 2.0 (the "License"); you may    *
 * not use this file except in compliance with the License. You may obtain a  *
 * copy of the License at http://www.apache.org/licenses/LICENSE-2.0          *
 *                                                                            *
 * Unless required by applicable law or agreed to in writing, software        *
 * distributed under the License is distributed on an "AS IS" BASIS,          *
 * WITHOUT WARRANTIES OR CONDITIONS OF ANY KIND, either express or implied.   *
 * See the License for the specific language governing permissions and        *
 * limitations under the License.                                             *
 * -------------------------------------------------------------------------- */

 /// Solves two tracking problems using a 10 DOF OpenSim model.

#include <OpenSim/Common/osimCommon.h>
#include <OpenSim/Simulation/osimSimulation.h>
#include <OpenSim/Actuators/osimActuators.h>
#include <OpenSim/Tools/InverseKinematicsTool.h>
#include <OpenSim/Common/TimeSeriesTable.h>
#include <OpenSim/Common/Array.h>
#include <Moco/osimMoco.h>

#include "MuscleLikeCoordinateActuator.h"

using namespace OpenSim;

class /*OSIMMOCO_API*/
    ActivationMuscleLikeCoordinateActuator : 
            public MuscleLikeCoordinateActuator {
    OpenSim_DECLARE_CONCRETE_OBJECT(ActivationMuscleLikeCoordinateActuator,
        MuscleLikeCoordinateActuator);
public:
    OpenSim_DECLARE_PROPERTY(activation_time_constant, double,
        "Larger value means activation can change more rapidly "
        "(units: seconds).");

    OpenSim_DECLARE_PROPERTY(default_activation, double,
        "Value of activation in the default state returned by initSystem().");

    ActivationMuscleLikeCoordinateActuator() {
        constructProperties();
    }

    void extendAddToSystem(SimTK::MultibodySystem& system) const override {
        Super::extendAddToSystem(system);
        addStateVariable("activation", SimTK::Stage::Dynamics);
    }

    void extendInitStateFromProperties(SimTK::State& s) const override {
        Super::extendInitStateFromProperties(s);
        setStateVariableValue(s, "activation", get_default_activation());
    }

    void extendSetPropertiesFromState(const SimTK::State& s) override {
        Super::extendSetPropertiesFromState(s);
        set_default_activation(getStateVariableValue(s, "activation"));
    }

    // TODO no need to do clamping, etc; CoordinateActuator is bidirectional.
    void computeStateVariableDerivatives(const SimTK::State& s) const override {
        const auto& tau = get_activation_time_constant();
        const auto& u = getControl(s);
        const auto& a = getStateVariableValue(s, "activation");
        const SimTK::Real adot = (u - a) / tau;
        setStateVariableDerivativeValue(s, "activation", adot);
    }

    double computeActuation(const SimTK::State& s) const override {
        return getStateVariableValue(s, "activation") * getOptimalForce();
    }
private:
    void constructProperties() {
        constructProperty_activation_time_constant(0.010);
        constructProperty_default_activation(0.5);
    }
};

/// Convenience function to apply an ActivationCoordinateActuator to the model.
void addActivationCoordinateActuator(Model& model, std::string coordName,
        double optimalForce) {

    auto& coordSet = model.updCoordinateSet();

    auto* actu = new ActivationCoordinateActuator();
    actu->set_default_activation(0.1);
    actu->setName("tau_" + coordName);
    actu->setCoordinate(&coordSet.get(coordName));
    actu->setOptimalForce(optimalForce);
    actu->setMinControl(-1);
    actu->setMaxControl(1);
    model.addComponent(actu);
}

/// Convenience function to apply an MuscleLikeCoordinateActuator to the model.
void addMuscleLikeCoordinateActuator(Model& model, std::string coordName, 
        double optimalForce) {

    auto& coordSet = model.updCoordinateSet();

    auto* actu = new ActivationMuscleLikeCoordinateActuator();
    actu->setName("tau_" + coordName);
    actu->setCoordinate(&coordSet.get(coordName));
    actu->setOptimalForce(optimalForce);
    actu->setMinControl(-1);
    actu->setMaxControl(1);

    auto* posFunc = new PolynomialFunction();
    posFunc->setName("pos_force_vs_coordinate_function");
    auto* negFunc = new PolynomialFunction();
    negFunc->setName("neg_force_vs_coordinate_function");

    // Polynomial coefficients from Carmichael Ong's SimTK project
    // "Predictive Simulation of Standing Long Jumps". Borrowed from the
    // "AshbyModel_twoConstraints.osim" model.
    if (coordName.find("hip") != std::string::npos) {
        posFunc->setCoefficients(
            SimTK::Vector(SimTK::Vec4(27.175, -163.26, 146.58, 203.88)));
        negFunc->setCoefficients(
            SimTK::Vector(SimTK::Vec4(-15.492, 0.99992, 188.07, 326.63)));
        actu->set_qdot_max(20.0);
    } else if (coordName.find("knee") != std::string::npos) {
        posFunc->setCoefficients(
            SimTK::Vector(SimTK::Vec4(11.285, -135.23, 282.53, 238.77)));
        negFunc->setCoefficients(
            SimTK::Vector(SimTK::Vec4(69.248, -454.99, 712.19, 203.07)));
        actu->set_qdot_max(18.0);
    } else if (coordName.find("ankle") != std::string::npos) {
        posFunc->setCoefficients(
            SimTK::Vector(SimTK::Vec4(-80.378, -173.56, -102.12, 91.211)));
        negFunc->setCoefficients(
            SimTK::Vector(SimTK::Vec4(-748.14, -1054.1, 38.366, 407.2)));
        actu->set_qdot_max(16.0);
    }
    
    actu->setPosForceVsCoordinateFunction(posFunc);
    actu->setNegForceVsCoordinateFunction(negFunc);
    model.addComponent(actu);
}

///// Load the base OpenSim model (gait10dof18musc) and apply actuators based on
///// specified actuator type.
//Model setupModel(bool usingMuscleLikeActuators) {
//
//    Model model("subject01.osim");  
//
//    addActivationCoordinateActuator(model, "lumbar_extension", 500);
//    addActivationCoordinateActuator(model, "pelvis_tilt", 500);
//    addActivationCoordinateActuator(model, "pelvis_tx", 1000);
//    addActivationCoordinateActuator(model, "pelvis_ty", 2500);
//
//    if (usingMuscleLikeActuators) {
//        addMuscleLikeCoordinateActuator(model, "hip_flexion_r", 100);
//        addMuscleLikeCoordinateActuator(model, "knee_angle_r", 100);
//        addMuscleLikeCoordinateActuator(model, "ankle_angle_r", 100);
//        addMuscleLikeCoordinateActuator(model, "hip_flexion_l", 100);
//        addMuscleLikeCoordinateActuator(model, "knee_angle_l", 100);
//        addMuscleLikeCoordinateActuator(model, "ankle_angle_l", 100);
//    } else {
//        addActivationCoordinateActuator(model, "hip_flexion_r", 100);
//        addActivationCoordinateActuator(model, "knee_angle_r", 100);
//        addActivationCoordinateActuator(model, "ankle_angle_r", 100);
//        addActivationCoordinateActuator(model, "hip_flexion_l", 100);
//        addActivationCoordinateActuator(model, "knee_angle_l", 100);
//        addActivationCoordinateActuator(model, "ankle_angle_l", 100);
//    }
//
//    return model;
//}
//
///// Set the bounds for the specified MocoProblem.
//void setBounds(MocoProblem& mp) {
//
//    double finalTime = 1.25;
//    mp.setTimeBounds(0, finalTime);
//    mp.setStateInfo("/tau_lumbar_extension/activation", { -1, 1 });
//    mp.setStateInfo("/tau_pelvis_tilt/activation", {-1, 1});
//    mp.setStateInfo("/tau_pelvis_tx/activation", { -1, 1 });
//    mp.setStateInfo("/tau_pelvis_ty/activation", { -1, 1 });
//    mp.setStateInfo("/tau_hip_flexion_r/activation", { -1, 1 });
//    mp.setStateInfo("/tau_knee_angle_r/activation", { -1, 1 });
//    mp.setStateInfo("/tau_ankle_angle_r/activation", { -1, 1 });
//    mp.setStateInfo("/tau_hip_flexion_l/activation", { -1, 1 });
//    mp.setStateInfo("/tau_knee_angle_l/activation", { -1, 1 });
//    mp.setStateInfo("/tau_ankle_angle_l/activation", { -1, 1 });
//}

/// Convenience function to apply an CoordinateActuator to the model.
void addCoordinateActuator(std::unique_ptr<Model>& model, std::string coordName,
        double optimalForce) {

    auto& coordSet = model->updCoordinateSet();

    auto* actu = new CoordinateActuator();
    actu->setName("tau_" + coordName);
    actu->setCoordinate(&coordSet.get(coordName));
    actu->setOptimalForce(optimalForce);
    actu->setMinControl(-1);
    actu->setMaxControl(1);
    model->addComponent(actu);
}

/// Solve a full-body (10 DOF) tracking problem by having the model markers
/// track the marker trajectories directly.
///
/// Estimated time to solve: 45-95 minutes.
MocoSolution solveMarkerTrackingProblem(
        bool prevSolutionInitialization) {

    MocoTool moco;
    moco.setName("whole_body_marker_tracking");

    // Define the optimal control problem.
    // ===================================
<<<<<<< HEAD:Muscollo/Sandbox/sandboxMarkerTrackingWholeBody/sandboxMarkerTrackingWholeBody.cpp
    MucoProblem& problem = muco.updProblem();

    // Model(dynamics).
    // -----------------
    problem.setModelCopy(setupModel(usingMuscleLikeActuators));

    // Bounds.
    // -------
    setBounds(problem);
        
    // Cost.
    // -----
    auto* tracking = problem.addCost<MucoMarkerTrackingCost>("tracking");
=======
    MocoProblem& mp = moco.updProblem();

    // Model(dynamics).
    // -----------------
    auto model = make_unique<Model>("subject01.osim");
    addCoordinateActuator(model, "lumbar_extension", 500);
    addCoordinateActuator(model, "pelvis_tilt", 500);
    addCoordinateActuator(model, "pelvis_tx", 1000);
    addCoordinateActuator(model, "pelvis_ty", 2500);
    addCoordinateActuator(model, "hip_flexion_r", 100);
    addCoordinateActuator(model, "knee_angle_r", 100);
    addCoordinateActuator(model, "ankle_angle_r", 100);
    addCoordinateActuator(model, "hip_flexion_l", 100);
    addCoordinateActuator(model, "knee_angle_l", 100);
    addCoordinateActuator(model, "ankle_angle_l", 100);
    mp.setModelCopy(*model);


    // Cost.
    // -----
    auto* tracking = mp.addCost<MocoMarkerTrackingCost>();
    tracking->setName("tracking");
>>>>>>> master:Moco/Sandbox/sandboxMarkerTrackingWholeBody/sandboxMarkerTrackingWholeBody.cpp
    auto ref = TRCFileAdapter::read("marker_trajectories.trc");
    mp.setTimeBounds(ref.getIndependentColumn().at(0),
                     ref.getIndependentColumn().at(ref.getNumRows()-1));

    // Set marker weights to match IK task weights.
    Set<MarkerWeight> markerWeights;
    markerWeights.cloneAndAppend({ "Top.Head", 3 });
    markerWeights.cloneAndAppend({ "R.ASIS", 3 });
    markerWeights.cloneAndAppend({ "L.ASIS", 3 });
    markerWeights.cloneAndAppend({ "V.Sacral", 3 });
    markerWeights.cloneAndAppend({ "R.Heel", 2 });
    markerWeights.cloneAndAppend({ "R.Toe.Tip", 2 });
    markerWeights.cloneAndAppend({ "L.Heel", 2 });
    markerWeights.cloneAndAppend({ "L.Toe.Tip", 2 });
    MarkersReference markersRef(ref, &markerWeights);

    tracking->setMarkersReference(markersRef);
    tracking->setAllowUnusedReferences(true);
<<<<<<< HEAD:Muscollo/Sandbox/sandboxMarkerTrackingWholeBody/sandboxMarkerTrackingWholeBody.cpp

    // Configure the solver.
    // =====================
    auto& solver = muco.initSolver<MocoCasADiSolver>();
    solver.set_num_mesh_points(10);
    // solver.set_optim_max_iterations(2);
    // solver.set_verbosity(2);
    // solver.set_optim_solver("ipopt");
    solver.set_optim_hessian_approximation("exact");
    // solver.set_optim_constraint_tolerance(1e-3);
=======

    auto* control = mp.addCost<MocoControlCost>();
    control->setName("control_cost");
    control->set_weight(0.1);

    // Configure the solver.
    // =====================
    MocoTropterSolver& ms = moco.initTropterSolver();
    ms.set_num_mesh_points(50);
    ms.set_verbosity(2);
    ms.set_optim_solver("snopt");
    ms.set_transcription_scheme("hermite-simpson");
<<<<<<< HEAD
    //ms.set_optim_hessian_approximation("exact");
>>>>>>> master:Moco/Sandbox/sandboxMarkerTrackingWholeBody/sandboxMarkerTrackingWholeBody.cpp
=======
>>>>>>> 75ff91c4

    // Create guess.
    // =============
    if (prevSolutionInitialization) {
        MocoIterate prevSolution(
            "sandboxMarkerTrackingWholeBody_marker_solution.sto");
<<<<<<< HEAD:Muscollo/Sandbox/sandboxMarkerTrackingWholeBody/sandboxMarkerTrackingWholeBody.cpp
        solver.setGuess(prevSolution);
=======
        ms.setGuess(prevSolution);
    } else {
        ms.setGuess("bounds");
>>>>>>> master:Moco/Sandbox/sandboxMarkerTrackingWholeBody/sandboxMarkerTrackingWholeBody.cpp
    }

    // Solve the problem.
    // ==================
    MocoSolution solution = moco.solve();
    moco.visualize(solution);
    solution.write("sandboxMarkerTrackingWholeBody_marker_solution.sto");

    auto statesTable = solution.exportToStatesTable();
    auto names = solution.getStateNames();
    statesTable.setColumnLabels(names);
    for (int i = 0; i < names.size(); ++i) {
        if (!(names[i].find("tx") != std::string::npos) &&
            !(names[i].find("ty") != std::string::npos)) {
            if (names[i].find("value") != std::string::npos) {
                statesTable.updDependentColumn(names[i]) *= (180.0 / SimTK::Pi);
            }
        }

    }

    solution.setStatesTrajectory(statesTable);
    solution.write("sandboxMarkerTrackingWholeBody_marker_solution_degrees.sto");

    return solution;
}

int main() {


    MocoSolution markerTrackingSolution = solveMarkerTrackingProblem(true);

    return EXIT_SUCCESS;
}<|MERGE_RESOLUTION|>--- conflicted
+++ resolved
@@ -217,21 +217,6 @@
 
     // Define the optimal control problem.
     // ===================================
-<<<<<<< HEAD:Muscollo/Sandbox/sandboxMarkerTrackingWholeBody/sandboxMarkerTrackingWholeBody.cpp
-    MucoProblem& problem = muco.updProblem();
-
-    // Model(dynamics).
-    // -----------------
-    problem.setModelCopy(setupModel(usingMuscleLikeActuators));
-
-    // Bounds.
-    // -------
-    setBounds(problem);
-        
-    // Cost.
-    // -----
-    auto* tracking = problem.addCost<MucoMarkerTrackingCost>("tracking");
-=======
     MocoProblem& mp = moco.updProblem();
 
     // Model(dynamics).
@@ -254,7 +239,6 @@
     // -----
     auto* tracking = mp.addCost<MocoMarkerTrackingCost>();
     tracking->setName("tracking");
->>>>>>> master:Moco/Sandbox/sandboxMarkerTrackingWholeBody/sandboxMarkerTrackingWholeBody.cpp
     auto ref = TRCFileAdapter::read("marker_trajectories.trc");
     mp.setTimeBounds(ref.getIndependentColumn().at(0),
                      ref.getIndependentColumn().at(ref.getNumRows()-1));
@@ -273,18 +257,6 @@
 
     tracking->setMarkersReference(markersRef);
     tracking->setAllowUnusedReferences(true);
-<<<<<<< HEAD:Muscollo/Sandbox/sandboxMarkerTrackingWholeBody/sandboxMarkerTrackingWholeBody.cpp
-
-    // Configure the solver.
-    // =====================
-    auto& solver = muco.initSolver<MocoCasADiSolver>();
-    solver.set_num_mesh_points(10);
-    // solver.set_optim_max_iterations(2);
-    // solver.set_verbosity(2);
-    // solver.set_optim_solver("ipopt");
-    solver.set_optim_hessian_approximation("exact");
-    // solver.set_optim_constraint_tolerance(1e-3);
-=======
 
     auto* control = mp.addCost<MocoControlCost>();
     control->setName("control_cost");
@@ -297,24 +269,15 @@
     ms.set_verbosity(2);
     ms.set_optim_solver("snopt");
     ms.set_transcription_scheme("hermite-simpson");
-<<<<<<< HEAD
-    //ms.set_optim_hessian_approximation("exact");
->>>>>>> master:Moco/Sandbox/sandboxMarkerTrackingWholeBody/sandboxMarkerTrackingWholeBody.cpp
-=======
->>>>>>> 75ff91c4
 
     // Create guess.
     // =============
     if (prevSolutionInitialization) {
         MocoIterate prevSolution(
             "sandboxMarkerTrackingWholeBody_marker_solution.sto");
-<<<<<<< HEAD:Muscollo/Sandbox/sandboxMarkerTrackingWholeBody/sandboxMarkerTrackingWholeBody.cpp
-        solver.setGuess(prevSolution);
-=======
         ms.setGuess(prevSolution);
     } else {
         ms.setGuess("bounds");
->>>>>>> master:Moco/Sandbox/sandboxMarkerTrackingWholeBody/sandboxMarkerTrackingWholeBody.cpp
     }
 
     // Solve the problem.
