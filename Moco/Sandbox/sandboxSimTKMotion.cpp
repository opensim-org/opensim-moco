--- conflicted
+++ resolved
@@ -78,15 +78,11 @@
     void calcPrescribedPosition(
             const State& s, int nq, Real* q) const override {
         const auto& t = s.getTime();
-<<<<<<< HEAD
 
-=======
->>>>>>> 2ee84dae
     }
     void calcPrescribedPositionDot(
             const State& s, int nq, Real* qdot) const override {
         const auto& t = s.getTime();
-<<<<<<< HEAD
         for (int i = 0; i < nq; ++i) {
             qdot[i] = 2 * t;
         }
@@ -96,13 +92,6 @@
         for (int i = 0; i < nq; ++i) {
             qdotdot[i] = 2;
         }
-=======
-        for (int i = 0; i < nq; ++i) { qdot[i] = 2 * t; }
-    }
-    void calcPrescribedPositionDotDot(
-            const State& s, int nq, Real* qdotdot) const override {
-        for (int i = 0; i < nq; ++i) { qdotdot[i] = 2; }
->>>>>>> 2ee84dae
     }
 };
 
@@ -112,13 +101,8 @@
             : Motion::Custom(mobod, new MyMotionImplementation()) {}
 };
 
-<<<<<<< HEAD
-class PrescribedAccelerationMotionImplementation :
-        public Motion::Custom::Implementation {
-=======
 class PrescribedAccelerationMotionImplementation
         : public Motion::Custom::Implementation {
->>>>>>> 2ee84dae
     Motion::Level getLevel(const State&) const override {
         return Motion::Level::Acceleration;
     }
