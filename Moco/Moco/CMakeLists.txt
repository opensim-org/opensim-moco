--- conflicted
+++ resolved
@@ -53,11 +53,8 @@
         InverseMuscleSolver/DeGrooteFregly2016MuscleStandalone.h
         InverseMuscleSolver/InverseMuscleSolverMotionData.h
         InverseMuscleSolver/InverseMuscleSolverMotionData.cpp
-<<<<<<< HEAD
-=======
         Components/DeGrooteFregly2016Muscle.h
         Components/DeGrooteFregly2016Muscle.cpp
->>>>>>> e004cddb
         Components/ActivationCoordinateActuator.h
         Components/StationPlaneContactForce.h
         Components/StationPlaneContactForce.cpp
@@ -67,13 +64,10 @@
         Components/ModelFactory.cpp
         Components/DiscreteForces.h
         Components/DiscreteForces.cpp
-<<<<<<< HEAD
         Components/FreePointBodyActuator.h
         Components/FreePointBodyActuator.cpp
-=======
         Components/AccelerationMotion.h
         Components/AccelerationMotion.cpp
->>>>>>> e004cddb
         MocoCasADiSolver/MocoCasADiSolver.h
         MocoCasADiSolver/MocoCasADiSolver.cpp
         MocoCasADiSolver/MocoCasOCProblem.h
