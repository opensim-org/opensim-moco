--- conflicted
+++ resolved
@@ -93,15 +93,11 @@
         MocoCasADiSolver/CasOCHermiteSimpson.h
         MocoCasADiSolver/CasOCHermiteSimpson.cpp
         MocoCasADiSolver/CasOCIterate.h
-<<<<<<< HEAD
         MocoInverse.h
         MocoInverse.cpp
         MocoTrack.h
         MocoTrack.cpp
-        )
-=======
         Common/TableProcessor.h)
->>>>>>> 67d3d232
 if(MOCO_WITH_TROPTER)
     list(APPEND MOCO_SOURCES
             tropter/TropterProblem.h
