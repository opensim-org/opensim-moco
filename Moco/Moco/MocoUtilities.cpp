/* -------------------------------------------------------------------------- *
 * OpenSim Moco: MocoUtilities.cpp                                            *
 * -------------------------------------------------------------------------- *
 * Copyright (c) 2017 Stanford University and the Authors                     *
 *                                                                            *
 * Author(s): Christopher Dembia                                              *
 *                                                                            *
 * Licensed under the Apache License, Version 2.0 (the "License"); you may    *
 * not use this file except in compliance with the License. You may obtain a  *
 * copy of the License at http://www.apache.org/licenses/LICENSE-2.0          *
 *                                                                            *
 * Unless required by applicable law or agreed to in writing, software        *
 * distributed under the License is distributed on an "AS IS" BASIS,          *
 * WITHOUT WARRANTIES OR CONDITIONS OF ANY KIND, either express or implied.   *
 * See the License for the specific language governing permissions and        *
 * limitations under the License.                                             *
 * -------------------------------------------------------------------------- */

#include "MocoUtilities.h"

#include "MocoIterate.h"
#include <cstdarg>
#include <cstdio>

#include <simbody/internal/Visualizer_InputListener.h>

#include <OpenSim/Common/GCVSpline.h>
#include <OpenSim/Common/PiecewiseLinearFunction.h>
#include <OpenSim/Common/TimeSeriesTable.h>
#include <OpenSim/Simulation/Control/PrescribedController.h>
#include <OpenSim/Simulation/Manager/Manager.h>
#include <OpenSim/Simulation/Model/Model.h>
#include <OpenSim/Simulation/SimbodyEngine/WeldJoint.h>
<<<<<<< HEAD
#include <simbody/internal/Visualizer_InputListener.h>
#include <OpenSim/Simulation/Control/PrescribedController.h>
#include <OpenSim/Common/GCVSpline.h>

#include <cstdarg>
#include <cstdio>
#include <iomanip>
=======
#include <OpenSim/Simulation/StatesTrajectory.h>
#include <OpenSim/Simulation/StatesTrajectoryReporter.h>
#include <OpenSim/Actuators/CoordinateActuator.h>
>>>>>>> 3ac5eb8e

using namespace OpenSim;

std::string OpenSim::getFormattedDateTime() {
    using namespace std::chrono;
    auto time_now = system_clock::to_time_t(system_clock::now());
    std::stringstream ss;
    // ISO standard extended datetime format.
    // https://kjellkod.wordpress.com/2013/01/22/exploring-c11-part-2-localtime-and-time-again/
    struct tm buf;
    #if defined(_WIN32)
        localtime_s(&buf, &time_now);
    #else
        localtime_r(&time_now, &buf);
    #endif
    ss << std::put_time(&buf, "%Y-%m-%dT%X");
    return ss.str();
}

SimTK::Vector OpenSim::createVectorLinspace(
        int length, double start, double end) {
    SimTK::Vector v(length);
    for (int i = 0; i < length; ++i) {
        v[i] = start + i * (end - start) / (length - 1);
    }
    return v;
}

SimTK::Vector OpenSim::createVector(
        std::initializer_list<SimTK::Real> elements) {
    return SimTK::Vector((int)elements.size(), elements.begin());
}

SimTK::Vector OpenSim::interpolate(const SimTK::Vector& x,
        const SimTK::Vector& y, const SimTK::Vector& newX,
        const bool ignoreNaNs) {

    // Create vectors of non-NaN values if user set 'ignoreNaNs' argument to
    // 'true', otherwise throw an exception. If no NaN's are present in the
    // provided data vectors, the '*_no_nans' variables below will contain
    // the original data vector values.
    std::vector<double> x_no_nans;
    std::vector<double> y_no_nans;
    for (int i = 0; i < x.size(); ++i) {

        bool shouldNotPushBack =
                (SimTK::isNaN(x[i]) || SimTK::isNaN(y[i])) && ignoreNaNs;
        if (!shouldNotPushBack) {
            x_no_nans.push_back(x[i]);
            y_no_nans.push_back(y[i]);
        }
    }

    PiecewiseLinearFunction function(
            (int)x_no_nans.size(), &x_no_nans[0], &y_no_nans[0]);
    SimTK::Vector newY(newX.size(), SimTK::NaN);
    for (int i = 0; i < newX.size(); ++i) {
        const auto& newXi = newX[i];
        if (x_no_nans[0] <= newXi && newXi <= x_no_nans[x_no_nans.size() - 1])
            newY[i] = function.calcValue(SimTK::Vector(1, newXi));
    }
    return newY;
}

Storage OpenSim::convertTableToStorage(const TimeSeriesTable& table) {

    Storage sto;
    if (table.hasTableMetaDataKey("inDegrees") &&
            table.getTableMetaDataAsString("inDegrees") == "yes") {
        sto.setInDegrees(true);
    }

    OpenSim::Array<std::string> labels("", (int)table.getNumColumns() + 1);
    labels[0] = "time";
    for (int i = 0; i < (int)table.getNumColumns(); ++i) {
        labels[i + 1] = table.getColumnLabel(i);
    }
    sto.setColumnLabels(labels);
    const auto& times = table.getIndependentColumn();
    for (unsigned i_time = 0; i_time < table.getNumRows(); ++i_time) {
        SimTK::Vector row(table.getRowAtIndex(i_time).transpose());
        // This is a hack to allow creating a Storage with 0 columns.
        double unused;
        sto.append(times[i_time],
                row.size(), row.size() ? row.getContiguousScalarData() :
                &unused);
    }
    return sto;
}

TimeSeriesTable OpenSim::filterLowpass(
        const TimeSeriesTable& table, double cutoffFreq, bool padData) {
    auto storage = convertTableToStorage(table);
    if (padData) { storage.pad(storage.getSize() / 2); }
    storage.lowpassIIR(cutoffFreq);

    return storage.exportToTable();
}

// Based on code from simtk.org/projects/predictivesim SimbiconExample/main.cpp.
void OpenSim::visualize(Model model, Storage statesSto) {

    const SimTK::Real initialTime = statesSto.getFirstTime();
    const SimTK::Real finalTime = statesSto.getLastTime();
    const SimTK::Real duration = finalTime - initialTime;

    // A data rate of 300 Hz means we can maintain 30 fps down to
    // realTimeScale = 0.1. But if we have more than 20 seconds of data, then
    // we lower the data rate to avoid using too much memory.
    const double desiredNumStates = std::min(300 * duration, 300.0 * 20.0);
    const double dataRate = desiredNumStates / duration; // Hz
    const double frameRate = 30;                         // Hz.

    // Prepare data.
    // -------------
    statesSto.resample(1.0 / dataRate, 4 /* degree */);
    auto statesTraj = StatesTrajectory::createFromStatesStorage(
            model, statesSto, true, true, false);
    const int numStates = (int)statesTraj.getSize();

    // Must setUseVisualizer() *after* createFromStatesStorage(), otherwise
    // createFromStatesStorage() spawns a visualizer.
    model.setUseVisualizer(true);
    model.initSystem();

    // OPENSIM_THROW_IF(!statesTraj.isCompatibleWith(model), Exception,
    //        "Model is not compatible with the provided StatesTrajectory.");

    // Set up visualization.
    // ---------------------
    // model.updMatterSubsystem().setShowDefaultGeometry(true);
    auto& viz = model.updVisualizer().updSimbodyVisualizer();
    std::string modelName =
            model.getName().empty() ? "<unnamed>" : model.getName();
    std::string title = "Visualizing model '" + modelName + "'";
    if (!statesSto.getName().empty() && statesSto.getName() != "UNKNOWN")
        title += " with motion '" + statesSto.getName() + "'";
<<<<<<< HEAD
    title += " (" + getFormattedDateTime() + ")";
=======
    {
        using namespace std::chrono;
        auto time_now = system_clock::to_time_t(system_clock::now());
        std::stringstream ss;
        // ISO standard extended datetime format.
        // https://kjellkod.wordpress.com/2013/01/22/exploring-c11-part-2-localtime-and-time-again/
        struct tm buf;
#if defined(_WIN32)
        localtime_s(&buf, &time_now);
#else
        localtime_r(&time_now, &buf);
#endif
        ss << std::put_time(&buf, "%Y-%m-%dT%X");
        title += " (" + ss.str() + ")";
    }
>>>>>>> 3ac5eb8e
    viz.setWindowTitle(title);
    viz.setMode(SimTK::Visualizer::RealTime);
    // Buffering causes issues when the user adjusts the "Speed" slider.
    viz.setDesiredBufferLengthInSec(0);
    viz.setDesiredFrameRate(frameRate);
    viz.setShowSimTime(true);
    // viz.setBackgroundType(viz.SolidColor);
    // viz.setBackgroundColor(SimTK::White);
    // viz.setShowFrameRate(true);
    // viz.setShowFrameNumber(true);
    auto& silo = model.updVisualizer().updInputSilo();

    // BodyWatcher to control camera.
    // TODO

    // Add sliders to control playback.
    // Real-time factor:
    //      1 means simulation-time = real-time
    //      2 means playback is 2x faster.
    const int realTimeScaleSliderIndex = 1;
    const double minRealTimeScale = 0.01; // can't go to 0.
    const double maxRealTimeScale = 4;
    double realTimeScale = 1.0;
    viz.addSlider("Speed", realTimeScaleSliderIndex, minRealTimeScale,
            maxRealTimeScale, realTimeScale);

    // TODO this slider results in choppy playback if not paused.
    const int timeSliderIndex = 2;
    double time = initialTime;
    viz.addSlider("Time", timeSliderIndex, initialTime, finalTime, time);

    SimTK::Array_<std::pair<SimTK::String, int>> keyBindingsMenu;
    keyBindingsMenu.push_back(std::make_pair(
            "Available key bindings (clicking these menu items has no effect):",
            1));
    keyBindingsMenu.push_back(std::make_pair(
            "-----------------------------------------------------------------",
            2));
    keyBindingsMenu.push_back(std::make_pair("Pause: Space", 3));
    keyBindingsMenu.push_back(std::make_pair("Zoom to fit: R", 4));
    keyBindingsMenu.push_back(std::make_pair("Quit: Esc", 5));
    viz.addMenu("Key bindings", 1, keyBindingsMenu);

    SimTK::DecorativeText pausedText("");
    pausedText.setIsScreenText(true);
    const int pausedIndex = viz.addDecoration(
            SimTK::MobilizedBodyIndex(0), SimTK::Vec3(0), pausedText);

    int istate = 0;

    bool paused = false;

    while (true) {
        if (istate == numStates) {
            istate = 0;
            // Without this line, all but the first replay will be shown as
            // fast as possible rather than as real-time.
            viz.setMode(SimTK::Visualizer::RealTime);
        }

        // Slider input.
        int sliderIndex;
        double sliderValue;
        if (silo.takeSliderMove(sliderIndex, sliderValue)) {
            if (sliderIndex == realTimeScaleSliderIndex) {
                viz.setRealTimeScale(sliderValue);
            } else if (sliderIndex == timeSliderIndex) {
                // index = [seconds] * [# states / second]
                istate = (int)SimTK::clamp(0,
                        (sliderValue - initialTime) * dataRate, numStates - 1);
                // Allow the user to drag this slider to visualize different
                // times.
                viz.drawFrameNow(statesTraj[istate]);
            } else {
                std::cout << "Internal error: unrecognized slider."
                          << std::endl;
            }
        }

        // Key input.
        unsigned key, modifiers;
        if (silo.takeKeyHit(key, modifiers)) {
            // Exit.
            if (key == SimTK::Visualizer::InputListener::KeyEsc) {
                std::cout << "Exiting visualization." << std::endl;
                return;
            }
            // Smart zoom.
            else if (key == 'r') {
                viz.zoomCameraToShowAllGeometry();
            }
            // Pause.
            else if (key == ' ') {
                paused = !paused;
                auto& text = static_cast<SimTK::DecorativeText&>(
                        viz.updDecoration(pausedIndex));
                text.setText(paused ? "Paused (hit Space to resume)" : "");
                // Show the updated text.
                viz.drawFrameNow(statesTraj[istate]);
            }
        }

        viz.setSliderValue(realTimeScaleSliderIndex, viz.getRealTimeScale());
        viz.setSliderValue(timeSliderIndex,
                std::round((istate / dataRate + initialTime) * 1000) / 1000);

        if (paused) {
            std::this_thread::sleep_for(std::chrono::milliseconds(5));
        } else {
            viz.report(statesTraj[istate]);
            ++istate;
        }
    }
}

void OpenSim::visualize(Model model, TimeSeriesTable table) {
    visualize(std::move(model), convertTableToStorage(table));
}

void OpenSim::prescribeControlsToModel(
        const MocoIterate& iterate, Model& model) {
    // Get actuator names.
    model.initSystem();
    OpenSim::Array<std::string> actuNames;
    const auto modelPath = model.getAbsolutePath();
    for (const auto& actu : model.getComponentList<Actuator>()) {
        actuNames.append(actu.getAbsolutePathString());
    }

    // Add prescribed controllers to actuators in the model, where the control
    // functions are splined versions of the actuator controls from the OCP
    // solution.
    const SimTK::Vector& time = iterate.getTime();
    auto* controller = new PrescribedController();
    controller->setName("prescribed_controller");
    for (int i = 0; i < actuNames.size(); ++i) {
        const auto control = iterate.getControl(actuNames[i]);
        auto* function = new GCVSpline(5, time.nrow(), &time[0], &control[0]);
        const auto& actu = model.getComponent<Actuator>(actuNames[i]);
        controller->addActuator(actu);
        controller->prescribeControlForActuator(actu.getName(), function);
    }
    model.addController(controller);
}

MocoIterate OpenSim::simulateIterateWithTimeStepping(
        const MocoIterate& iterate, Model model, double integratorAccuracy) {

    prescribeControlsToModel(iterate, model);

    // Add states reporter to the model.
    auto* statesRep = new StatesTrajectoryReporter();
    statesRep->setName("states_reporter");
    statesRep->set_report_time_interval(0.001);
    model.addComponent(statesRep);

    // Simulate!
    const SimTK::Vector& time = iterate.getTime();
    SimTK::State state = model.initSystem();
    state.setTime(time[0]);
    Manager manager(model);

    // Set the initial state.
    {
        const auto& matrix = iterate.getStatesTrajectory();
        TimeSeriesTable initialStateTable(
                std::vector<double>{iterate.getInitialTime()},
                SimTK::Matrix(matrix.block(0, 0, 1, matrix.ncol())),
                iterate.getStateNames());
        auto statesTraj = StatesTrajectory::createFromStatesStorage(
                model, convertTableToStorage(initialStateTable));
        state.setY(statesTraj.front().getY());
    }

    if (integratorAccuracy != -1) {
        manager.getIntegrator().setAccuracy(integratorAccuracy);
    }
    manager.initialize(state);
    state = manager.integrate(time[time.size() - 1]);

    // Export results from states reporter to a TimeSeries Table
    TimeSeriesTable states = statesRep->getStates().exportToTable(model);

    const auto& statesTimes = states.getIndependentColumn();
    SimTK::Vector timeVec((int)statesTimes.size(), statesTimes.data(), true);
    TimeSeriesTable controls = resample(model.getControlsTable(), timeVec);
    // Fix column labels. (TODO: Not general.)
    auto labels = controls.getColumnLabels();
    for (auto& label : labels) { label = "/forceset/" + label; }
    controls.setColumnLabels(labels);

    // Create a MocoIterate to facilitate states trajectory comparison (with
    // dummy data for the multipliers, which we'll ignore).

    auto forwardSolution = MocoIterate(timeVec,
            {{"states", {states.getColumnLabels(), states.getMatrix()}},
             {"controls", {controls.getColumnLabels(), controls.getMatrix()}}});

    return forwardSolution;
}

void OpenSim::replaceMusclesWithPathActuators(Model& model) {

    // Create path actuators from muscle properties and add to the model. Save
    // a list of pointers of the muscles to delete.
    std::vector<Muscle*> musclesToDelete;
    auto& muscleSet = model.updMuscles();
    for (int i = 0; i < muscleSet.getSize(); ++i) {
        auto& musc = muscleSet.get(i);
        auto* actu = new PathActuator();
        actu->setName(musc.getName());
        musc.setName(musc.getName() + "_delete");
        actu->setOptimalForce(musc.getMaxIsometricForce());
        actu->setMinControl(musc.getMinControl());
        actu->setMaxControl(musc.getMaxControl());

        const auto& pathPointSet = musc.getGeometryPath().getPathPointSet();
        auto& geomPath = actu->updGeometryPath();
        for (int i = 0; i < pathPointSet.getSize(); ++i) {
            auto* pathPoint = pathPointSet.get(i).clone();
            const auto& socketNames = pathPoint->getSocketNames();
            for (const auto& socketName : socketNames) {
                pathPoint->updSocket(socketName)
                        .connect(pathPointSet.get(i)
                                         .getSocket(socketName)
                                         .getConnecteeAsObject());
            }
            geomPath.updPathPointSet().adoptAndAppend(pathPoint);
        }
        model.addComponent(actu);
        musclesToDelete.push_back(&musc);
    }

    // Delete the muscles.
    for (const auto* musc : musclesToDelete) {
        int index = model.getForceSet().getIndex(musc, 0);
        OPENSIM_THROW_IF(index == -1, Exception,
                format("Muscle with name %s not found in ForceSet.",
                        musc->getName()));
        bool success = model.updForceSet().remove(index);
        OPENSIM_THROW_IF(!success, Exception,
                format("Attempt to remove muscle with "
                       "name %s was unsuccessful.",
                        musc->getName()));
    }
}

void OpenSim::removeMuscles(Model& model) {

    // Save a list of pointers of the muscles to delete.
    std::vector<Muscle*> musclesToDelete;
    auto& muscleSet = model.updMuscles();
    for (int i = 0; i < muscleSet.getSize(); ++i) {
        musclesToDelete.push_back(&muscleSet.get(i));
    }

    // Delete the muscles.
    for (const auto* musc : musclesToDelete) {
        int index = model.getForceSet().getIndex(musc, 0);
        OPENSIM_THROW_IF(index == -1, Exception,
                format("Muscle with name %s not found in ForceSet.",
                        musc->getName()));
        model.updForceSet().remove(index);
    }
}

void OpenSim::createReserveActuators(Model& model, double optimalForce) {
    OPENSIM_THROW_IF(optimalForce <= 0, Exception,
            format("Invalid value (%g) for create_reserve_actuators; "
                   "should be -1 or positive.",
                    optimalForce));

    std::cout << "Adding reserve actuators with an optimal force of "
            << optimalForce << "..." << std::endl;

    std::vector<std::string> coordPaths;
    // Borrowed from
    // CoordinateActuator::CreateForceSetOfCoordinateAct...
    for (const auto& coord : model.getComponentList<Coordinate>()) {
        auto* actu = new CoordinateActuator();
        actu->setCoordinate(&const_cast<Coordinate&>(coord));
        auto path = coord.getAbsolutePathString();
        coordPaths.push_back(path);
        // Get rid of model name.
        // Get rid of slashes in the path; slashes not allowed in names.
        std::replace(path.begin(), path.end(), '/', '_');
        actu->setName("reserve_" + path);
        actu->setOptimalForce(optimalForce);
        model.addComponent(actu);
    }
    // Re-make the system, since there are new actuators.
    model.initSystem();
    std::cout << "Added " << coordPaths.size()
            << " reserve actuator(s), "
               "for each of the following coordinates:"
            << std::endl;
    for (const auto& name : coordPaths) {
        std::cout << "  " << name << std::endl;
    }
}

void OpenSim::replaceJointWithWeldJoint(
        Model& model, const std::string& jointName) {
    OPENSIM_THROW_IF(!model.getJointSet().hasComponent(jointName), Exception,
            "Joint with name '" + jointName +
                    "' not found in the model JointSet.");

    // This is needed here to access offset frames.
    model.finalizeConnections();

    // Get the current joint and save a copy of the parent and child offset
    // frames.
    auto& current_joint = model.updJointSet().get(jointName);
    PhysicalOffsetFrame* parent_offset = PhysicalOffsetFrame().safeDownCast(
            current_joint.getParentFrame().clone());
    PhysicalOffsetFrame* child_offset = PhysicalOffsetFrame().safeDownCast(
            current_joint.getChildFrame().clone());

    // Save the original names of the body frames (not the offset frames), so we
    // can find them when the new joint is created.
    parent_offset->finalizeConnections(model);
    child_offset->finalizeConnections(model);
    std::string parent_body_path =
            parent_offset->getParentFrame().getAbsolutePathString();
    std::string child_body_path =
            child_offset->getParentFrame().getAbsolutePathString();

    // Remove the current Joint from the the JointSet.
    model.updJointSet().remove(&current_joint);

    // Create the new joint and add it to the model.
    auto* new_joint = new WeldJoint(jointName,
            model.getComponent<PhysicalFrame>(parent_body_path),
            parent_offset->get_translation(), parent_offset->get_orientation(),
            model.getComponent<PhysicalFrame>(child_body_path),
            child_offset->get_translation(), child_offset->get_orientation());
    model.addJoint(new_joint);

    model.finalizeConnections();
}

std::vector<std::string> OpenSim::createStateVariableNamesInSystemOrder(
        const Model& model) {
    std::unordered_map<int, int> yIndexMap;
    return createStateVariableNamesInSystemOrder(model, yIndexMap);
}
std::vector<std::string> OpenSim::createStateVariableNamesInSystemOrder(
        const Model& model, std::unordered_map<int, int>& yIndexMap) {
    yIndexMap.clear();
    std::vector<std::string> svNamesInSysOrder;
    auto s = model.getWorkingState();
    const auto svNames = model.getStateVariableNames();
    s.updY() = 0;
    std::vector<int> yIndices;
    for (int iy = 0; iy < s.getNY(); ++iy) {
        s.updY()[iy] = SimTK::NaN;
        const auto svValues = model.getStateVariableValues(s);
        for (int isv = 0; isv < svNames.size(); ++isv) {
            if (SimTK::isNaN(svValues[isv])) {
                svNamesInSysOrder.push_back(svNames[isv]);
                yIndices.emplace_back(iy);
                s.updY()[iy] = 0;
                break;
            }
        }
        if (SimTK::isNaN(s.updY()[iy])) {
            // If we reach here, this is an unused slot for a quaternion.
            s.updY()[iy] = 0;
        }
    }
    int count = 0;
    for (const auto& iy : yIndices) {
        yIndexMap.emplace(std::make_pair(count, iy));
        ++count;
    }
    SimTK_ASSERT2_ALWAYS((size_t)svNames.size() == svNamesInSysOrder.size(),
            "Expected to get %i state names but found %i.", svNames.size(),
            svNamesInSysOrder.size());
    return svNamesInSysOrder;
}

std::unordered_map<std::string, int> OpenSim::createSystemYIndexMap(
        const Model& model) {
    std::unordered_map<std::string, int> sysYIndices;
    auto s = model.getWorkingState();
    const auto svNames = model.getStateVariableNames();
    s.updY() = 0;
    for (int iy = 0; iy < s.getNY(); ++iy) {
        s.updY()[iy] = SimTK::NaN;
        const auto svValues = model.getStateVariableValues(s);
        for (int isv = 0; isv < svNames.size(); ++isv) {
            if (SimTK::isNaN(svValues[isv])) {
                sysYIndices[svNames[isv]] = iy;
                s.updY()[iy] = 0;
                break;
            }
        }
        if (SimTK::isNaN(s.updY()[iy])) {
            // If we reach here, this is an unused slot for a quaternion.
            s.updY()[iy] = 0;
        }
    }
    SimTK_ASSERT2_ALWAYS(svNames.size() == (int)sysYIndices.size(),
            "Expected to find %i state indices but found %i.", svNames.size(),
            sysYIndices.size());
    return sysYIndices;
}

std::string OpenSim::format_c(const char* format, ...) {
    // Get buffer size.
    va_list args;
    va_start(args, format);
    int bufsize = vsnprintf(nullptr, 0, format, args) + 1; // +1 for '\0'
    va_end(args);

    // Create formatted string.
    std::unique_ptr<char[]> buf(new char[bufsize]);
    va_start(args, format);
    vsnprintf(buf.get(), bufsize, format, args);
    va_end(args);
    return std::string(buf.get());
}

int OpenSim::getMocoParallelEnvironmentVariable() {
    const std::string varName = "OPENSIM_MOCO_PARALLEL";
    if (SimTK::Pathname::environmentVariableExists(varName)) {
        std::string parallel = SimTK::Pathname::getEnvironmentVariable(varName);
        int num = std::atoi(parallel.c_str());
        if (num < 0) {
            std::cout << "[Moco] Warning: OPENSIM_MOCO_PARALLEL "
                         "environment variable set to incorrect value '"
                      << parallel
                      << "'; must be an integer >= 0. "
                         "Ignoring."
                      << std::endl;
        } else {
            return num;
        }
    }
    return -1;
}<|MERGE_RESOLUTION|>--- conflicted
+++ resolved
@@ -21,29 +21,22 @@
 #include "MocoIterate.h"
 #include <cstdarg>
 #include <cstdio>
+#include <iomanip>
 
 #include <simbody/internal/Visualizer_InputListener.h>
 
-#include <OpenSim/Common/GCVSpline.h>
 #include <OpenSim/Common/PiecewiseLinearFunction.h>
 #include <OpenSim/Common/TimeSeriesTable.h>
-#include <OpenSim/Simulation/Control/PrescribedController.h>
 #include <OpenSim/Simulation/Manager/Manager.h>
 #include <OpenSim/Simulation/Model/Model.h>
 #include <OpenSim/Simulation/SimbodyEngine/WeldJoint.h>
-<<<<<<< HEAD
+#include <OpenSim/Simulation/StatesTrajectory.h>
+#include <OpenSim/Simulation/StatesTrajectoryReporter.h>
+#include <OpenSim/Actuators/CoordinateActuator.h>
+#include <OpenSim/Simulation/SimbodyEngine/WeldJoint.h>
 #include <simbody/internal/Visualizer_InputListener.h>
 #include <OpenSim/Simulation/Control/PrescribedController.h>
 #include <OpenSim/Common/GCVSpline.h>
-
-#include <cstdarg>
-#include <cstdio>
-#include <iomanip>
-=======
-#include <OpenSim/Simulation/StatesTrajectory.h>
-#include <OpenSim/Simulation/StatesTrajectoryReporter.h>
-#include <OpenSim/Actuators/CoordinateActuator.h>
->>>>>>> 3ac5eb8e
 
 using namespace OpenSim;
 
@@ -181,25 +174,7 @@
     std::string title = "Visualizing model '" + modelName + "'";
     if (!statesSto.getName().empty() && statesSto.getName() != "UNKNOWN")
         title += " with motion '" + statesSto.getName() + "'";
-<<<<<<< HEAD
     title += " (" + getFormattedDateTime() + ")";
-=======
-    {
-        using namespace std::chrono;
-        auto time_now = system_clock::to_time_t(system_clock::now());
-        std::stringstream ss;
-        // ISO standard extended datetime format.
-        // https://kjellkod.wordpress.com/2013/01/22/exploring-c11-part-2-localtime-and-time-again/
-        struct tm buf;
-#if defined(_WIN32)
-        localtime_s(&buf, &time_now);
-#else
-        localtime_r(&time_now, &buf);
-#endif
-        ss << std::put_time(&buf, "%Y-%m-%dT%X");
-        title += " (" + ss.str() + ")";
-    }
->>>>>>> 3ac5eb8e
     viz.setWindowTitle(title);
     viz.setMode(SimTK::Visualizer::RealTime);
     // Buffering causes issues when the user adjusts the "Speed" slider.
