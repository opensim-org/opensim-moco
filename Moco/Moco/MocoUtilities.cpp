--- conflicted
+++ resolved
@@ -22,11 +22,7 @@
 #include "MocoProblem.h"
 #include <cstdarg>
 #include <cstdio>
-<<<<<<< HEAD
-#include <iomanip>
-=======
 #include <regex>
->>>>>>> 2ee84dae
 
 #include <simbody/internal/Visualizer_InputListener.h>
 
@@ -456,158 +452,6 @@
     return forwardSolution;
 }
 
-<<<<<<< HEAD
-void OpenSim::replaceMusclesWithPathActuators(Model& model) {
-
-    // Create path actuators from muscle properties and add to the model. Save
-    // a list of pointers of the muscles to delete.
-    std::vector<Muscle*> musclesToDelete;
-    auto& muscleSet = model.updMuscles();
-    for (int i = 0; i < muscleSet.getSize(); ++i) {
-        auto& musc = muscleSet.get(i);
-        auto* actu = new PathActuator();
-        actu->setName(musc.getName());
-        musc.setName(musc.getName() + "_delete");
-        actu->setOptimalForce(musc.getMaxIsometricForce());
-        actu->setMinControl(musc.getMinControl());
-        actu->setMaxControl(musc.getMaxControl());
-
-        const auto& pathPointSet = musc.getGeometryPath().getPathPointSet();
-        auto& geomPath = actu->updGeometryPath();
-        for (int i = 0; i < pathPointSet.getSize(); ++i) {
-            auto* pathPoint = pathPointSet.get(i).clone();
-            const auto& socketNames = pathPoint->getSocketNames();
-            for (const auto& socketName : socketNames) {
-                pathPoint->updSocket(socketName)
-                        .connect(pathPointSet.get(i)
-                                         .getSocket(socketName)
-                                         .getConnecteeAsObject());
-            }
-            geomPath.updPathPointSet().adoptAndAppend(pathPoint);
-        }
-        model.addComponent(actu);
-        musclesToDelete.push_back(&musc);
-    }
-
-    // Delete the muscles.
-    for (const auto* musc : musclesToDelete) {
-        int index = model.getForceSet().getIndex(musc, 0);
-        OPENSIM_THROW_IF(index == -1, Exception,
-                format("Muscle with name %s not found in ForceSet.",
-                        musc->getName()));
-        bool success = model.updForceSet().remove(index);
-        OPENSIM_THROW_IF(!success, Exception,
-                format("Attempt to remove muscle with "
-                       "name %s was unsuccessful.",
-                        musc->getName()));
-    }
-}
-
-void OpenSim::removeMuscles(Model& model) {
-
-    // Save a list of pointers of the muscles to delete.
-    std::vector<Muscle*> musclesToDelete;
-    auto& muscleSet = model.updMuscles();
-    for (int i = 0; i < muscleSet.getSize(); ++i) {
-        musclesToDelete.push_back(&muscleSet.get(i));
-    }
-
-    // Delete the muscles.
-    for (const auto* musc : musclesToDelete) {
-        int index = model.getForceSet().getIndex(musc, 0);
-        OPENSIM_THROW_IF(index == -1, Exception,
-                format("Muscle with name %s not found in ForceSet.",
-                        musc->getName()));
-        model.updForceSet().remove(index);
-    }
-
-    model.finalizeConnections();
-    model.initSystem();
-}
-
-void OpenSim::replaceJointWithWeldJoint(
-        Model& model, const std::string& jointName) {
-    OPENSIM_THROW_IF(!model.getJointSet().hasComponent(jointName), Exception,
-            "Joint with name '" + jointName +
-                    "' not found in the model JointSet.");
-
-    // This is needed here to access offset frames.
-    model.finalizeConnections();
-
-    // Get the current joint and save a copy of the parent and child offset
-    // frames.
-    auto& current_joint = model.updJointSet().get(jointName);
-    PhysicalOffsetFrame* parent_offset = PhysicalOffsetFrame().safeDownCast(
-            current_joint.getParentFrame().clone());
-    PhysicalOffsetFrame* child_offset = PhysicalOffsetFrame().safeDownCast(
-            current_joint.getChildFrame().clone());
-
-    // Save the original names of the body frames (not the offset frames), so we
-    // can find them when the new joint is created.
-    parent_offset->finalizeConnections(model);
-    child_offset->finalizeConnections(model);
-    std::string parent_body_path =
-            parent_offset->getParentFrame().getAbsolutePathString();
-    std::string child_body_path =
-            child_offset->getParentFrame().getAbsolutePathString();
-
-    // Remove the current Joint from the the JointSet.
-    model.updJointSet().remove(&current_joint);
-
-    // Create the new joint and add it to the model.
-    auto* new_joint = new WeldJoint(jointName,
-            model.getComponent<PhysicalFrame>(parent_body_path),
-            parent_offset->get_translation(), parent_offset->get_orientation(),
-            model.getComponent<PhysicalFrame>(child_body_path),
-            child_offset->get_translation(), child_offset->get_orientation());
-    model.addJoint(new_joint);
-
-    model.finalizeConnections();
-}
-
-void OpenSim::addCoordinateActuatorsToModel(Model& model, double optimalForce) {
-    OPENSIM_THROW_IF(optimalForce <= 0, Exception,
-        "The optimal force must be greater than zero.");
-
-    std::cout << "Adding reserve actuators with an optimal force of "
-              << optimalForce << "..." << std::endl;
-
-    std::vector<std::string> coordPaths;
-    const auto& state = model.getWorkingState();
-    // Borrowed from 
-    // CoordinateActuator::CreateForceSetOfCoordinateActuatorsForModel().
-    // TODO: just use model.updComponentList<Coordinate>() and avoid const_cast?
-    for (const auto& constCoord : model.getComponentList<Coordinate>()) {
-        auto* actu = new CoordinateActuator();
-        auto& coord = const_cast<Coordinate&>(constCoord);
-        if (coord.isConstrained(state)) continue;
-
-        actu->setCoordinate(&coord);
-        auto path = coord.getAbsolutePathString();
-        coordPaths.push_back(path);
-        // Get rid of model name.
-        // Get rid of slashes in the path; slashes not allowed in names.
-        std::replace(path.begin(), path.end(), '/', '_');
-        if (path.at(0) == '_') { path.erase(0, 1); }
-        actu->setName(path);
-        actu->setOptimalForce(optimalForce);
-        model.addComponent(actu);
-        model.initSystem();
-    }
-
-    // Re-make the system, since there are new actuators.
-    model.initSystem();
-    std::cout << "Added " << coordPaths.size()
-              << " reserve actuator(s), for each of the following coordinates:"
-              << std::endl;
-    for (const auto& name : coordPaths) {
-        std::cout << "  " << name << std::endl;
-    }
-
-}
-
-=======
->>>>>>> 2ee84dae
 std::vector<std::string> OpenSim::createStateVariableNamesInSystemOrder(
         const Model& model) {
     std::unordered_map<int, int> yIndexMap;
@@ -678,16 +522,10 @@
 std::vector<std::string> OpenSim::createControlNamesFromModel(
         const Model& model) {
     std::vector<std::string> controlNames;
-<<<<<<< HEAD
-    // Loop through all actuators and create control names. For scalar actuators,
-    // use the actuator name for the control name. For non-scalar actuators,
-    // use the actuator name with a control index appended for the control name.
-=======
     // Loop through all actuators and create control names. For scalar
     // actuators, use the actuator name for the control name. For non-scalar
     // actuators, use the actuator name with a control index appended for the
     // control name.
->>>>>>> 2ee84dae
     // TODO update when OpenSim supports named controls.
     for (const auto& actu : model.getComponentList<Actuator>()) {
         std::string actuPath = actu.getAbsolutePathString();
@@ -706,19 +544,11 @@
 std::unordered_map<std::string, int> OpenSim::createSystemControlIndexMap(
         const Model& model) {
     // We often assume that control indices in the state are in the same order
-<<<<<<< HEAD
-    // as the actuators in the model. However, the control indices are 
-    // allocated in the order in which addToSystem() is invoked (not 
-    // necessarily the order used by getComponentList()). So until we can be 
-    // absolutely sure that the controls are in the same order as actuators, 
-    // we can run the following check: in order, set an actuator's control 
-=======
     // as the actuators in the model. However, the control indices are
     // allocated in the order in which addToSystem() is invoked (not
     // necessarily the order used by getComponentList()). So until we can be
     // absolutely sure that the controls are in the same order as actuators,
     // we can run the following check: in order, set an actuator's control
->>>>>>> 2ee84dae
     // signal(s) to NaN and ensure the i-th control is NaN.
     // TODO update when OpenSim supports named controls.
     std::unordered_map<std::string, int> controlIndices;
@@ -733,15 +563,9 @@
         actu.setControls(nan, modelControls);
         std::string actuPath = actu.getAbsolutePathString();
         for (int j = 0; j < nc; ++j) {
-<<<<<<< HEAD
-            OPENSIM_THROW_IF(!SimTK::isNaN(modelControls[i]),
-                Exception, "Internal error: actuators are not in the "
-                "expected order. Submit a bug report.");
-=======
             OPENSIM_THROW_IF(!SimTK::isNaN(modelControls[i]), Exception,
                     "Internal error: actuators are not in the "
                     "expected order. Submit a bug report.");
->>>>>>> 2ee84dae
             if (nc == 1) {
                 controlIndices[actuPath] = i;
             } else {
@@ -755,11 +579,7 @@
 }
 
 void OpenSim::checkOrderSystemControls(const Model& model) {
-<<<<<<< HEAD
-    auto controlIndices = createSystemControlIndexMap(model);
-=======
     createSystemControlIndexMap(model);
->>>>>>> 2ee84dae
 }
 
 std::string OpenSim::format_c(const char* format, ...) {
