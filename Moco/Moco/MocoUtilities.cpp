--- conflicted
+++ resolved
@@ -49,19 +49,11 @@
     // ISO standard extended datetime format.
     // https://kjellkod.wordpress.com/2013/01/22/exploring-c11-part-2-localtime-and-time-again/
     struct tm buf;
-<<<<<<< HEAD
     #if defined(_WIN32)
         localtime_s(&buf, &time_now);
     #else
         localtime_r(&time_now, &buf);
     #endif
-=======
-#if defined(_WIN32)
-    localtime_s(&buf, &time_now);
-#else
-    localtime_r(&time_now, &buf);
-#endif
->>>>>>> 67d3d232
     ss << std::put_time(&buf, "%Y-%m-%dT%X");
     return ss.str();
 }
