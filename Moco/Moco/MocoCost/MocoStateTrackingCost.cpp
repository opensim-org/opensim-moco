/* -------------------------------------------------------------------------- *
 * OpenSim Moco: MocoStateTrackingCost.cpp                                    *
 * -------------------------------------------------------------------------- *
 * Copyright (c) 2017 Stanford University and the Authors                     *
 *                                                                            *
 * Author(s): Christopher Dembia                                              *
 *                                                                            *
 * Licensed under the Apache License, Version 2.0 (the "License"); you may    *
 * not use this file except in compliance with the License. You may obtain a  *
 * copy of the License at http://www.apache.org/licenses/LICENSE-2.0          *
 *                                                                            *
 * Unless required by applicable law or agreed to in writing, software        *
 * distributed under the License is distributed on an "AS IS" BASIS,          *
 * WITHOUT WARRANTIES OR CONDITIONS OF ANY KIND, either express or implied.   *
 * See the License for the specific language governing permissions and        *
 * limitations under the License.                                             *
 * -------------------------------------------------------------------------- */

#include "MocoStateTrackingCost.h"
#include "../MocoUtilities.h"
#include <OpenSim/Simulation/Model/Model.h>

using namespace OpenSim;

void MocoStateTrackingCost::initializeOnModelImpl(const Model& model) const {

    TimeSeriesTable tableToUse;
    
    if (get_reference_file() != "") {
        // Should not be able to supply both.
        assert(m_table.getNumColumns() == 0);
<<<<<<< HEAD

        auto tablesFromFile = FileAdapter::readFile(get_reference_file());
        // There should only be one table.
        OPENSIM_THROW_IF_FRMOBJ(tablesFromFile.size() != 1, Exception,
                format("Expected reference file '%s' to contain 1 table, but "
                       "it contains %i tables.",
                       get_reference_file(), tablesFromFile.size()));
        // Get the first table.
        auto* firstTable =
                dynamic_cast<TimeSeriesTable*>(
                    tablesFromFile.begin()->second.get());
        OPENSIM_THROW_IF_FRMOBJ(!firstTable, Exception,
                "Expected reference file to contain a (scalar) "
                "TimeSeriesTable, but it contains a different type of table.");
        tableToUse = *firstTable;
=======
        tableToUse = readTableFromFile<double>(get_reference_file());
>>>>>>> 2ee84dae
    } else if (m_table.getNumColumns() != 0) {
        tableToUse = m_table;
    } else {
        OPENSIM_THROW_FRMOBJ(Exception,
                "Expected user to either provide a reference"
                " file or to programmatically provide a reference table, but "
                " the user supplied neither.");
    }

    // Convert to degrees if needed and create spline set.
    if (tableToUse.hasTableMetaDataKey("inDegrees") &&
        tableToUse.getTableMetaDataAsString("inDegrees") == "yes") {
        model.getSimbodyEngine().convertDegreesToRadians(tableToUse);
    }
    auto allSplines = GCVSplineSet(tableToUse);

    // Throw exception if a weight is specified for a nonexistent state.
    auto allSysYIndices = createSystemYIndexMap(model);
    for (int i = 0; i < get_state_weights().getSize(); ++i) {
        const auto& weightName = get_state_weights().get(i).getName();
        if (allSysYIndices.count(weightName) == 0) {
            OPENSIM_THROW_FRMOBJ(Exception,
                "Weight provided with name '" + weightName + "' but this is "
                "not a recognized state.");
        }
    }

    // Populate member variables need to compute cost. Unless the property
    // allow_unused_references is set to true, an exception is thrown for
    // names in the references that don't correspond to a state variable. 
    for (int iref = 0; iref < allSplines.getSize(); ++iref) {
        const auto& refName = allSplines[iref].getName();
        if (!get_allow_unused_references()) {
<<<<<<< HEAD
            OPENSIM_THROW_IF_FRMOBJ(allSysYIndices.count(refName) == 0, 
=======
            OPENSIM_THROW_IF_FRMOBJ(allSysYIndices.count(refName) == 0,
>>>>>>> 2ee84dae
                Exception, "State reference '" + refName + "' unrecognized.");
        }

        m_sysYIndices.push_back(allSysYIndices[refName]);
        double refWeight = 1.0;
        if (get_state_weights().contains(refName)) {
            refWeight = get_state_weights().get(refName).getWeight();
        }
        m_state_weights.push_back(refWeight);
        m_refsplines.cloneAndAppend(allSplines[iref]);
    }
}

void MocoStateTrackingCost::calcIntegralCostImpl(/*int meshIndex,*/
        const SimTK::State& state, double& integrand) const {
    const auto& time = state.getTime();

    SimTK::Vector timeVec(1, time);

    // TODO cache the reference coordinate values at the mesh points, rather
    // than evaluating the spline.
    integrand = 0;
    for (int iref = 0; iref < m_refsplines.getSize(); ++iref) {
        const auto& modelValue = state.getY()[m_sysYIndices[iref]];
        const auto& refValue = m_refsplines[iref].calcValue(timeVec);
        integrand += m_state_weights[iref] * pow(modelValue - refValue, 2);
    }
}<|MERGE_RESOLUTION|>--- conflicted
+++ resolved
@@ -29,25 +29,7 @@
     if (get_reference_file() != "") {
         // Should not be able to supply both.
         assert(m_table.getNumColumns() == 0);
-<<<<<<< HEAD
-
-        auto tablesFromFile = FileAdapter::readFile(get_reference_file());
-        // There should only be one table.
-        OPENSIM_THROW_IF_FRMOBJ(tablesFromFile.size() != 1, Exception,
-                format("Expected reference file '%s' to contain 1 table, but "
-                       "it contains %i tables.",
-                       get_reference_file(), tablesFromFile.size()));
-        // Get the first table.
-        auto* firstTable =
-                dynamic_cast<TimeSeriesTable*>(
-                    tablesFromFile.begin()->second.get());
-        OPENSIM_THROW_IF_FRMOBJ(!firstTable, Exception,
-                "Expected reference file to contain a (scalar) "
-                "TimeSeriesTable, but it contains a different type of table.");
-        tableToUse = *firstTable;
-=======
         tableToUse = readTableFromFile<double>(get_reference_file());
->>>>>>> 2ee84dae
     } else if (m_table.getNumColumns() != 0) {
         tableToUse = m_table;
     } else {
@@ -81,11 +63,7 @@
     for (int iref = 0; iref < allSplines.getSize(); ++iref) {
         const auto& refName = allSplines[iref].getName();
         if (!get_allow_unused_references()) {
-<<<<<<< HEAD
-            OPENSIM_THROW_IF_FRMOBJ(allSysYIndices.count(refName) == 0, 
-=======
             OPENSIM_THROW_IF_FRMOBJ(allSysYIndices.count(refName) == 0,
->>>>>>> 2ee84dae
                 Exception, "State reference '" + refName + "' unrecognized.");
         }
 
