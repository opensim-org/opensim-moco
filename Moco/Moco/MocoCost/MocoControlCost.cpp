--- conflicted
+++ resolved
@@ -81,15 +81,9 @@
     getModel().realizeVelocity(state); // TODO would avoid this, ideally.
     const auto& controls = getModel().getControls(state);
     integrand = 0;
-<<<<<<< HEAD
-    assert((int)m_weights.size() == controls.size());
-    for (int i = 0; i < controls.size(); ++i) {
-        integrand += m_weights[i] * pow(controls[i], m_exponent);
-=======
     int iweight = 0;
     for (const auto& icontrol : m_controlIndices) {
-        integrand += m_weights[iweight] * controls[icontrol] * controls[icontrol];
+        integrand += m_weights[iweight] * pow(controls[icontrol], m_exponent);
         ++iweight;
->>>>>>> e3f1dea1
     }
 }