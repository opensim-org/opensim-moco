#ifndef MOCO_MOCOCONSTRAINT_H
#define MOCO_MOCOCONSTRAINT_H
/* -------------------------------------------------------------------------- *
 * OpenSim Moco: MocoConstraint.h                                             *
 * -------------------------------------------------------------------------- *
 * Copyright (c) 2017 Stanford University and the Authors                     *
 *                                                                            *
 * Author(s): Nicholas Bianco                                                 *
 *                                                                            *
 * Licensed under the Apache License, Version 2.0 (the "License"); you may    *
 * not use this file except in compliance with the License. You may obtain a  *
 * copy of the License at http://www.apache.org/licenses/LICENSE-2.0          *
 *                                                                            *
 * Unless required by applicable law or agreed to in writing, software        *
 * distributed under the License is distributed on an "AS IS" BASIS,          *
 * WITHOUT WARRANTIES OR CONDITIONS OF ANY KIND, either express or implied.   *
 * See the License for the specific language governing permissions and        *
 * limitations under the License.                                             *
 * -------------------------------------------------------------------------- */

#include "MocoBounds.h"
#include "MocoUtilities.h"
#include "osimMocoDLL.h"

#include <simbody/internal/Constraint.h>

#include <OpenSim/Common/Object.h>
#include <OpenSim/Simulation/Model/Model.h>

namespace OpenSim {

class MocoProblemInfo;

// ============================================================================
// MocoConstraintInfo
// ============================================================================

/// Information for a given constraint in the optimal control problem. The name
/// should correspond to a MocoPathConstraint in the problem.
/// @ingroup mococonstraint
class OSIMMOCO_API MocoConstraintInfo : public Object {
    OpenSim_DECLARE_CONCRETE_OBJECT(MocoConstraintInfo, Object);

public:
    MocoConstraintInfo();

    int getNumEquations() const { return m_num_equations; }
    /// Get the bounds on the scalar constraint equations. If the number of
    /// equations have been set, but not the bounds, zero-bounds are returned
    /// as a default. If nothing has been set, this returns an empty vector.
    /// @details Note: the return value is constructed fresh on every call from
    /// the internal property. Avoid repeated calls to this function.
    std::vector<MocoBounds> getBounds() const {
        std::vector<MocoBounds> bounds;
        for (int i = 0; i < getNumEquations(); ++i) {
            if (getProperty_bounds().empty()) {
                bounds.push_back({0.0, 0.0});
            } else {
                bounds.push_back(get_bounds(i));
            }
        }
        return bounds;
    }
    /// Get the suffixes for the scalar constraint equations. If the suffixes
    /// have not been set, this returns an empty vector.
    /// @details Note: the return value is constructed fresh on every call from
    /// the internal property. Avoid repeated calls to this function.
    std::vector<std::string> getSuffixes() const {
        std::vector<std::string> suffixes;
        for (int i = 0; i < getProperty_suffixes().size(); ++i) {
            suffixes.push_back(get_suffixes(i));
        }
        return suffixes;
    }
    /// @details Note: if the number of equations has not been set, this updates
    /// the internal equation count variable. If the number of equations has
    /// been set and the vector passed is the incorrect size, an error is
    /// thrown.
    void setBounds(const std::vector<MocoBounds>& bounds) {
        updProperty_bounds().clear();
        for (int i = 0; i < (int)bounds.size(); ++i) {
            updProperty_bounds().appendValue(bounds[i]);
        }
        updateNumEquationsFromProperty(getProperty_bounds());
    }
    /// @copydoc setBounds()
    void setSuffixes(const std::vector<std::string>& suffixes) {
        updProperty_suffixes().clear();
        for (int i = 0; i < (int)suffixes.size(); ++i) {
            updProperty_suffixes().appendValue(suffixes[i]);
        }
        updateNumEquationsFromProperty(getProperty_suffixes());
    }
    /// Get a list of constraint labels based on the constraint name and, if
    /// specified, the list of suffixes. If no suffixes have been specified,
    /// zero-indexed, numeric suffixes will be applied as a default. The length
    /// of the returned vector is equal to the value returned by
    /// getNumEquations().
    std::vector<std::string> getConstraintLabels() const;

    /// Print the name, type, number of scalar equations, and bounds for this
    /// constraint.
    void printDescription(std::ostream& stream = std::cout) const;

private:
    OpenSim_DECLARE_LIST_PROPERTY(bounds, MocoBounds,
            "(Optional) The bounds "
            "on the set of scalar constraint equations.");
    OpenSim_DECLARE_LIST_PROPERTY(suffixes, std::string,
            "(Optional) A list of "
            "strings to create unique labels for the scalar constraint "
            "equations. "
            "These are appended to the name of the MocoConstraint object when "
            "calling getConstraintLabels().");

    void constructProperties();

    int m_num_equations = 0;
    void setNumEquations(int numEqs) {
        m_num_equations = numEqs;
        checkPropertySize(getProperty_bounds());
        checkPropertySize(getProperty_suffixes());
    }
    friend class MocoPathConstraint;
    friend class MocoKinematicConstraint;

    void updateNumEquationsFromProperty(const AbstractProperty& prop) {
        if (!m_num_equations) {
            m_num_equations = prop.size();
        } else {
            checkPropertySize(prop);
        }
    }
    void checkPropertySize(const AbstractProperty& prop) {
        if (!prop.empty()) {
            OPENSIM_THROW_IF(m_num_equations != prop.size(), Exception,
                    format("Size of property %s is not consistent with "
                           "current number of constraint equations.",
                            prop.getName()));
        }
    }
};

// ============================================================================
// MocoKinematicConstraint
// ============================================================================

#ifndef SWIG
// TODO: Temporarily avoiding MSVC error:
// python_moco_wrap.cxx(13610): error C3431: 'KinematicLevel': a scoped
// enumeration cannot be redeclared as an unscoped enumeration
/// The kinematic level for a scalar kinematic constraint within a
/// MocoKinematicConstraint. Each scalar constraint is automatically assigned
/// a KinematicLevel enum value when a MocoKinematicConstraint is
/// instantiated.
enum class KinematicLevel {
    Position,
    DtPosition,
    Velocity,
    DtDtPosition,
    DtVelocity,
    Acceleration
};
#endif

/// A model kinematic constraint to be enforced in the optimal control problem.
/// Objects of this class can only be instantiated by a MocoPhase, since
/// information from each constraint in the model is required to ensure that
/// the correct values are assigned to internal variables during construction.
/// @ingroup mococonstraint
class OSIMMOCO_API MocoKinematicConstraint {
public:
    const MocoConstraintInfo& getConstraintInfo() const {
        return m_constraint_info;
    }
    void setConstraintInfo(const MocoConstraintInfo& cInfo) {
        OPENSIM_THROW_IF(
                cInfo.getNumEquations() != m_constraint_info.getNumEquations(),
                Exception,
                "Size of "
                "properties in constraint info passed are not consistent with "
                "the "
                "number of scalar constraint equations in this multibody "
                "constraint.");
        m_constraint_info = cInfo;
    }

    /// Get the SimTK::ConstraintIndex associated with this
    /// MocoKinematicConstraint. Note that a SimTK::ConstraintIndex is different
    /// from what is returned from MocoPathConstraint::getPathConstraintIndex():
    /// the former is an index to a model constraint, whereas the latter is an
    /// index to the path constraint errors vector in a MocoProblem.
    SimTK::ConstraintIndex getSimbodyConstraintIndex() const {
        return m_simbody_constraint_index;
    }
    /// Get the number of scalar constraint equations at each kinematic level.
    /// Note that the total number of scalar constraint equations enforced is
    /// *NOT* equal to the sum of each of these values -- you must include the
    /// first and second derivatives of the position equations and the first
    /// derivatives of the velocity equations into that count as well (this
    /// value can be obtained by calling getNumEquations()).
    int getNumPositionEquations() const { return m_num_position_eqs; }
    int getNumVelocityEquations() const { return m_num_velocity_eqs; }
    int getNumAccelerationEquations() const { return m_num_acceleration_eqs; }
    /// Get a vector of enums specifying the kinematic level of each scalar
    /// constraint equation in the associated model constraint, as each equation
    /// may need to be treated differently in a solver (e.g. don't add Lagrange
    /// multipliers for derivatives of position or velocity constraint equations
    /// when looping through all scalar
    /// constraint equations).
    std::vector<KinematicLevel> getKinematicLevels() const {
        return m_kinematic_levels;
    }

    /// Convenience method for calculating constraint errors given a
    /// SimTK::State object. This may not be the most efficient solution for
    /// solvers, but could be useful for a quick implementation or for
    /// debugging model constraints causing issues in an optimal control
    /// problem.
    /// @precondition The errors vector passed must be consistent with the
    /// number of scalar constraint equations associated with this
    /// MocoKinematicConstraint.
    void calcKinematicConstraintErrors(const Model& model,
            const SimTK::State& state, SimTK::Vector& errors) const;

private:
    MocoConstraintInfo m_constraint_info;
    int m_num_position_eqs;
    int m_num_velocity_eqs;
    int m_num_acceleration_eqs;
    SimTK::ConstraintIndex m_simbody_constraint_index;
    std::vector<KinematicLevel> m_kinematic_levels;

    /// The constructor for this class is private since we don't want the user
    /// constructing these infos directly. Rather, they should be constructed
    /// directly from the model within the initialization for each MocoPhase,
    /// which is a friend of this class. This implementation ensures that the
    /// correct information is passed to set the default property values, which
    /// should be sufficient for most users.
    MocoKinematicConstraint(SimTK::ConstraintIndex cid, int mp, int mv, int ma);
    friend class MocoProblemRep;
};

// ============================================================================
// MocoPathConstraint
// ============================================================================

/// A path constraint to be enforced in the optimal control problem.
/// The use of 'path' here is unrelated to muscle paths, GeometryPath,
/// or file system paths (e.g., Path).
/// @par For developers
/// Every time the problem is solved, a copy of this constraint is used. An
/// individual instance of a constraint is only ever used in a single problem.
/// Therefore, there is no need to clear cache variables that you create in
/// initializeImpl(). Also, information stored in this constraint does not
/// persist across multiple solves.
/// @ingroup mococonstraint
class OSIMMOCO_API MocoPathConstraint : public Object {
    OpenSim_DECLARE_ABSTRACT_OBJECT(MocoPathConstraint, Object);

public:
    MocoPathConstraint();

    const MocoConstraintInfo& getConstraintInfo() const {
        return get_MocoConstraintInfo();
    }
    MocoConstraintInfo& updConstraintInfo() { return upd_MocoConstraintInfo(); }
    void setConstraintInfo(const MocoConstraintInfo& cInfo) {
        set_MocoConstraintInfo(cInfo);
    }
    /// For use by solvers. This index is the location of this
    /// MocoPathConstraint's first error in the MocoProblem's full path
    /// constraint errors vector. Since it is set by the MocoProblem, it is only
    /// available after initialization.
    int getPathConstraintIndex() const {
        OPENSIM_THROW_IF(m_path_constraint_index == -1, Exception,
                "Path constraint index is not available until after "
                "initialization.");
        return m_path_constraint_index;
    }

    /// Calculate errors in the path constraint equations. The *errors* argument
    /// represents the concatenated error vector for all path constraints in the
    /// MocoProblem. This method creates a view into *errors* to access the
    /// elements for this MocoPathConstraint and passes this view to
    /// calcPathConstraintErrorsImpl().
    void calcPathConstraintErrors(
            const SimTK::State& state, SimTK::Vector& errors) const {

        // This vector shares writable, borrowed space from the *errors* vector
        // (provided by the MocoProblem) to the elements for which this
        // MocoPathConstraint provides constraint error information.
        SimTK::Vector theseErrors(getConstraintInfo().getNumEquations(),
                errors.updContiguousScalarData() + getPathConstraintIndex(),
                true);
        calcPathConstraintErrorsImpl(state, theseErrors);
    }

    /// For use by solvers. This also performs error checks on the Problem.
    void initializeOnModel(const Model& model, const MocoProblemInfo&,
            const int& pathConstraintIndex) const;

protected:
    OpenSim_DECLARE_UNNAMED_PROPERTY(MocoConstraintInfo,
            "The bounds and "
            "labels for this MocoPathConstraint.");

    /// Perform any caching.
    /// The number of scalar constraint equations this MocoPathConstraint
    /// implements must be defined here (see setNumEquations() below).
    /// @precondition The model is initialized (initSystem()) and getModel()
    /// is available.
    /// The passed-in model is equivalent to getModel().
    /// Use this opportunity to check for errors in user input, in addition to
    /// the checks provided in initialize().
<<<<<<< HEAD
    virtual void initializeOnModelImpl(const Model&) const = 0;
    /// Set the number of scalar equations for this MocoPathConstraint. This 
    /// must be set within initializeOnModelImpl(), otherwise an exception is 
    /// thrown during initialization.
=======
    virtual void initializeOnModelImpl(
            const Model&, const MocoProblemInfo&) const = 0;
    /// Set the number of scalar equations for this MocoPathConstraint. This
    /// must be set within initializeImpl(), otherwise an exception is thrown
    /// during initialization.
>>>>>>> e3f1dea1
    void setNumEquations(int numEqs) const {
        // TODO avoid const_cast
        const_cast<MocoPathConstraint*>(this)
                ->updConstraintInfo()
                .setNumEquations(numEqs);
    }
    /// @precondition The state is realized to SimTK::Stage::Position.
    /// If you need access to the controls, you must realize to Velocity:
    /// @code
    /// getModel().realizeVelocity(state);
    /// @endcode
    virtual void calcPathConstraintErrorsImpl(
            const SimTK::State& state, SimTK::Vector& errors) const = 0;
    /// For use within virtual function implementations.
    const Model& getModel() const {
        OPENSIM_THROW_IF(!m_model, Exception,
                "Model is not available until the start of initializing.");
        return m_model.getRef();
    }

private:
    void constructProperties();

    mutable SimTK::ReferencePtr<const Model> m_model;
    mutable int m_path_constraint_index = -1;
};

} // namespace OpenSim

#endif // MOCO_MOCOCONSTRAINT_H<|MERGE_RESOLUTION|>--- conflicted
+++ resolved
@@ -313,18 +313,11 @@
     /// The passed-in model is equivalent to getModel().
     /// Use this opportunity to check for errors in user input, in addition to
     /// the checks provided in initialize().
-<<<<<<< HEAD
-    virtual void initializeOnModelImpl(const Model&) const = 0;
-    /// Set the number of scalar equations for this MocoPathConstraint. This 
-    /// must be set within initializeOnModelImpl(), otherwise an exception is 
-    /// thrown during initialization.
-=======
     virtual void initializeOnModelImpl(
             const Model&, const MocoProblemInfo&) const = 0;
     /// Set the number of scalar equations for this MocoPathConstraint. This
-    /// must be set within initializeImpl(), otherwise an exception is thrown
-    /// during initialization.
->>>>>>> e3f1dea1
+    /// must be set within initializeOnModelImpl(), otherwise an exception is
+    /// thrown during initialization.
     void setNumEquations(int numEqs) const {
         // TODO avoid const_cast
         const_cast<MocoPathConstraint*>(this)
