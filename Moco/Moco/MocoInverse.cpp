/* -------------------------------------------------------------------------- *
 * OpenSim Moco: MocoInverse.cpp                                              *
 * -------------------------------------------------------------------------- *
 * Copyright (c) 2019 Stanford University and the Authors                     *
 *                                                                            *
 * Author(s): Christopher Dembia                                              *
 *                                                                            *
 * Licensed under the Apache License, Version 2.0 (the "License"); you may    *
 * not use this file except in compliance with the License. You may obtain a  *
 * copy of the License at http://www.apache.org/licenses/LICENSE-2.0          *
 *                                                                            *
 * Unless required by applicable law or agreed to in writing, software        *
 * distributed under the License is distributed on an "AS IS" BASIS,          *
 * WITHOUT WARRANTIES OR CONDITIONS OF ANY KIND, either express or implied.   *
 * See the License for the specific language governing permissions and        *
 * limitations under the License.                                             *
 * -------------------------------------------------------------------------- */

#include "MocoInverse.h"

#include "Components/ModelFactory.h"
#include "Components/PositionMotion.h"
#include "Components/ModelFactory.h"
#include "MocoCasADiSolver/MocoCasADiSolver.h"
#include "MocoGoal/MocoControlGoal.h"
#include "MocoGoal/MocoInitialActivationGoal.h"
#include "MocoGoal/MocoSumSquaredStateGoal.h"
#include "MocoProblem.h"
#include "MocoStudy.h"
#include "MocoUtilities.h"

#include <OpenSim/Tools/InverseDynamicsTool.h>
#include <OpenSim/Actuators/CoordinateActuator.h>

using namespace OpenSim;

void MocoInverse::constructProperties() {

    constructProperty_kinematics(TableProcessor());
    constructProperty_kinematics_allow_extra_columns(false);
    constructProperty_minimize_sum_squared_states(false);
    constructProperty_max_iterations();
    constructProperty_convergence_tolerance(1e-3);
    constructProperty_constraint_tolerance(1e-3);
    constructProperty_output_paths();
    constructProperty_reserves_weight(1.0);
}

MocoStudy MocoInverse::initialize() const { return initializeInternal().first; }

std::pair<MocoStudy, TimeSeriesTable> MocoInverse::initializeInternal() const {

    // Process inputs.
    // ----------------
    Model model = get_model().process(getDocumentDirectory());
    model.initSystem();

    TimeSeriesTable kinematics =
            get_kinematics().process(getDocumentDirectory(), &model);

    // Prescribe the kinematics.
    // -------------------------
    // allowMissingColumns = true: we only need kinematics.
    // allowExtraColumns = user-specified.
    // assemble = true: we must obey the kinematic constraints.
    auto statesTraj = StatesTrajectory::createFromStatesStorage(model,
            convertTableToStorage(kinematics), true,
            get_kinematics_allow_extra_columns(), true);

    auto posmot = PositionMotion::createFromStatesTrajectory(model, statesTraj);
    posmot->setName("position_motion");
    const auto* posmotPtr = posmot.get();
    model.addComponent(posmot.release());

    model.initSystem();

    // Set up the MocoProblem.
    // -----------------------

    MocoStudy study;
    auto& problem = study.updProblem();
    problem.setModelCopy(model);

    TimeInfo timeInfo;
    updateTimeInfo("kinematics", kinematics.getIndependentColumn().front(),
            kinematics.getIndependentColumn().back(), timeInfo);
    if (get_clip_time_range()) {
        timeInfo.initial += 1e-3;
        timeInfo.final -= 1e-3;
    }
    problem.setTimeBounds(timeInfo.initial, timeInfo.final);

    // TODO: Allow users to specify costs flexibly.
    auto* effort = problem.addGoal<MocoControlGoal>("excitation_effort");
    effort->setWeightForControlPattern(".*/reserve_.*", get_reserves_weight());

    // Prevent "free" activation at the beginning of the motion.
    problem.addGoal<MocoInitialActivationGoal>("initial_activation");

    if (get_minimize_sum_squared_states()) {
        problem.addGoal<MocoSumSquaredStateGoal>("activation_effort");
    }

    // Configure the MocoSolver.
    // -------------------------
    auto& solver = study.initCasADiSolver();
    solver.set_multibody_dynamics_mode("implicit");
<<<<<<< HEAD
    OPENSIM_THROW_IF_FRMOBJ(get_tolerance() <= 0, Exception,
            format("Tolerance must be positive, but got %g.", get_tolerance()));
    solver.set_optim_convergence_tolerance(get_tolerance());
    solver.set_optim_constraint_tolerance(get_tolerance());
=======
>>>>>>> 78b29e6c
    solver.set_interpolate_control_midpoints(false);
    solver.set_minimize_implicit_auxiliary_derivatives(true);
    solver.set_implicit_auxiliary_derivatives_weight(0.01);
    solver.set_optim_convergence_tolerance(get_convergence_tolerance());
    solver.set_optim_constraint_tolerance(get_constraint_tolerance());
    // The sparsity detection works fine with DeGrooteFregly2016Muscle.
    solver.set_optim_sparsity_detection("random");
    // Forward is 3x faster than central.
    solver.set_optim_finite_difference_scheme("forward");
    solver.set_num_mesh_intervals(timeInfo.numMeshIntervals);
    if (!getProperty_max_iterations().empty()) {
        solver.set_optim_max_iterations(get_max_iterations());
    }

    return std::make_pair(
            study, posmotPtr->exportToTable(kinematics.getIndependentColumn()));
}

MocoInverseSolution MocoInverse::solve() const {
    std::pair<MocoStudy, TimeSeriesTable> init = initializeInternal();
    const auto& study = init.first;

    MocoSolution mocoSolution = study.solve().unseal();

    const auto& statesTrajTable = init.second;
    mocoSolution.insertStatesTrajectory(statesTrajTable);
    MocoInverseSolution solution;
    solution.setMocoSolution(mocoSolution);

    if (getProperty_output_paths().size()) {
        std::vector<std::string> outputPaths;
        for (int io = 0; io < getProperty_output_paths().size(); ++io) {
            outputPaths.push_back(get_output_paths(io));
        }
        solution.setOutputs(
                study.analyze(solution.getMocoSolution(), outputPaths));
    }
    if (!mocoSolution.success()) {
        solution.m_mocoSolution.seal();
    }
    return solution;
}<|MERGE_RESOLUTION|>--- conflicted
+++ resolved
@@ -105,13 +105,6 @@
     // -------------------------
     auto& solver = study.initCasADiSolver();
     solver.set_multibody_dynamics_mode("implicit");
-<<<<<<< HEAD
-    OPENSIM_THROW_IF_FRMOBJ(get_tolerance() <= 0, Exception,
-            format("Tolerance must be positive, but got %g.", get_tolerance()));
-    solver.set_optim_convergence_tolerance(get_tolerance());
-    solver.set_optim_constraint_tolerance(get_tolerance());
-=======
->>>>>>> 78b29e6c
     solver.set_interpolate_control_midpoints(false);
     solver.set_minimize_implicit_auxiliary_derivatives(true);
     solver.set_implicit_auxiliary_derivatives_weight(0.01);
