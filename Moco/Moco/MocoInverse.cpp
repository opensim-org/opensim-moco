--- conflicted
+++ resolved
@@ -199,21 +199,18 @@
     }
 
     solver.set_num_mesh_points(timeInfo.numMeshPoints);
-<<<<<<< HEAD
-    MocoSolution mocoSolution = moco.solve().unseal();
-    // mocoSolution.insertStatesTrajectory(statesTrajTable);
-
-=======
-    
+
     return moco;
 }
 
 MocoInverseSolution MocoInverse::solve() const {
     MocoTool moco = initialize();
->>>>>>> 05c4e705
+
+    MocoSolution mocoSolution = moco.solve().unseal();
 
     MocoInverseSolution solution;
     solution.setMocoSolution(mocoSolution);
+    // mocoSolution.insertStatesTrajectory(statesTrajTable);
 
     //if (getProperty_output_paths().size()) {
     //    std::vector<std::string> outputPaths;
