--- conflicted
+++ resolved
@@ -106,17 +106,13 @@
     solver.set_multibody_dynamics_mode("implicit");
     solver.set_interpolate_control_midpoints(false);
     solver.set_minimize_implicit_auxiliary_derivatives(true);
-<<<<<<< HEAD
     solver.set_implicit_auxiliary_derivatives_weight(
             get_auxiliary_derivatives_weight());
     solver.set_implicit_auxiliary_derivative_bounds(
             {-get_auxiliary_derivatives_bound(), 
               get_auxiliary_derivatives_bound()});
-=======
-    solver.set_implicit_auxiliary_derivatives_weight(0.01);
     solver.set_optim_convergence_tolerance(get_convergence_tolerance());
     solver.set_optim_constraint_tolerance(get_constraint_tolerance());
->>>>>>> aaa213b2
     // The sparsity detection works fine with DeGrooteFregly2016Muscle.
     solver.set_optim_sparsity_detection("random");
     // Forward is 3x faster than central.
