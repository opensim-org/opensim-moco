#ifndef MOCO_MOCOPROBLEM_H
#define MOCO_MOCOPROBLEM_H
/* -------------------------------------------------------------------------- *
 * OpenSim Moco: MocoProblem.h                                                *
 * -------------------------------------------------------------------------- *
 * Copyright (c) 2017 Stanford University and the Authors                     *
 *                                                                            *
 * Author(s): Christopher Dembia, Nicholas Bianco                             *
 *                                                                            *
 * Licensed under the Apache License, Version 2.0 (the "License"); you may    *
 * not use this file except in compliance with the License. You may obtain a  *
 * copy of the License at http://www.apache.org/licenses/LICENSE-2.0          *
 *                                                                            *
 * Unless required by applicable law or agreed to in writing, software        *
 * distributed under the License is distributed on an "AS IS" BASIS,          *
 * WITHOUT WARRANTIES OR CONDITIONS OF ANY KIND, either express or implied.   *
 * See the License for the specific language governing permissions and        *
 * limitations under the License.                                             *
 * -------------------------------------------------------------------------- */

#include "MocoProblemRep.h"

namespace OpenSim {

// ============================================================================
// MocoPhase
// ============================================================================

/// The states, controls, dynamics, parameters, costs, and constraints for a
/// phase of the problem.
/// The dynamics are provided by the %OpenSim Model.
///
/// This class allows you to define your problem, but does not let you do
/// anything with your problem (this class only contains user input).
/// Use MocoProblem::createRep() to create an instance of MocoProblemRep,
/// which provides additional functionality.
///
/// Supported %Model Component%s
/// ----------------------------
/// Moco does not support all types of models. Specifically, the
/// following components are not supported:
///   - Actuator%s with multiple controls (non-ScalarActuator%s).
class OSIMMOCO_API MocoPhase : public Object {
    OpenSim_DECLARE_CONCRETE_OBJECT(MocoPhase, Object);

public:
    MocoPhase();

    /// Set the Model whose dynamics should be used for this phase.
    /// The phase takes ownership of the passed-in model. This function
    /// returns a pointer to the model stored in the phase (identical to the
    /// passed-in model).
    Model* setModel(std::unique_ptr<Model> model);
    /// The model is copied into the MocoPhase; further changes made to the
    /// passed-in model will have no effect on this MocoPhase.
    /// This function returns a pointer to the model stored in the phase
    /// (the copy).
    Model* setModelCopy(Model model);
    /// Set the bounds on the initial and final time for this phase.
    /// If you want to constrain the initial time to a single value, pass
    /// that value to the constructor of MocoInitialBounds. If you want the
    /// initial time to fall within a range, pass the lower and upper bounds
    /// to the constructor of MocoInitialBounds. Likewise for MocoFinalBounds.
    /// This will overwrite bounds that were set previously, if any.
    void setTimeBounds(const MocoInitialBounds&, const MocoFinalBounds&);
    /// Set information about a single state variable in this phase.
    /// @param name
    ///     The name must match the path of a state variable in the
    ///     model (e.g., `/hip/flexion/value` or `/hip/flexion/speed`).
    /// @param bounds
    ///     The bounds on this state variable over the entire phase. If
    ///     default-constructed (`{}`), then either the variable is
    ///     unconstrained or default bounds are used (see below).
    /// @param init
    ///     The bounds on this state variable at the start of the phase.
    ///     By default, there are no additional bounds on the initial value
    ///     (though the `bounds` over the entire phase still apply to the
    ///     initial value).
    /// @param final
    ///     Similar to `init` but for the value at the end of the phase.
    ///
    /// For all bounds arguments: if you want to constrain to a single value,
    /// pass that single value. If you want to constrain to a range, pass
    /// the lower and upper bounds to the constructor as two arguments.
    ///
    /// ### Default bounds
    /// 1. Coordinate values: the Coordinate's range is used (regardless of
    ///     whether the coordinate is clamped).
    /// 2. Coordinate speeds: this class's default_speed_bounds property.
    ///
    /// These defaults are also used if you completely omit state info for a
    /// state variable.
    ///
    /// For states with default bounds, if you actually want a variable to
    /// be unconstrained, pass in MocoBounds::unconstrained().
    ///
    /// ### Examples
    /// Set bounds over the entire phase, but do not specify additional
    /// bounds on the value at the start and end of the phase.
    /// @code{.cpp}
    /// phase.setStateInfo("/knee/flexion/value", {-1.5*SimTK::Pi, 0});
    /// @endcode
    ///
    /// Allow any value throughout the phase (within the coordinate's range),
    /// but the initial value is 5.
    /// @code{.cpp}
    /// phase.setStateInfo("/ankle/flexion/value", {}, 5);
    /// @endcode
    ///
    /// Constrain the initial and final state to a single value of 0, but
    /// use default speed bounds elsewhere.
    /// @code{.cpp}
    /// phase.setStateInfo("/ankle/flexion/speed", {}, 0, 0);
    /// @endcode
    ///
    /// Make a coordinate value unconstrained.
    /// @code{.cpp}
    /// phase.setStateInfo("/ankle/flexion/value", MocoBounds::unconstrained());
    /// @endcode
    ///
    /// This function will overwrite any info that has previously been set for
    /// this state variable.
    void setStateInfo(const std::string& name, const MocoBounds& bounds,
            const MocoInitialBounds& init = {},
            const MocoFinalBounds& final = {});
    /// Set information about a single control variable in this phase.
    /// Similar to setStateInfo(). The name for a control is the path to the
    /// associated actuator (e.g., "/forceset/soleus_r"). If setting a control
    /// info for an actuator with multiple controls, the name should be the 
    /// actuator path appended by the control index (e.g. "/actuator_0");
    /// If info is not specified for a ScalarActuator (or if only the initial
    /// and/or final bounds are provided), the actuator's min and max control
    /// are used for the bounds over the phase. By default, non-ScalarActuators
    /// are unconstrained.
    void setControlInfo(const std::string& name, const MocoBounds&,
            const MocoInitialBounds& = {}, const MocoFinalBounds& = {});
<<<<<<< HEAD
    /// Set information about a single control variable associated with a 
    /// non-scalar actuator in this phase. This differs from setControlInfo()
    /// for ScalarActuators in that you provide the actuator name and the
    /// index to the actuator's control vector for this variable. The control
    /// name becomes the actuator name appended with the index, e.g.
    /// "pelvis_residuals_2", where "pelvis_residuals" is the actuator name and
    /// "_2" specifies the control index.
    // TODO remove when we support named controls in OpenSim
    void setControlInfo(const std::string& actuName, int controlIndex,
            const MocoBounds&, const MocoInitialBounds& = {}, 
            const MocoFinalBounds& = {});
=======
    void setDefaultSpeedBounds(const MocoBounds& bounds) {
        set_default_speed_bounds(bounds);
    }
>>>>>>> 2ee84dae
    /// Set the bounds on *all* of the kinematic constraint equations in this
    /// phase. When creating a MocoProblemRep, these bounds are used to create
    /// MocoConstraintInfo's for each kinematic constraint equation in the
    /// phase.
    void setKinematicConstraintBounds(const MocoBounds& bounds) {
        set_kinematic_constraint_bounds(bounds);
    }
    /// Set the bounds on *all* of the Lagrange multipliers in this phase.
    /// When creating a MocoProblemRep, these bounds are used to create
    /// MocoVariableInfo%s for each Lagrange multiplier in the phase.
    void setMultiplierBounds(const MocoBounds& bounds) {
        set_multiplier_bounds(bounds);
    }
    /// Add a parameter to this phase.
    /// Parameter variables must have a name (MocoParameter::setName()), and the
    /// name must be unique. Note that parameters have the name "parameter" by
    /// default, but choosing a more appropriate name is recommended.
    /// C++ example:
    /// @code{.cpp}
    /// // Using the base MocoParameter directly.
    /// auto param0Ptr = phase.addParameter("mass", "body", "mass", {0, 10});
    /// // Using a custom MocoParameter.
    /// auto param1Ptr = phase.addParameter<MyCustomParameter>(...);
    /// @endcode
    /// You can edit the parameter using the returned pointer.
    /// Python example:
    /// @code{.py}
    /// param = opensim.MocoParameter()
    /// phase.addParameter(param)
    /// @endcode
    /// Matlab example:
    /// @code
    /// param = org.opensim.modeling.MocoParameter();
    /// phase.addParameter(param);
    /// @endcode
    /// In both Python and Matlab, changes to `param` will affect your problem.
    template <typename MocoParamType, typename... Args>
    MocoParamType* addParameter(Args&&... args) {
        return addParameter(std::unique_ptr<MocoParamType>(
                new MocoParamType(std::forward<Args>(args)...)));
    }
    template <typename MocoParamType>
    MocoParamType* addParameter(std::unique_ptr<MocoParamType> param) {
        MocoParamType* ptr = param.get();
        updProperty_parameters().adoptAndAppendValue(param.release());
        return ptr;
    }
    /// Add a cost term to this phase.
    /// Cost terms must have a name (MocoCost::setName()), and the name must be
    /// unique. Note that costs have the name "cost" by default, so if you
    /// only have one cost, you don't need to set its name manually.
    /// C++ example:
    /// @code{.cpp}
    /// auto cost0Ptr = phase.addCost<MocoFinalTimeCost>();
    /// auto cost1Ptr = phase.addCost<MocoFinalTimeCost>("final_time");
    /// @endcode
    /// You can edit the cost using the returned pointer.
    /// Python example:
    /// @code{.py}
    /// cost = opensim.MocoFinalTimeCost()
    /// phase.addCost(cost)
    /// @endcode
    /// Matlab example:
    /// @code
    /// cost = org.opensim.modeling.MocoFinalTimeCost();
    /// phase.addCost(cost);
    /// @endcode
    /// In both Python and Matlab, changes to `cost` will affect your problem.
    template <typename MocoCostType, typename... Args>
    MocoCostType* addCost(Args&&... args) {
        return addCost(std::unique_ptr<MocoCostType>(
                new MocoCostType(std::forward<Args>(args)...)));
    }
    /// Add a cost term to this phase.
    /// Similar to above.
    template <typename MocoCostType>
    MocoCostType* addCost(std::unique_ptr<MocoCostType> cost) {
        MocoCostType* ptr = cost.get();
        updProperty_costs().adoptAndAppendValue(cost.release());
        return ptr;
    }

    /// Add a path constraint to this phase.
    /// Path constraints must have a name (MocoPathConstraint::setName()), and
    /// the name must be unique. Note that path constraints have the name
    /// "path_constraint" by default, so if you only have one path constraint,
    /// you don't need to set its name manually.
    /// C++ example:
    /// @code{.cpp}
    /// auto pcPtr = phase.addPathConstraint<MyPathConstraint>();
    /// @endcode
    /// You can edit the constraint using the returned pointer.
    /// Python example:
    /// @code{.py}
    /// pc = opensim.MyPathConstraint()
    /// phase.addPathConstraint(pc)
    /// @endcode
    /// Matlab example:
    /// @code
    /// pc = MyPathConstraint();
    /// phase.addPathConstraint(pc);
    /// @endcode
    /// In both Python and Matlab, changes to `pc` will affect your problem.
    template <typename MocoPCType, typename... Args>
    MocoPCType* addPathConstraint(Args&&... args) {
        return addPathConstraint(std::unique_ptr<MocoPCType>(
                new MocoPCType(std::forward<Args>(args)...)));
    }
    /// Add a path constraint to this phase.
    /// Similar to above.
    template <typename MocoPCType>
    MocoPCType* addPathConstraint(std::unique_ptr<MocoPCType> pc) {
        MocoPCType* ptr = pc.get();
        updProperty_path_constraints().adoptAndAppendValue(pc.release());
        return ptr;
    }

    const Model& getModel() const { return get_model(); }
    Model& updModel() { return upd_model(); }

    /// @details Note: the return value is constructed fresh on every call from
    /// the internal property. Avoid repeated calls to this function.
    MocoInitialBounds getTimeInitialBounds() const;
    /// @copydoc getTimeInitialBounds()
    MocoFinalBounds getTimeFinalBounds() const;
    /// Access explicit state infos provided to this phase. For some state
    /// variables, default bounds are obtained from the model.
    /// This function does *not* provide such automatically-populated bounds
    /// from the model. For that, use see MocoProblemRep::getStateInfo().
    const MocoVariableInfo& getStateInfo(const std::string& name) const;
    /// Access explicit control infos provided to this phase.
    /// Default bounds are obtained from the model.
    /// This function does *not* provide such automatically-populated bounds
    /// from the model. For that, use see MocoProblemRep::getControlInfo().
    const MocoControlInfo& getControlInfo(const std::string& name) const;

    const MocoBounds& getDefaultSpeedBounds() const {
        return get_default_speed_bounds();
    }
    const MocoBounds& getKinematicConstraintBounds() const {
        return get_kinematic_constraint_bounds();
    }
    const MocoBounds& getMultiplierBounds() const {
        return get_multiplier_bounds();
    }

    const MocoParameter& getParameter(const std::string& name) const;
    MocoParameter& updParameter(const std::string& name);

    const MocoCost& getCost(const std::string& name) const;
    MocoCost& updCost(const std::string& name);

    /// Get a MocoPathConstraint from this MocoPhase. Note: this does not
    /// include MocoKinematicConstraints, use getKinematicConstraint() instead.
    const MocoPathConstraint& getPathConstraint(const std::string& name) const;
    MocoPathConstraint& updPathConstraint(const std::string& name);

    /// @}

protected: // Protected so that doxygen shows the properties.
    OpenSim_DECLARE_PROPERTY(
            model, Model, "OpenSim Model to provide dynamics.");
    // TODO error if not provided.
    OpenSim_DECLARE_PROPERTY(
            time_initial_bounds, MocoInitialBounds, "Bounds on initial value.");
    OpenSim_DECLARE_PROPERTY(
            time_final_bounds, MocoFinalBounds, "Bounds on final value.");
    OpenSim_DECLARE_PROPERTY(default_speed_bounds, MocoBounds,
            "Bounds for coordinate speeds if not specified in "
            "state_infos (default: [-50, 50]).");
<<<<<<< HEAD
    OpenSim_DECLARE_LIST_PROPERTY(state_infos, MocoVariableInfo,
            "The state variables' bounds.");
    OpenSim_DECLARE_LIST_PROPERTY(control_infos, MocoControlInfo,
            "The control variables' bounds.");
=======
    OpenSim_DECLARE_LIST_PROPERTY(
            state_infos, MocoVariableInfo, "The state variables' bounds.");
    OpenSim_DECLARE_LIST_PROPERTY(
            control_infos, MocoVariableInfo, "The control variables' bounds.");
>>>>>>> 2ee84dae
    OpenSim_DECLARE_LIST_PROPERTY(parameters, MocoParameter,
            "Parameter variables (model properties) to optimize.");
    OpenSim_DECLARE_LIST_PROPERTY(
            costs, MocoCost, "Quantities to minimize in the cost functional.");
    OpenSim_DECLARE_LIST_PROPERTY(path_constraints, MocoPathConstraint,
            "Path constraints to enforce in the optimal control problem.");
    // TODO make this a list property of MocoConstraintInfos when we are able to
    // map OpenSim constraint names to Simbody constraints.
    OpenSim_DECLARE_PROPERTY(kinematic_constraint_bounds, MocoBounds,
            "The bounds on all the kinematic constraints in the model to be "
            "enforced. By default the constraints are strictly enforced (zero "
            "bounds).");
    OpenSim_DECLARE_PROPERTY(multiplier_bounds, MocoBounds,
            "Variable info to apply to all Lagrange multipliers in the "
            "problem. "
            "The default bounds are [-1000 1000].");

private:
    void constructProperties();

    friend MocoProblemRep;
};

// ============================================================================
// MocoProblem
// ============================================================================

/// A description of an optimal control problem, backed by %OpenSim Model%s.
/// A MocoProblem is a series of phases, each of which contains the following:
///   - OpenSim Model
///   - state and control variable info (e.g., bounds)
///   - parameter variables (model properties)
///   - cost terms
///   - constraint equations
/// Currently, only single-phase problems are supported.
/// This class has convenience methods to configure the first (0-th) phase.
///
/// This class allows you to define your problem, but does not let you do
/// anything with your problem (this class only contains user input).
/// Use createRep() to create an instance of MocoProblemRep,
/// which provides additional functionality.
class OSIMMOCO_API MocoProblem : public Object {
    OpenSim_DECLARE_CONCRETE_OBJECT(MocoProblem, Object);

public:
    MocoProblem();

    /// @name Convenience methods for phase 0.
    /// These methods allow you to conveniently edit phase 0 of the problem.
    /// See MocoPhase's documentation for more information.
    /// @{

    /// Set the model to use for phase 0.
    /// @see MocoPhase::setModel().
    Model* setModel(std::unique_ptr<Model> model);
    /// Set the model to use for phase 0.
    /// @see MocoPhase::setModelCopy().
    Model* setModelCopy(Model model);
    /// Set time bounds for phase 0.
    void setTimeBounds(const MocoInitialBounds&, const MocoFinalBounds&);
    /// Set bounds for a state variable for phase 0.
    void setStateInfo(const std::string& name, const MocoBounds&,
            const MocoInitialBounds& = {}, const MocoFinalBounds& = {});
    /// Set bounds for a control variable for phase 0.
    void setControlInfo(const std::string& name, const MocoBounds&,
            const MocoInitialBounds& = {}, const MocoFinalBounds& = {});
    /// TODO
    void setControlInfo(const std::string& actuatorName, int controlIndex, 
            const MocoBounds&, const MocoInitialBounds& = {}, 
            const MocoFinalBounds& = {});
    /// Set bounds for the kinematic constraints in phase 0.
    void setKinematicConstraintBounds(const MocoBounds& bounds);
    /// Set bounds for the Lagrange multipliers in phase 0.
    void setMultiplierBounds(const MocoBounds& bounds);
    /// Add a parameter variable for phase 0.
    /// @see MocoPhase::addParameter()
    template <typename MocoParamType = MocoParameter, typename... Args>
    MocoParamType* addParameter(Args&&... args) {
        return upd_phases(0).addParameter(std::unique_ptr<MocoParamType>(
                new MocoParamType(std::forward<Args>(args)...)));
    }
    /// Add a parameter variable for phase 0.
    template <typename MocoParamType = MocoParameter>
    MocoParamType* addParameter(std::unique_ptr<MocoParamType> param) {
        return upd_phases(0).addParameter(std::move(param));
    }
    /// Add a cost term for phase 0.
    /// @see MocoPhase::addCost()
    template <typename MocoCostType, typename... Args>
    MocoCostType* addCost(Args&&... args) {
        return upd_phases(0).addCost(std::unique_ptr<MocoCostType>(
                new MocoCostType(std::forward<Args>(args)...)));
    }
    /// Add a cost term for phase 0.
    template <typename MocoCostType>
    MocoCostType* addCost(std::unique_ptr<MocoCostType> cost) {
        return upd_phases(0).addCost(std::move(cost));
    }
    /// Add a constraint for phase 0.
    /// @see MocoPhase::addPathConstraint()
    template <typename MocoPCType, typename... Args>
    MocoPCType* addPathConstraint(Args&&... args) {
        return upd_phases(0).addPathConstraint(std::unique_ptr<MocoPCType>(
                new MocoPCType(std::forward<Args>(args)...)));
    }
    /// Add a constraint for phase 0.
    template <typename MocoPCType>
    MocoPCType* addPathConstraint(std::unique_ptr<MocoPCType> pc) {
        return upd_phases(0).addPathConstraint(std::move(pc));
    }
    /// @}

    /// Get a modifiable phase of the problem by index (starting index of 0).
    /// This accesses the internal phases property.
    MocoPhase& updPhase(int index = 0) { return upd_phases(index); }
    /// Get a modifiable phase of the problem by index (starting index of 0).
    /// This accesses the internal phases property.
    const MocoPhase& getPhase(int index = 0) const { return get_phases(index); }
    /// Returns a reference to the cost with name "name".
    MocoCost& updCost(const std::string& name);

#ifndef SWIG // MocoProblemRep() is not copyable.
    /// Create an instance of MocoProblemRep, which fills in additional
    /// state and control bounds, and allows you to apply parameter values
    /// and evaluate the cost terms.
    ///
    /// This function will check your problem for various errors.
    MocoProblemRep createRep() const { return MocoProblemRep(*this); }
#endif
    /// @cond
    /// For internal use. You must manage the memory for the returned pointer.
    std::unique_ptr<MocoProblemRep> createRepHeap() const {
        return std::unique_ptr<MocoProblemRep>(new MocoProblemRep(*this));
    }
    /// @endcond

    friend MocoProblemRep;

protected: // We'd prefer private, but protected means it shows up in Doxygen.
    // TODO OpenSim_DECLARE_LIST_PROPERTY_ATLEAST(phases, MocoPhase, 1,
    OpenSim_DECLARE_LIST_PROPERTY_SIZE(
            phases, MocoPhase, 1, "List of 1 or more MocoPhases.");

private:
    void constructProperties();
};

} // namespace OpenSim

#endif // MOCO_MOCOPROBLEM_H<|MERGE_RESOLUTION|>--- conflicted
+++ resolved
@@ -126,7 +126,7 @@
     /// Set information about a single control variable in this phase.
     /// Similar to setStateInfo(). The name for a control is the path to the
     /// associated actuator (e.g., "/forceset/soleus_r"). If setting a control
-    /// info for an actuator with multiple controls, the name should be the 
+    /// info for an actuator with multiple controls, the name should be the
     /// actuator path appended by the control index (e.g. "/actuator_0");
     /// If info is not specified for a ScalarActuator (or if only the initial
     /// and/or final bounds are provided), the actuator's min and max control
@@ -134,23 +134,9 @@
     /// are unconstrained.
     void setControlInfo(const std::string& name, const MocoBounds&,
             const MocoInitialBounds& = {}, const MocoFinalBounds& = {});
-<<<<<<< HEAD
-    /// Set information about a single control variable associated with a 
-    /// non-scalar actuator in this phase. This differs from setControlInfo()
-    /// for ScalarActuators in that you provide the actuator name and the
-    /// index to the actuator's control vector for this variable. The control
-    /// name becomes the actuator name appended with the index, e.g.
-    /// "pelvis_residuals_2", where "pelvis_residuals" is the actuator name and
-    /// "_2" specifies the control index.
-    // TODO remove when we support named controls in OpenSim
-    void setControlInfo(const std::string& actuName, int controlIndex,
-            const MocoBounds&, const MocoInitialBounds& = {}, 
-            const MocoFinalBounds& = {});
-=======
     void setDefaultSpeedBounds(const MocoBounds& bounds) {
         set_default_speed_bounds(bounds);
     }
->>>>>>> 2ee84dae
     /// Set the bounds on *all* of the kinematic constraint equations in this
     /// phase. When creating a MocoProblemRep, these bounds are used to create
     /// MocoConstraintInfo's for each kinematic constraint equation in the
@@ -285,7 +271,7 @@
     /// Default bounds are obtained from the model.
     /// This function does *not* provide such automatically-populated bounds
     /// from the model. For that, use see MocoProblemRep::getControlInfo().
-    const MocoControlInfo& getControlInfo(const std::string& name) const;
+    const MocoVariableInfo& getControlInfo(const std::string& name) const;
 
     const MocoBounds& getDefaultSpeedBounds() const {
         return get_default_speed_bounds();
@@ -321,17 +307,10 @@
     OpenSim_DECLARE_PROPERTY(default_speed_bounds, MocoBounds,
             "Bounds for coordinate speeds if not specified in "
             "state_infos (default: [-50, 50]).");
-<<<<<<< HEAD
-    OpenSim_DECLARE_LIST_PROPERTY(state_infos, MocoVariableInfo,
-            "The state variables' bounds.");
-    OpenSim_DECLARE_LIST_PROPERTY(control_infos, MocoControlInfo,
-            "The control variables' bounds.");
-=======
     OpenSim_DECLARE_LIST_PROPERTY(
             state_infos, MocoVariableInfo, "The state variables' bounds.");
     OpenSim_DECLARE_LIST_PROPERTY(
             control_infos, MocoVariableInfo, "The control variables' bounds.");
->>>>>>> 2ee84dae
     OpenSim_DECLARE_LIST_PROPERTY(parameters, MocoParameter,
             "Parameter variables (model properties) to optimize.");
     OpenSim_DECLARE_LIST_PROPERTY(
@@ -398,10 +377,6 @@
     /// Set bounds for a control variable for phase 0.
     void setControlInfo(const std::string& name, const MocoBounds&,
             const MocoInitialBounds& = {}, const MocoFinalBounds& = {});
-    /// TODO
-    void setControlInfo(const std::string& actuatorName, int controlIndex, 
-            const MocoBounds&, const MocoInitialBounds& = {}, 
-            const MocoFinalBounds& = {});
     /// Set bounds for the kinematic constraints in phase 0.
     void setKinematicConstraintBounds(const MocoBounds& bounds);
     /// Set bounds for the Lagrange multipliers in phase 0.
