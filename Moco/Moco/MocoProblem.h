#ifndef MOCO_MOCOPROBLEM_H
#define MOCO_MOCOPROBLEM_H
/* -------------------------------------------------------------------------- *
 * OpenSim Moco: MocoProblem.h                                                *
 * -------------------------------------------------------------------------- *
 * Copyright (c) 2017 Stanford University and the Authors                     *
 *                                                                            *
 * Author(s): Christopher Dembia, Nicholas Bianco                             *
 *                                                                            *
 * Licensed under the Apache License, Version 2.0 (the "License"); you may    *
 * not use this file except in compliance with the License. You may obtain a  *
 * copy of the License at http://www.apache.org/licenses/LICENSE-2.0          *
 *                                                                            *
 * Unless required by applicable law or agreed to in writing, software        *
 * distributed under the License is distributed on an "AS IS" BASIS,          *
 * WITHOUT WARRANTIES OR CONDITIONS OF ANY KIND, either express or implied.   *
 * See the License for the specific language governing permissions and        *
 * limitations under the License.                                             *
 * -------------------------------------------------------------------------- */

#include "MocoProblemRep.h"
#include "ModelProcessor.h"

namespace OpenSim {

// ============================================================================
// MocoPhase
// ============================================================================

/// The states, controls, dynamics, parameters, goals, and constraints for a
/// phase of the problem.
/// The dynamics are provided by the %OpenSim Model.
///
/// This class allows you to define your problem, but does not let you do
/// anything with your problem (this class only contains user input).
/// Use MocoProblem::createRep() to create an instance of MocoProblemRep,
/// which provides additional functionality.
///
/// Supported %Model Component%s
/// ----------------------------
/// Moco does not support all types of models. Specifically, the
/// following components are not supported:
///   - Actuator%s with multiple controls (non-ScalarActuator%s).
class OSIMMOCO_API MocoPhase : public Object {
    OpenSim_DECLARE_CONCRETE_OBJECT(MocoPhase, Object);

public:
    MocoPhase();

    /// Set the Model whose dynamics should be used for this phase.
    /// The phase takes ownership of the passed-in model. This function
    /// returns a pointer to the model stored in the phase (identical to the
    /// passed-in model).
    Model* setModel(std::unique_ptr<Model> model);
    /// The model is copied into the MocoPhase; further changes made to the
    /// passed-in model will have no effect on this MocoPhase.
    /// This function returns a pointer to the model stored in the phase
    /// (the copy).
    Model* setModelCopy(Model model);
    /// Set a model processor for creating the model for this phase. Use this
    /// to provide a model as a .osim file.
    void setModelProcessor(ModelProcessor model);
    /// Get a mutable reference to the internal ModelProcessor. Use this to
    /// set the processor's base model or to add operators to the processor.
    ModelProcessor& updModelProcessor();
    /// Set the bounds on the initial and final time for this phase.
    /// If you want to constrain the initial time to a single value, pass
    /// that value to the constructor of MocoInitialBounds. If you want the
    /// initial time to fall within a range, pass the lower and upper bounds
    /// to the constructor of MocoInitialBounds. Likewise for MocoFinalBounds.
    /// This will overwrite bounds that were set previously, if any.
    void setTimeBounds(const MocoInitialBounds&, const MocoFinalBounds&);
    /// Find and print the names of all state variables containing a substring.
    void printStateNamesWithSubstring (const std::string& name);
    /// Set information about a single state variable in this phase.
    /// @param name
    ///     The name must match the path of a state variable in the
    ///     model (e.g., `/hip/flexion/value` or `/hip/flexion/speed`).
    /// @param bounds
    ///     The bounds on this state variable over the entire phase. If
    ///     default-constructed (`{}`), then either the variable is
    ///     unconstrained or default bounds are used (see below).
    /// @param init
    ///     The bounds on this state variable at the start of the phase.
    ///     By default, there are no additional bounds on the initial value
    ///     (though the `bounds` over the entire phase still apply to the
    ///     initial value).
    /// @param final
    ///     Similar to `init` but for the value at the end of the phase.
    ///
    /// For all bounds arguments: if you want to constrain to a single value,
    /// pass that single value. If you want to constrain to a range, pass
    /// the lower and upper bounds to the constructor as two arguments.
    ///
    /// ### Default bounds
    /// 1. Coordinate values: the Coordinate's range is used (regardless of
    ///     whether the coordinate is clamped).
    /// 2. Coordinate speeds: this class's default_speed_bounds property.
    /// 3. All other states: if a component has a SimTK::Vec2 output named
    ///    `statebounds_<state-name>`, then this output is used to set default
    ///    bounds for the state variable `<state-name>` for that component.
    ///    The first element of the Vec2 is the lower bound and the second is
    ///    the upper bound.
    ///
    /// These defaults are also used if you completely omit state info for a
    /// state variable.
    ///
    /// For states with default bounds, if you actually want a variable to
    /// be unconstrained, pass in MocoBounds::unconstrained().
    ///
    /// ### Examples
    /// Set bounds over the entire phase, but do not specify additional
    /// bounds on the value at the start and end of the phase.
    /// @code{.cpp}
    /// phase.setStateInfo("/knee/flexion/value", {-1.5*SimTK::Pi, 0});
    /// @endcode
    ///
    /// Allow any value throughout the phase (within the coordinate's range),
    /// but the initial value is 5.
    /// @code{.cpp}
    /// phase.setStateInfo("/ankle/flexion/value", {}, 5);
    /// @endcode
    ///
    /// Constrain the initial and final state to a single value of 0, but
    /// use default speed bounds elsewhere.
    /// @code{.cpp}
    /// phase.setStateInfo("/ankle/flexion/speed", {}, 0, 0);
    /// @endcode
    ///
    /// Make a coordinate value unconstrained.
    /// @code{.cpp}
    /// phase.setStateInfo("/ankle/flexion/value", MocoBounds::unconstrained());
    /// @endcode
    ///
    /// This function will overwrite any info that has previously been set for
    /// this state variable.
    void setStateInfo(const std::string& name, const MocoBounds& bounds,
            const MocoInitialBounds& init = {},
            const MocoFinalBounds& final = {});
    /// Set information for state variables whose names match the provided
    /// regular expression. You can use this to set bounds for all muscle
    /// activations, etc. Infos provided via setStateInfoPattern() take
    /// precedence over the default values from the model. Infos provided via
    /// setStateInfo() take precedence over infos provided with
    /// setStateInfoPattern().  If a state variable name matches multiple
    /// patterns, the info provided with the last pattern is used for that state
    /// variable.
    void setStateInfoPattern(const std::string& pattern,
            const MocoBounds& bounds, const MocoInitialBounds& init = {},
            const MocoFinalBounds& final = {});
    /// Find and print the names of all control variables containing a substring.
    void printControlNamesWithSubstring (const std::string& name);
    /// Set information about a single control variable in this phase.
    /// Similar to setStateInfo(). The name for a control is the path to the
    /// associated actuator (e.g., "/forceset/soleus_r"). If setting a control
    /// info for an actuator with multiple controls, the name should be the
    /// actuator path appended by the control index (e.g. "/actuator_0");
    /// If info is not specified for a ScalarActuator (or if only the initial
    /// and/or final bounds are provided), the actuator's min and max control
    /// are used for the bounds over the phase. By default, non-ScalarActuators
    /// are unconstrained.
    void setControlInfo(const std::string& name, const MocoBounds&,
            const MocoInitialBounds& = {}, const MocoFinalBounds& = {});

    /// Set the bounds on generalized speed state variables
    /// for which explicit bounds are not set.
    void setDefaultSpeedBounds(const MocoBounds& bounds) {
        set_default_speed_bounds(bounds);
    }
    /// Set information for control variables whose names match the provided
    /// regular expression. You can use this to set bounds for all muscle
    /// activations, etc. Infos provided via setControlInfoPattern() take
    /// precedence over the default values from the model. Infos provided via
    /// setControlInfo() take precedence over infos provided with
    /// setControlInfoPattern().  If a state variable name matches multiple
    /// patterns, the info provided with the last pattern is used for that
    /// control variable.
    void setControlInfoPattern(const std::string& pattern, const MocoBounds&,
            const MocoInitialBounds& = {}, const MocoFinalBounds& = {});
    /// For muscles without explicit activation bounds, set the bounds for
    /// muscle activation (if activation dynamics are enabled) from the bounds
    /// for muscle control (excitation), using min/max control if explicit
    /// control bounds are not provided. Default: true.
    void setBoundActivationFromExcitation(bool value) {
        set_bound_activation_from_excitation(value);
    }
    /// Set the bounds on *all* of the kinematic constraint equations in this
    /// phase. When creating a MocoProblemRep, these bounds are used to create
    /// MocoConstraintInfo's for each kinematic constraint equation in the
    /// phase.
    void setKinematicConstraintBounds(const MocoBounds& bounds) {
        set_kinematic_constraint_bounds(bounds);
    }
    /// Set the bounds on *all* of the Lagrange multipliers in this phase.
    /// When creating a MocoProblemRep, these bounds are used to create
    /// MocoVariableInfo%s for each Lagrange multiplier in the phase.
    void setMultiplierBounds(const MocoBounds& bounds) {
        set_multiplier_bounds(bounds);
    }
    /// Add a parameter to this phase.
    /// Parameter variables must have a name (MocoParameter::setName()), and the
    /// name must be unique. Note that parameters have the name "parameter" by
    /// default, but choosing a more appropriate name is recommended.
    /// C++ example:
    /// @code{.cpp}
    /// // Using the base MocoParameter directly.
    /// auto param0Ptr = phase.addParameter("mass", "body", "mass", {0, 10});
    /// // Using a custom MocoParameter.
    /// auto param1Ptr = phase.addParameter<MyCustomParameter>(...);
    /// @endcode
    /// You can edit the parameter using the returned pointer.
    /// Python example:
    /// @code{.py}
    /// param = opensim.MocoParameter()
    /// phase.addParameter(param)
    /// @endcode
    /// Matlab example:
    /// @code
    /// param = org.opensim.modeling.MocoParameter();
    /// phase.addParameter(param);
    /// @endcode
    /// In both Python and Matlab, changes to `param` will affect your problem.
    template <typename MocoParamType, typename... Args>
    MocoParamType* addParameter(Args&&... args) {
        return addParameter(std::unique_ptr<MocoParamType>(
                new MocoParamType(std::forward<Args>(args)...)));
    }
    template <typename MocoParamType>
    MocoParamType* addParameter(std::unique_ptr<MocoParamType> param) {
        MocoParamType* ptr = param.get();
        updProperty_parameters().adoptAndAppendValue(param.release());
        return ptr;
    }
    /// Add a goal to this phase.
    /// Goal must have a name (MocoGoal::setName()), and the name must be
    /// unique. Note that goals have the name "goal" by default, so if you
    /// only have one goal, you don't need to set its name manually.
    /// C++ example:
    /// @code{.cpp}
    /// auto goal0Ptr = phase.addGoal<MocoFinalTimeGoal>();
    /// auto goal1Ptr = phase.addGoal<MocoFinalTimeGoal>("final_time");
    /// @endcode
    /// You can edit the goal using the returned pointer.
    /// Python example:
    /// @code{.py}
    /// goal = opensim.MocoFinalTimeGoal()
    /// phase.addGoal(goal)
    /// @endcode
    /// Matlab example:
    /// @code
    /// goal = org.opensim.modeling.MocoFinalTimeGoal();
    /// phase.addGoal(goal);
    /// @endcode
    /// In both Python and Matlab, changes to `goal` will affect your problem.
    template <typename MocoGoalType, typename... Args>
    MocoGoalType* addGoal(Args&&... args) {
        return addGoal(std::unique_ptr<MocoGoalType>(
                new MocoGoalType(std::forward<Args>(args)...)));
    }
    /// Add a goal term to this phase.
    /// Similar to above.
    template <typename MocoGoalType>
    MocoGoalType* addGoal(std::unique_ptr<MocoGoalType> goal) {
        MocoGoalType* ptr = goal.get();
        updProperty_goals().adoptAndAppendValue(goal.release());
        return ptr;
    }

    /// Add a path constraint to this phase.
    /// Path constraints must have a name (MocoPathConstraint::setName()), and
    /// the name must be unique. Note that path constraints have the name
    /// "path_constraint" by default, so if you only have one path constraint,
    /// you don't need to set its name manually.
    /// C++ example:
    /// @code{.cpp}
    /// auto pcPtr = phase.addPathConstraint<MyPathConstraint>();
    /// @endcode
    /// You can edit the constraint using the returned pointer.
    /// Python example:
    /// @code{.py}
    /// pc = opensim.MyPathConstraint()
    /// phase.addPathConstraint(pc)
    /// @endcode
    /// Matlab example:
    /// @code
    /// pc = MyPathConstraint();
    /// phase.addPathConstraint(pc);
    /// @endcode
    /// In both Python and Matlab, changes to `pc` will affect your problem.
    template <typename MocoPCType, typename... Args>
    MocoPCType* addPathConstraint(Args&&... args) {
        return addPathConstraint(std::unique_ptr<MocoPCType>(
                new MocoPCType(std::forward<Args>(args)...)));
    }
    /// Add a path constraint to this phase.
    /// Similar to above.
    template <typename MocoPCType>
    MocoPCType* addPathConstraint(std::unique_ptr<MocoPCType> pc) {
        MocoPCType* ptr = pc.get();
        updProperty_path_constraints().adoptAndAppendValue(pc.release());
        return ptr;
    }

    /// Get the base model in the internal ModelProcessor. This throws an
    /// exception if the ModelProcessor does not have a base model. By default,
    /// the model is an empty model.
    const Model& getModel() const { return get_model().getModel(); }
    /// Get a mutable reference to the base model in the internal
    /// ModelProcessor. This throws an exception if the ModelProcessor does not
    /// have a base model. By default, the model is an empty model.
    Model& updModel() { return upd_model().updModel(); }
    /// Get the ModelProcessor.
    const ModelProcessor& getModelProcessor() const { return get_model(); }

    /// @details Note: the return value is constructed fresh on every call from
    /// the internal property. Avoid repeated calls to this function.
    MocoInitialBounds getTimeInitialBounds() const;
    /// @copydoc getTimeInitialBounds()
    MocoFinalBounds getTimeFinalBounds() const;
    /// Access explicit state infos provided to this phase. For some state
    /// variables, default bounds are obtained from the model.
    /// This function does *not* provide such automatically-populated bounds
    /// from the model. For that, use see MocoProblemRep::getStateInfo().
    const MocoVariableInfo& getStateInfo(const std::string& name) const;
    /// Access explicit control infos provided to this phase.
    /// Default bounds are obtained from the model.
    /// This function does *not* provide such automatically-populated bounds
    /// from the model. For that, use see MocoProblemRep::getControlInfo().
    const MocoVariableInfo& getControlInfo(const std::string& name) const;

    const MocoBounds& getDefaultSpeedBounds() const {
        return get_default_speed_bounds();
    }
    bool getBoundActivationFromExcitation() const {
        return get_bound_activation_from_excitation();
    }
    const MocoBounds& getKinematicConstraintBounds() const {
        return get_kinematic_constraint_bounds();
    }
    const MocoBounds& getMultiplierBounds() const {
        return get_multiplier_bounds();
    }

    const MocoParameter& getParameter(const std::string& name) const;
    MocoParameter& updParameter(const std::string& name);

    const MocoGoal& getGoal(const std::string& name) const;
    MocoGoal& updGoal(const std::string& name);

    /// Get a MocoPathConstraint from this MocoPhase. Note: this does not
    /// include MocoKinematicConstraints, use getKinematicConstraint() instead.
    const MocoPathConstraint& getPathConstraint(const std::string& name) const;
    MocoPathConstraint& updPathConstraint(const std::string& name);

protected: // Protected so that doxygen shows the properties.
    OpenSim_DECLARE_PROPERTY(
            model, ModelProcessor, "OpenSim Model to provide dynamics.");
    OpenSim_DECLARE_PROPERTY(
            time_initial_bounds, MocoInitialBounds, "Bounds on initial value.");
    OpenSim_DECLARE_PROPERTY(
            time_final_bounds, MocoFinalBounds, "Bounds on final value.");
    OpenSim_DECLARE_PROPERTY(default_speed_bounds, MocoBounds,
            "Bounds for coordinate speeds if not specified in "
            "state_infos (default: [-50, 50]).");
<<<<<<< HEAD
    OpenSim_DECLARE_PROPERTY(bound_activation_from_excitation, bool,
            "For muscles and ActivationCoordinateActuators without explicit "
            "activation bounds, set the bounds for activation (if activation "
            "dynamics are enabled) from the bounds of the control variable " 
            "(e.g., muscle excitation), using min/max control if explicit "
            "control bounds are not provided. (default: true).");
=======
    OpenSim_DECLARE_PROPERTY(bound_activation_from_excitation, bool,	    
            "For muscles without explicit activation bounds, set the bounds "
            "for muscle activation (if activation dynamics are enabled) from " 
            "the bounds for muscle control (excitation), using "             
            "min/max control if explicit control bounds are not "            
            "provided. (default: true).");
>>>>>>> c32b15d9
    OpenSim_DECLARE_LIST_PROPERTY(
            state_infos, MocoVariableInfo, "The state variables' bounds.");
    OpenSim_DECLARE_LIST_PROPERTY(state_infos_pattern, MocoVariableInfo,
            "Set state variable bounds for all states matching a regular "
            "expression.");
    OpenSim_DECLARE_LIST_PROPERTY(
            control_infos, MocoVariableInfo, "The control variables' bounds.");
    OpenSim_DECLARE_LIST_PROPERTY(control_infos_pattern, MocoVariableInfo,
            "Set control variable bounds for all controls matching a regular "
            "expression.");
    OpenSim_DECLARE_LIST_PROPERTY(parameters, MocoParameter,
            "Parameter variables (model properties) to optimize.");
    OpenSim_DECLARE_LIST_PROPERTY(
            goals, MocoGoal,
            "Integral/endpoint quantities to minimize or constrain.");
    OpenSim_DECLARE_LIST_PROPERTY(path_constraints, MocoPathConstraint,
            "Path constraints to enforce in the optimal control problem.");
    // TODO make this a list property of MocoConstraintInfos when we are able to
    // map OpenSim constraint names to Simbody constraints.
    OpenSim_DECLARE_PROPERTY(kinematic_constraint_bounds, MocoBounds,
            "The bounds on all the kinematic constraints in the model to be "
            "enforced. By default the constraints are strictly enforced (zero "
            "bounds).");
    OpenSim_DECLARE_PROPERTY(multiplier_bounds, MocoBounds,
            "Variable info to apply to all Lagrange multipliers in the "
            "problem. "
            "The default bounds are [-1000 1000].");

private:
    void constructProperties();

    friend MocoProblemRep;
};

// ============================================================================
// MocoProblem
// ============================================================================

/// A description of an optimal control problem, backed by %OpenSim Model%s.
/// A MocoProblem is a series of phases, each of which contains the following:
///   - OpenSim Model
///   - state and control variable info (e.g., bounds)
///   - parameter variables (model properties)
///   - goals (costs and endpoint constraints)
///   - path constraints
///
/// Currently, only single-phase problems are supported.
/// This class has convenience methods to configure the first (0-th) phase.
///
/// This class allows you to define your problem, but does not let you do
/// anything with your problem (this class only contains user input).
/// Use createRep() to create an instance of MocoProblemRep,
/// which provides additional functionality.
class OSIMMOCO_API MocoProblem : public Object {
    OpenSim_DECLARE_CONCRETE_OBJECT(MocoProblem, Object);

public:
    MocoProblem();

    /// @name Convenience methods for phase 0.
    /// These methods allow you to conveniently edit phase 0 of the problem.
    /// See MocoPhase's documentation for more information.
    /// @{

    /// Set the model to use for phase 0.
    /// @see MocoPhase::setModel().
    Model* setModel(std::unique_ptr<Model> model);
    /// Set the model to use for phase 0.
    /// @see MocoPhase::setModelCopy().
    Model* setModelCopy(Model model);
    /// Update the model in phase 0.
    Model& updModel() { return upd_phases(0).updModel(); }
    /// Set a model processor for phase 0.
    /// @see MocoPhase::setModelProcessor().
    void setModelProcessor(ModelProcessor model);
    /// Set time bounds for phase 0.
    void setTimeBounds(const MocoInitialBounds&, const MocoFinalBounds&);
    /// Find and print the names of all state variables containing a substring.
    void printStateNamesWithSubstring(const std::string& name);
    /// Set bounds for a state variable for phase 0.
    void setStateInfo(const std::string& name, const MocoBounds&,
            const MocoInitialBounds& = {}, const MocoFinalBounds& = {});
    /// Set bounds for all state variables for phase 0 whose path matches
    /// the provided pattern.
    // TODO: We tried to give an example regex but it had characters that caused
    // doxygen to not produce documentation for this entire file.
    void setStateInfoPattern(const std::string& pattern,
            const MocoBounds& bounds, const MocoInitialBounds& init = {},
            const MocoFinalBounds& final = {});
    /// Find and print the names of all state variables containing a substring.
    void printControlNamesWithSubstring(const std::string& name);
    /// Set bounds for a control variable for phase 0.
    void setControlInfo(const std::string& name, const MocoBounds&,
            const MocoInitialBounds& = {}, const MocoFinalBounds& = {});
    /// Set bounds for a control variable using a regular expression.
    void setControlInfoPattern(const std::string& pattern, const MocoBounds&,
            const MocoInitialBounds& = {}, const MocoFinalBounds& = {});
    /// Set bounds for the kinematic constraints in phase 0.
    void setKinematicConstraintBounds(const MocoBounds& bounds);
    /// Set bounds for the Lagrange multipliers in phase 0.
    void setMultiplierBounds(const MocoBounds& bounds);
    /// Add a parameter variable for phase 0.
    /// @see MocoPhase::addParameter()
    template <typename MocoParamType = MocoParameter, typename... Args>
    MocoParamType* addParameter(Args&&... args) {
        return upd_phases(0).addParameter(std::unique_ptr<MocoParamType>(
                new MocoParamType(std::forward<Args>(args)...)));
    }
    /// Add a parameter variable for phase 0.
    template <typename MocoParamType = MocoParameter>
    MocoParamType* addParameter(std::unique_ptr<MocoParamType> param) {
        return upd_phases(0).addParameter(std::move(param));
    }
    /// Add a goal for phase 0.
    /// @see MocoPhase::addGoal()
    template <typename MocoGoalType, typename... Args>
    MocoGoalType* addGoal(Args&&... args) {
        return upd_phases(0).addGoal(std::unique_ptr<MocoGoalType>(
                new MocoGoalType(std::forward<Args>(args)...)));
    }
    /// Add a goal for phase 0.
    template <typename MocoGoalType>
    MocoGoalType* addGoal(std::unique_ptr<MocoGoalType> goal) {
        return upd_phases(0).addGoal(std::move(goal));
    }
    /// Returns a reference to the goal with name "name" in phase 0.
    MocoGoal& updGoal(const std::string& name);
    /// Add a constraint for phase 0.
    /// @see MocoPhase::addPathConstraint()
    template <typename MocoPCType, typename... Args>
    MocoPCType* addPathConstraint(Args&&... args) {
        return upd_phases(0).addPathConstraint(std::unique_ptr<MocoPCType>(
                new MocoPCType(std::forward<Args>(args)...)));
    }
    /// Add a constraint for phase 0.
    template <typename MocoPCType>
    MocoPCType* addPathConstraint(std::unique_ptr<MocoPCType> pc) {
        return upd_phases(0).addPathConstraint(std::move(pc));
    }
    /// @}

    /// Get a modifiable phase of the problem by index (starting index of 0).
    /// This accesses the internal phases property.
    MocoPhase& updPhase(int index = 0) { return upd_phases(index); }
    /// Get a modifiable phase of the problem by index (starting index of 0).
    /// This accesses the internal phases property.
    const MocoPhase& getPhase(int index = 0) const { return get_phases(index); }

#ifndef SWIG // MocoProblemRep() is not copyable.
    /// Create an instance of MocoProblemRep, which fills in additional
    /// state and control bounds, and allows you to apply parameter values
    /// and evaluate the goals.
    ///
    /// This function will check your problem for various errors.
    MocoProblemRep createRep() const { return MocoProblemRep(*this); }
#endif
    /// @cond
    /// For internal use. You must manage the memory for the returned pointer.
    std::unique_ptr<MocoProblemRep> createRepHeap() const {
        return std::unique_ptr<MocoProblemRep>(new MocoProblemRep(*this));
    }
    /// @endcond

    friend MocoProblemRep;

protected: // We'd prefer private, but protected means it shows up in Doxygen.
    // TODO OpenSim_DECLARE_LIST_PROPERTY_ATLEAST(phases, MocoPhase, 1,
    OpenSim_DECLARE_LIST_PROPERTY_SIZE(
            phases, MocoPhase, 1, "List of 1 or more MocoPhases.");

private:
    void constructProperties();
};

} // namespace OpenSim

#endif // MOCO_MOCOPROBLEM_H<|MERGE_RESOLUTION|>--- conflicted
+++ resolved
@@ -362,21 +362,12 @@
     OpenSim_DECLARE_PROPERTY(default_speed_bounds, MocoBounds,
             "Bounds for coordinate speeds if not specified in "
             "state_infos (default: [-50, 50]).");
-<<<<<<< HEAD
-    OpenSim_DECLARE_PROPERTY(bound_activation_from_excitation, bool,
-            "For muscles and ActivationCoordinateActuators without explicit "
-            "activation bounds, set the bounds for activation (if activation "
-            "dynamics are enabled) from the bounds of the control variable " 
-            "(e.g., muscle excitation), using min/max control if explicit "
-            "control bounds are not provided. (default: true).");
-=======
     OpenSim_DECLARE_PROPERTY(bound_activation_from_excitation, bool,	    
             "For muscles without explicit activation bounds, set the bounds "
             "for muscle activation (if activation dynamics are enabled) from " 
             "the bounds for muscle control (excitation), using "             
             "min/max control if explicit control bounds are not "            
             "provided. (default: true).");
->>>>>>> c32b15d9
     OpenSim_DECLARE_LIST_PROPERTY(
             state_infos, MocoVariableInfo, "The state variables' bounds.");
     OpenSim_DECLARE_LIST_PROPERTY(state_infos_pattern, MocoVariableInfo,
