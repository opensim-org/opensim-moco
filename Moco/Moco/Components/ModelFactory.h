#ifndef MOCO_MODELFACTORY_H
#define MOCO_MODELFACTORY_H
/* -------------------------------------------------------------------------- *
 * OpenSim Moco: ModelFactory.h                                               *
 * -------------------------------------------------------------------------- *
 * Copyright (c) 2018 Stanford University and the Authors                     *
 *                                                                            *
 * Author(s): Christopher Dembia                                              *
 *                                                                            *
 * Licensed under the Apache License, Version 2.0 (the "License"); you may    *
 * not use this file except in compliance with the License. You may obtain a  *
 * copy of the License at http://www.apache.org/licenses/LICENSE-2.0          *
 *                                                                            *
 * Unless required by applicable law or agreed to in writing, software        *
 * distributed under the License is distributed on an "AS IS" BASIS,          *
 * WITHOUT WARRANTIES OR CONDITIONS OF ANY KIND, either express or implied.   *
 * See the License for the specific language governing permissions and        *
 * limitations under the License.                                             *
 * -------------------------------------------------------------------------- */

#include "../osimMocoDLL.h"

#include <OpenSim/Simulation/Model/Model.h>

namespace OpenSim {

/// This class provides utilities for creating OpenSim models.
class OSIMMOCO_API ModelFactory {
public:
<<<<<<< HEAD

    /// @name Create a model
    /// @{

    static Model createNLinkPendulum(int numLinks);
    static Model createPendulum() { return createNLinkPendulum(1); }
=======
    /// @name Create a model
    /// @{

    /// Create a pendulum with the provided number of links.
    /// For each link, there is a body `/bodyset/b#` (where `#` is the link
    /// index starting at 0), a PinJoint `/jointset/j#` with coordinate
    /// `/jointset/j#/q#`, a CoordinateActuator `/tau#`, a Marker
    /// `/markerset/marker#` at the origin of the link's body, and a
    /// PhysicalOffsetFrame `/b#center` at the center of the link.
    static Model createNLinkPendulum(int numLinks);
    /// This is a convenience for `createNLinkPendulum(1)`.
    static Model createPendulum() { return createNLinkPendulum(1); }
    /// This is a convenience for `createNLinkPendulum(2)`.
>>>>>>> 2ee84dae
    static Model createDoublePendulum() { return createNLinkPendulum(2); }
    /// This model contains:
    /// - 2 bodies: a massless body "intermed", and "body" with mass 1.
    /// - 2 slider joints: "tx" and "ty" (coordinates "tx" and "ty").
    /// - 2 coordinate actuators: "force_x" and "force_y".
    static Model createPlanarPointMass();

<<<<<<< HEAD
    /// This model contains differential equations for the Brachistochrone
    /// optimal control problem. The model contains a single component of type
    /// Brachistochrone (defined in the function) with states x, y, v, and
    /// control w. The constant g is std::abs(Model().get_gravity()[1]).
    ///     xdot = v * cos(w)
    ///     ydot = v * sin(w)
    ///     vdot = g * sin(w)
    /// These equations are from Betts, 2010 "Practical Methods for Optimal
    /// Control and Estimation using Nonlinear Programming" Example 4.10 (page
    /// 215).
    static Model createBrachistochrone();

=======
>>>>>>> 2ee84dae
    /// @}

    /// @name Modify a Model
    /// @{

<<<<<<< HEAD
=======
    /// Replace muscles in a model with a PathActuator of the same GeometryPath,
    /// optimal force, and min/max control defaults.
    /// @note This only replaces muscles within the model's ForceSet.
    static void replaceMusclesWithPathActuators(Model& model);

    /// Remove muscles from the model.
    /// @note This only removes muscles within the model's ForceSet.
    static void removeMuscles(Model& model);

    /// Replace a joint in the model with a WeldJoint.
    /// @note This assumes the joint is in the JointSet and that the joint's
    ///       connectees are PhysicalOffsetFrames.
    static void replaceJointWithWeldJoint(
            Model& model, const std::string& jointName);
  
>>>>>>> 2ee84dae
    /// Add CoordinateActuator%s for each unconstrained coordinate (e.g.,
    /// !Coordinate::isConstrained()) in the model, using the provided optimal
    /// force. Increasing the optimal force decreases the required control
    /// signal to generate a given actuation level. The actuators are added to
    /// the model's ForceSet and are named "reserve_<coordinate-path>" with
    /// forward slashes converted to underscores.
    static void createReserveActuators(Model& model, double optimalForce);

    /// @}
};

} // namespace OpenSim

#endif // MOCO_MODELFACTORY_H<|MERGE_RESOLUTION|>--- conflicted
+++ resolved
@@ -27,14 +27,6 @@
 /// This class provides utilities for creating OpenSim models.
 class OSIMMOCO_API ModelFactory {
 public:
-<<<<<<< HEAD
-
-    /// @name Create a model
-    /// @{
-
-    static Model createNLinkPendulum(int numLinks);
-    static Model createPendulum() { return createNLinkPendulum(1); }
-=======
     /// @name Create a model
     /// @{
 
@@ -48,7 +40,6 @@
     /// This is a convenience for `createNLinkPendulum(1)`.
     static Model createPendulum() { return createNLinkPendulum(1); }
     /// This is a convenience for `createNLinkPendulum(2)`.
->>>>>>> 2ee84dae
     static Model createDoublePendulum() { return createNLinkPendulum(2); }
     /// This model contains:
     /// - 2 bodies: a massless body "intermed", and "body" with mass 1.
@@ -56,7 +47,6 @@
     /// - 2 coordinate actuators: "force_x" and "force_y".
     static Model createPlanarPointMass();
 
-<<<<<<< HEAD
     /// This model contains differential equations for the Brachistochrone
     /// optimal control problem. The model contains a single component of type
     /// Brachistochrone (defined in the function) with states x, y, v, and
@@ -69,15 +59,11 @@
     /// 215).
     static Model createBrachistochrone();
 
-=======
->>>>>>> 2ee84dae
     /// @}
 
     /// @name Modify a Model
     /// @{
 
-<<<<<<< HEAD
-=======
     /// Replace muscles in a model with a PathActuator of the same GeometryPath,
     /// optimal force, and min/max control defaults.
     /// @note This only replaces muscles within the model's ForceSet.
@@ -92,8 +78,7 @@
     ///       connectees are PhysicalOffsetFrames.
     static void replaceJointWithWeldJoint(
             Model& model, const std::string& jointName);
-  
->>>>>>> 2ee84dae
+
     /// Add CoordinateActuator%s for each unconstrained coordinate (e.g.,
     /// !Coordinate::isConstrained()) in the model, using the provided optimal
     /// force. Increasing the optimal force decreases the required control
