--- conflicted
+++ resolved
@@ -46,10 +46,7 @@
     /// - 1 joint: SliderJoint along x axis, `/jointset/slider`, with
     ///            coordinate `/jointset/slider/position`.
     /// - 1 actuator: CoordinateActuator, controls [-10, 10], `/actuator`.
-<<<<<<< HEAD
-=======
     /// Gravity is default; that is, (0, -g, 0).
->>>>>>> 795570d9
     static Model createSlidingPointMass();
     /// This model contains:
     /// - 2 bodies: a massless body "intermed", and "body" with mass 1.
