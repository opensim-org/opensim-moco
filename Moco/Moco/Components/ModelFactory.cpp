/* -------------------------------------------------------------------------- *
 * OpenSim Moco: ModelFactory.cpp                                             *
 * -------------------------------------------------------------------------- *
 * Copyright (c) 2018 Stanford University and the Authors                     *
 *                                                                            *
 * Author(s): Christopher Dembia                                              *
 *                                                                            *
 * Licensed under the Apache License, Version 2.0 (the "License"); you may    *
 * not use this file except in compliance with the License. You may obtain a  *
 * copy of the License at http://www.apache.org/licenses/LICENSE-2.0          *
 *                                                                            *
 * Unless required by applicable law or agreed to in writing, software        *
 * distributed under the License is distributed on an "AS IS" BASIS,          *
 * WITHOUT WARRANTIES OR CONDITIONS OF ANY KIND, either express or implied.   *
 * See the License for the specific language governing permissions and        *
 * limitations under the License.                                             *
 * -------------------------------------------------------------------------- */

#include "ModelFactory.h"

#include "../MocoUtilities.h"

#include <OpenSim/Actuators/CoordinateActuator.h>
#include <OpenSim/Simulation/SimbodyEngine/PinJoint.h>
#include <OpenSim/Simulation/SimbodyEngine/SliderJoint.h>
#include <OpenSim/Simulation/SimbodyEngine/WeldJoint.h>

using namespace OpenSim;

using SimTK::Inertia;
using SimTK::Vec3;

Model ModelFactory::createNLinkPendulum(int numLinks) {
    Model model;
    OPENSIM_THROW_IF(numLinks < 0, Exception, "numLinks must be nonnegative.");
    std::string name;
    if (numLinks == 0) {
        name = "empty_model";
    } else if (numLinks == 1) {
        name = "pendulum";
    } else if (numLinks == 2) {
        name = "double_pendulum";
    } else {
        name = std::to_string(numLinks) + "_link_pendulum";
    }
    model.setName(name);
    const auto& ground = model.getGround();

    using SimTK::Inertia;
    using SimTK::Vec3;

    Ellipsoid bodyGeometry(0.5, 0.1, 0.1);
    bodyGeometry.setColor(SimTK::Gray);

    const PhysicalFrame* prevBody = &ground;
    for (int i = 0; i < numLinks; ++i) {
        const std::string istr = std::to_string(i);
        auto* bi = new OpenSim::Body("b" + istr, 1, Vec3(0), Inertia(1));
        model.addBody(bi);

        // Assume each body is 1 m long.
        auto* ji = new PinJoint("j" + istr, *prevBody, Vec3(0), Vec3(0), *bi,
                Vec3(-1, 0, 0), Vec3(0));
        auto& qi = ji->updCoordinate();
        qi.setName("q" + istr);
        model.addJoint(ji);

        auto* taui = new CoordinateActuator();
        taui->setCoordinate(&ji->updCoordinate());
        taui->setName("tau" + istr);
        taui->setOptimalForce(1);
        model.addComponent(taui);

        auto* marker = new Marker("marker" + istr, *bi, Vec3(0));
        model.addMarker(marker);

        // Attach an ellipsoid to a frame located at the center of each body.
        PhysicalOffsetFrame* bicenter = new PhysicalOffsetFrame(
                "b" + istr + "center", *bi, SimTK::Transform(Vec3(-0.5, 0, 0)));
        bi->addComponent(bicenter);
        bicenter->attachGeometry(bodyGeometry.clone());

        prevBody = bi;
    }

    model.finalizeConnections();

    return model;
}

Model ModelFactory::createPlanarPointMass() {
    Model model;
    model.setName("planar_point_mass");

    auto* intermed = new Body("intermed", 0, Vec3(0), Inertia(0));
    model.addBody(intermed);
    auto* body = new Body("body", 1, Vec3(0), Inertia(0));
    model.addBody(body);

    body->attachGeometry(new Sphere(0.05));

    auto* jointX = new SliderJoint("tx", model.getGround(), *intermed);
    auto& coordX = jointX->updCoordinate(SliderJoint::Coord::TranslationX);
    coordX.setName("tx");
    model.addJoint(jointX);

    // The joint's x axis must point in the global "+y" direction.
<<<<<<< HEAD
    auto* jointY = new SliderJoint("ty", *intermed, Vec3(0),
            Vec3(0, 0, 0.5 * SimTK::Pi), *body, Vec3(0),
            Vec3(0, 0, .5 * SimTK::Pi));
=======
    auto* jointY = new SliderJoint("ty", 
            *intermed, Vec3(0), Vec3(0, 0, 0.5 * SimTK::Pi), 
            *body, Vec3(0), Vec3(0, 0, .5 * SimTK::Pi));
>>>>>>> c32b15d9
    auto& coordY = jointY->updCoordinate(SliderJoint::Coord::TranslationX);
    coordY.setName("ty");
    model.addJoint(jointY);

    {
        auto* forceX = new CoordinateActuator();
        forceX->setCoordinate(&coordX);
        forceX->setName("force_x");
        model.addForce(forceX);
    }

    {
        auto* forceY = new CoordinateActuator();
        forceY->setCoordinate(&coordY);
        forceY->setName("force_y");
        model.addForce(forceY);
    }

    model.finalizeConnections();

    return model;
}

Model ModelFactory::createSlidingPointMass() {
    Model model;
    model.setName("sliding_mass");
    auto* body = new Body("body", 1.0, SimTK::Vec3(0), SimTK::Inertia(0));
    model.addComponent(body);

    // Allows translation along x.
    auto* joint = new SliderJoint("slider", model.getGround(), *body);
    auto& coord = joint->updCoordinate(SliderJoint::Coord::TranslationX);
    coord.setName("position");
    model.addComponent(joint);

    auto* actu = new CoordinateActuator();
    actu->setName("actuator");
    actu->setCoordinate(&coord);
    actu->setOptimalForce(1);
    actu->setMinControl(-10);
    actu->setMaxControl(10);
    model.addForce(actu);

    model.finalizeConnections();
    return model;
}

void ModelFactory::replaceMusclesWithPathActuators(OpenSim::Model &model) {

    // Create path actuators from muscle properties and add to the model. Save
    // a list of pointers of the muscles to delete.
    std::vector<Muscle*> musclesToDelete;
    auto& muscleSet = model.updMuscles();
    for (int im = 0; im < muscleSet.getSize(); ++im) {
        auto& musc = muscleSet.get(im);
        auto* actu = new PathActuator();
        actu->setName(musc.getName());
        musc.setName(musc.getName() + "_delete");
        actu->setOptimalForce(musc.getMaxIsometricForce());
        actu->setMinControl(musc.getMinControl());
        actu->setMaxControl(musc.getMaxControl());

        model.addForce(actu);

        // For the connectee names in the PathPoints to be correct, we must add
        // the path points after adding the PathActuator to the model.
        const auto& pathPointSet = musc.getGeometryPath().getPathPointSet();
        auto& geomPath = actu->updGeometryPath();
        for (int ip = 0; ip < pathPointSet.getSize(); ++ip) {
            auto* pathPoint = pathPointSet.get(ip).clone();
            const auto& socketNames = pathPoint->getSocketNames();
            for (const auto& socketName : socketNames) {
                pathPoint->updSocket(socketName)
                        .connect(pathPointSet.get(ip)
                                .getSocket(socketName)
                                .getConnecteeAsObject());
            }
            geomPath.updPathPointSet().adoptAndAppend(pathPoint);
        }

        musclesToDelete.push_back(&musc);
    }

    // Delete the muscles.
    for (const auto* musc : musclesToDelete) {
        int index = model.getForceSet().getIndex(musc, 0);
        OPENSIM_THROW_IF(index == -1, Exception,
                         format("Muscle with name %s not found in ForceSet.",
                                musc->getName()));
        bool success = model.updForceSet().remove(index);
        OPENSIM_THROW_IF(!success, Exception,
                         format("Attempt to remove muscle with "
                                "name %s was unsuccessful.",
                                musc->getName()));
    }
}


void ModelFactory::replaceJointWithWeldJoint(
        Model& model, const std::string& jointName) {
    OPENSIM_THROW_IF(!model.getJointSet().hasComponent(jointName), Exception,
                     "Joint with name '" + jointName +
                     "' not found in the model JointSet.");

    // This is needed here to access offset frames.
    model.finalizeConnections();

    // Get the current joint and save a copy of the parent and child offset
    // frames.
    auto& current_joint = model.updJointSet().get(jointName);
    PhysicalOffsetFrame* parent_offset = PhysicalOffsetFrame().safeDownCast(
            current_joint.getParentFrame().clone());
    PhysicalOffsetFrame* child_offset = PhysicalOffsetFrame().safeDownCast(
            current_joint.getChildFrame().clone());

    // Save the original names of the body frames (not the offset frames), so we
    // can find them when the new joint is created.
    parent_offset->finalizeConnections(model);
    child_offset->finalizeConnections(model);
    std::string parent_body_path =
            parent_offset->getParentFrame().getAbsolutePathString();
    std::string child_body_path =
            child_offset->getParentFrame().getAbsolutePathString();

    // Remove the current Joint from the the JointSet.
    model.updJointSet().remove(&current_joint);

    // Create the new joint and add it to the model.
    auto* new_joint = new WeldJoint(jointName,
            model.getComponent<PhysicalFrame>(parent_body_path),
            parent_offset->get_translation(), parent_offset->get_orientation(),
            model.getComponent<PhysicalFrame>(child_body_path),
            child_offset->get_translation(), child_offset->get_orientation());
    model.addJoint(new_joint);

    model.finalizeConnections();
}

void ModelFactory::removeMuscles(Model& model) {

    // Save a list of pointers of the muscles to delete.
    std::vector<Muscle*> musclesToDelete;
    auto& muscleSet = model.updMuscles();
    for (int i = 0; i < muscleSet.getSize(); ++i) {
        musclesToDelete.push_back(&muscleSet.get(i));
    }

    // Delete the muscles.
    for (const auto* musc : musclesToDelete) {
        int index = model.getForceSet().getIndex(musc, 0);
        OPENSIM_THROW_IF(index == -1, Exception,
                         format("Muscle with name %s not found in ForceSet.",
                                musc->getName()));
        model.updForceSet().remove(index);
    }
}

void ModelFactory::createReserveActuators(Model& model, double optimalForce,
        double bound,
        bool skipCoordinatesWithExistingActuators) {
    OPENSIM_THROW_IF(optimalForce <= 0, Exception,
            format("Invalid value (%g) for create_reserve_actuators; "
                   "should be -1 or positive.",
                    optimalForce));

    std::cout << "Adding reserve actuators with an optimal force of "
              << optimalForce << "..." << std::endl;

    Model modelCopy(model);
    auto state = modelCopy.initSystem();
    std::vector<std::string> coordPaths;
    // Borrowed from
    // CoordinateActuator::CreateForceSetOfCoordinateAct...
    for (const auto& coord : modelCopy.getComponentList<Coordinate>()) {
        // Don't add a reserve if a CoordinateActuator already exists.
        bool skipCoord = false;
        if (skipCoordinatesWithExistingActuators) {
            for (const auto& coordAct :
                    modelCopy.getComponentList<CoordinateActuator>()) {
                if (coordAct.getCoordinate() == &coord) {
                    skipCoord = true;
                    break;
                }
            }
        }

        if (!coord.isConstrained(state) && !skipCoord) {
            auto* actu = new CoordinateActuator();
            actu->setCoordinate(&model.updComponent<Coordinate>(
                    coord.getAbsolutePathString()));
            auto path = coord.getAbsolutePathString();
            coordPaths.push_back(path);
            // Get rid of slashes in the path; slashes not allowed in names.
            std::replace(path.begin(), path.end(), '/', '_');
            actu->setName("reserve" + path);
            actu->setOptimalForce(optimalForce);
            if (!SimTK::isNaN(bound)) {
                OPENSIM_THROW_IF(bound < 0, Exception,
                        format("Expected a non-negative bound but got %d.",
                                bound));
                actu->setMinControl(-bound);
                actu->setMaxControl(bound);
            }
            model.addForce(actu);
        }
    }
    // Re-make the system, since there are new actuators.
    model.initSystem();
    std::cout << "Added " << coordPaths.size()
              << " reserve actuator(s), "
                 "for each of the following coordinates:"
              << std::endl;
    for (const auto& name : coordPaths) {
        std::cout << "  " << name << std::endl;
    }
}
<|MERGE_RESOLUTION|>--- conflicted
+++ resolved
@@ -105,15 +105,9 @@
     model.addJoint(jointX);
 
     // The joint's x axis must point in the global "+y" direction.
-<<<<<<< HEAD
-    auto* jointY = new SliderJoint("ty", *intermed, Vec3(0),
-            Vec3(0, 0, 0.5 * SimTK::Pi), *body, Vec3(0),
-            Vec3(0, 0, .5 * SimTK::Pi));
-=======
     auto* jointY = new SliderJoint("ty", 
             *intermed, Vec3(0), Vec3(0, 0, 0.5 * SimTK::Pi), 
             *body, Vec3(0), Vec3(0, 0, .5 * SimTK::Pi));
->>>>>>> c32b15d9
     auto& coordY = jointY->updCoordinate(SliderJoint::Coord::TranslationX);
     coordY.setName("ty");
     model.addJoint(jointY);
