/* -------------------------------------------------------------------------- *
 * OpenSim Moco: PositionMotion.cpp                                           *
 * -------------------------------------------------------------------------- *
 * Copyright (c) 2019 Stanford University and the Authors                     *
 *                                                                            *
 * Author(s): Christopher Dembia                                              *
 *                                                                            *
 * Licensed under the Apache License, Version 2.0 (the "License"); you may    *
 * not use this file except in compliance with the License. You may obtain a  *
 * copy of the License at http://www.apache.org/licenses/LICENSE-2.0          *
 *                                                                            *
 * Unless required by applicable law or agreed to in writing, software        *
 * distributed under the License is distributed on an "AS IS" BASIS,          *
 * WITHOUT WARRANTIES OR CONDITIONS OF ANY KIND, either express or implied.   *
 * See the License for the specific language governing permissions and        *
 * limitations under the License.                                             *
 * -------------------------------------------------------------------------- */

#include "PositionMotion.h"

#include "../MocoUtilities.h"

#include <OpenSim/Common/Function.h>
#include <OpenSim/Common/GCVSplineSet.h>
#include <OpenSim/Simulation/Model/Model.h>
#include <OpenSim/Simulation/SimbodyEngine/Coordinate.h>

using namespace OpenSim;

class SimTKPositionMotionImplementation
        : public SimTK::Motion::Custom::Implementation {
public:
    void setFunctions(std::vector<Function*> functions) {
        m_functions = std::move(functions);
    }

    SimTK::Motion::Level getLevel(const SimTK::State&) const override {
        return SimTK::Motion::Level::Position;
    }
    void calcPrescribedPosition(
            const SimTK::State& s, int nq, SimTK::Real* q) const override {
<<<<<<< HEAD
        // std::cout << "DEBUG prescribedMotion " << nq << " " <<
        // m_functions.size() << std::endl;
=======
>>>>>>> 83d4a37f
        if (m_functions.size()) {
            for (int i = 0; i < nq; ++i) {
                m_funcArgs[0] = s.getTime();
                q[i] = m_functions[i]->calcValue(m_funcArgs);
            }
        }
    }
    void calcPrescribedPositionDot(
            const SimTK::State& s, int nq, SimTK::Real* qdot) const override {
        if (m_functions.size()) {
            for (int i = 0; i < nq; ++i) {
                m_funcArgs[0] = s.getTime();
                qdot[i] = m_functions[i]->calcDerivative(
                        m_qdotDerivComponents, m_funcArgs);
            }
        }
    }
    void calcPrescribedPositionDotDot(const SimTK::State& s, int nq,
            SimTK::Real* qdotdot) const override {
        if (m_functions.size()) {
            for (int i = 0; i < nq; ++i) {
                m_funcArgs[0] = s.getTime();
                qdotdot[i] = m_functions[i]->calcDerivative(
                        m_qdotdotDerivComponents, m_funcArgs);
            }
        }
    }

private:
    std::vector<Function*> m_functions;
    mutable SimTK::Vector m_funcArgs = SimTK::Vector(1);
    static const std::vector<int> m_qdotDerivComponents;
    static const std::vector<int> m_qdotdotDerivComponents;
};

const std::vector<int>
        SimTKPositionMotionImplementation::m_qdotDerivComponents = {0};
const std::vector<int>
        SimTKPositionMotionImplementation::m_qdotdotDerivComponents = {0, 0};

class SimTKPositionMotion : public SimTK::Motion::Custom {
public:
    SimTKPositionMotion(SimTK::MobilizedBody& mobod)
            : Motion::Custom(mobod, new SimTKPositionMotionImplementation()) {}
    void setFunctions(std::vector<Function*> functions) {
        static_cast<SimTKPositionMotionImplementation&>(updImplementation())
                .setFunctions(std::move(functions));
    }
};

void PositionMotion::setPositionForCoordinate(
        const Coordinate& coord, const Function& position) {
    const auto path = coord.getAbsolutePathString();
    auto pos = std::unique_ptr<Function>(position.clone());
    pos->setName(path);
    if (get_functions().contains(path)) {
        upd_functions().set(get_functions().getIndex(path), *pos);
    } else {
        upd_functions().adoptAndAppend(pos.release());
    }
}

void PositionMotion::setEnabled(SimTK::State& state, bool enabled) const {
    for (auto& motion : m_motions) {
        if (enabled) {
            motion.enable(state);
        } else {
            motion.disable(state);
        }
    }
}
bool PositionMotion::getEnabled(const SimTK::State& state) const {
    if (m_motions.size() && !m_motions[0].isDisabled(state)) return true;
    return false;
}

std::unique_ptr<PositionMotion> PositionMotion::createFromTable(
        const Model& model, const TimeSeriesTable& table,
        bool allowExtraColumns) {
    auto posmot = std::unique_ptr<PositionMotion>(new PositionMotion());
    const auto& labels = table.getColumnLabels();
    // TODO: Avoid splining extra columns.
    GCVSplineSet splines(table);
    for (auto label : labels) {
        std::string coordPath = label;
        if (endsWith(label, "/value")) {
            // This assumes that the coordinate is not named "value".
            coordPath = label.substr(0, label.find("/value"));
            const auto& coord = model.getComponent<Coordinate>(coordPath);
            const auto path = coord.getAbsolutePathString();
            posmot->setPositionForCoordinate(coord, splines.get(label));
        } else {
            OPENSIM_THROW_IF(!model.findComponent<Component>(coordPath) &&
                                     !allowExtraColumns,
                    Exception,
                    format("Column '%s' is not a coordinate.", label));
        }
    }
    return posmot;
}

void PositionMotion::extendAddToSystem(SimTK::MultibodySystem& system) const {
    Super::extendAddToSystem(system);
    auto& matter = system.updMatterSubsystem();
    m_motions.clear();
    for (int imb = 0; imb < matter.getNumBodies(); ++imb) {
        auto& mobod = matter.updMobilizedBody(SimTK::MobilizedBodyIndex(imb));
        m_motions.push_back(SimTKPositionMotion(mobod));
        m_motions.back().setDisabledByDefault(!get_default_enabled());
    }
}

void PositionMotion::extendRealizeTopology(SimTK::State& state) const {
    Super::extendRealizeTopology(state);
    const auto coords = getModel().getComponentList<Coordinate>();
    for (const auto& coord : coords) {
        const auto& path = coord.getAbsolutePathString();
        OPENSIM_THROW_IF(!get_functions().contains(path), Exception,
                format("No function provided for coordinate '%s'.", path));
    }

    std::map<std::pair<SimTK::MobilizedBodyIndex, int>, std::string>
            indicesToCoordName;
    for (int i = 0; i < get_functions().getSize(); ++i) {
        const auto& path = get_functions().get(i).getName();
        const auto& coord = getModel().getComponent<Coordinate>(path);
        const auto mbi = coord.getBodyIndex();
        const auto qIndex = coord.getMobilizerQIndex();
        indicesToCoordName[std::make_pair(mbi, qIndex)] = path;
    }

    auto& matter = getSystem().getMatterSubsystem();
    for (SimTK::MobilizedBodyIndex mbi(0); mbi < matter.getNumBodies(); ++mbi) {
        auto& mobod = matter.getMobilizedBody(mbi);
        std::vector<Function*> mobodFunctions;
        for (int iq = 0; iq < mobod.getNumQ(state); ++iq) {
            const auto key = std::make_pair(mbi, iq);
            // This skips over unused quaternion slots.
            if (indicesToCoordName.count(key)) {
                const auto& coordName = indicesToCoordName.at(key);
                OPENSIM_THROW_IF_FRMOBJ(!get_functions().contains(coordName),
                        Exception,
                        format("No function provided for coordinate '%s'.",
                                coordName));
                mobodFunctions.push_back(
                        const_cast<Function*>(&get_functions().get(coordName)));
            }
        }
        auto& motion = const_cast<SimTK::Motion&>(m_motions[mbi]);
        auto& customMotion = static_cast<SimTKPositionMotion&>(motion);
        customMotion.setFunctions(std::move(mobodFunctions));
    }
}<|MERGE_RESOLUTION|>--- conflicted
+++ resolved
@@ -39,11 +39,6 @@
     }
     void calcPrescribedPosition(
             const SimTK::State& s, int nq, SimTK::Real* q) const override {
-<<<<<<< HEAD
-        // std::cout << "DEBUG prescribedMotion " << nq << " " <<
-        // m_functions.size() << std::endl;
-=======
->>>>>>> 83d4a37f
         if (m_functions.size()) {
             for (int i = 0; i < nq; ++i) {
                 m_funcArgs[0] = s.getTime();
