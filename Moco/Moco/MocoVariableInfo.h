--- conflicted
+++ resolved
@@ -22,17 +22,12 @@
 
 namespace OpenSim {
 
-<<<<<<< HEAD
-/// Bounds on continuous variables (states, multipliers, etc). For states, the 
-/// name should correspond to path of a state variable in the model.
-=======
-/// Bounds on continuous variables (states, controls, multipliers, etc). For 
-/// states, the name should correspond to a path of a state variable in the 
+/// Bounds on continuous variables (states, controls, multipliers, etc). For
+/// states, the name should correspond to a path of a state variable in the
 /// model. For controls, the name should correspond to a path of an actuator
-/// in the model, or, for controls associated with actuators that have more than 
-/// one control, the path of an actuator in the model appended by the control 
+/// in the model, or, for controls associated with actuators that have more than
+/// one control, the path of an actuator in the model appended by the control
 /// index (e.g. "/actuator_0").
->>>>>>> 2ee84dae
 class OSIMMOCO_API MocoVariableInfo : public Object {
     OpenSim_DECLARE_CONCRETE_OBJECT(MocoVariableInfo, Object);
 
@@ -83,33 +78,6 @@
 
 private:
     void constructProperties();
-};
-
-/// Bounds and actuator information for continuous control variables. 
-// TODO remove this class when we support named controls in OpenSim
-class OSIMMOCO_API MocoControlInfo : public MocoVariableInfo {
-OpenSim_DECLARE_CONCRETE_OBJECT(MocoControlInfo, MocoVariableInfo);
-public:
-    MocoControlInfo() { constructProperties(); }
-    MocoControlInfo(const std::string& actuatorName, const MocoBounds&,
-            const MocoInitialBounds&, const MocoFinalBounds&);
-    MocoControlInfo(const std::string& actuatorName, int index,
-        const MocoBounds&, const MocoInitialBounds&, const MocoFinalBounds&);
-
-    const std::string& getActuatorName() const
-    {   return get_actuator_name(); }
-    int getControlIndex() const 
-    {   return get_control_index(); }
-
-protected:
-    OpenSim_DECLARE_PROPERTY(actuator_name, std::string, 
-        "The name of the actuator associated with this control variable.");
-    OpenSim_DECLARE_PROPERTY(control_index, int,
-        "The index to this control variable in the associated actuator's "
-        "control vector.");
-
-private:
-    void constructProperties();
 
 };
 
