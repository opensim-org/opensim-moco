--- conflicted
+++ resolved
@@ -205,30 +205,6 @@
     /// These functions are for use by MocoSolver%s, but can also be called
     /// by users for debugging.
     /// @{
-<<<<<<< HEAD
-    /* TODO
-    /// Calculate the sum of integrand over all the integral cost terms in this
-    /// phase for the provided state. That is, the returned value is *not* an
-    /// integral over time.
-    SimTK::Real calcIntegralCost(const SimTK::State& state) const {
-        SimTK::Real integrand = 0;
-        for (const auto& cost : m_costs) {
-            integrand += cost->calcIntegrand(state);
-        }
-        return integrand;
-    }
-    /// Calculate the sum of all the endpoint cost terms in this phase.
-    SimTK::Real calcEndpointCost(const SimTK::State& finalState) const {
-        SimTK::Real sum = 0;
-        // TODO cannot use controls.
-        for (const auto& cost : m_costs) {
-            sum += cost->calcCost(finalState);
-        }
-        return sum;
-    }
-    */
-=======
->>>>>>> 5899a4f0
     /// Calculate the errors in all the scalar path constraint equations in this
     /// phase.
     void calcPathConstraintErrors(
