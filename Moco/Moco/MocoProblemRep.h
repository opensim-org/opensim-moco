#ifndef MOCO_MOCOPROBLEMREP_H
#define MOCO_MOCOPROBLEMREP_H
/* -------------------------------------------------------------------------- *
 * OpenSim Moco: MocoProblemRep.h                                             *
 * -------------------------------------------------------------------------- *
 * Copyright (c) 2017 Stanford University and the Authors                     *
 *                                                                            *
 * Author(s): Christopher Dembia, Nicholas Bianco                             *
 *                                                                            *
 * Licensed under the Apache License, Version 2.0 (the "License"); you may    *
 * not use this file except in compliance with the License. You may obtain a  *
 * copy of the License at http://www.apache.org/licenses/LICENSE-2.0          *
 *                                                                            *
 * Unless required by applicable law or agreed to in writing, software        *
 * distributed under the License is distributed on an "AS IS" BASIS,          *
 * WITHOUT WARRANTIES OR CONDITIONS OF ANY KIND, either express or implied.   *
 * See the License for the specific language governing permissions and        *
 * limitations under the License.                                             *
 * -------------------------------------------------------------------------- */

#include "MocoConstraint.h"
#include "MocoCost/MocoCost.h"
#include "MocoParameter.h"
<<<<<<< HEAD
#include "Components/DiscreteForces.h"
=======
#include "MocoVariableInfo.h"
#include "osimMocoDLL.h"

>>>>>>> e004cddb
#include <OpenSim/Simulation/Model/Model.h>

namespace OpenSim {

class MocoProblem;
class DiscreteForces;
class PositionMotion;
class AccelerationMotion;

/// The primary intent of this class is for use by MocoSolver%s, but users
/// can also use this class to apply parameter values to the model
/// and evaluate cost terms.
/// This class also checks the MocoProblem for various errors.
/// To get an instance of this class, use MocoProblem::createRep().
/// This interface currently supports only single-phase problems.
/// This class stores a reference (not a copy) to the original MocoProblem
/// from which it was created.
class OSIMMOCO_API MocoProblemRep {
public:
    MocoProblemRep() = default;
    MocoProblemRep(const MocoProblemRep&) = delete;
    MocoProblemRep& operator=(const MocoProblemRep&) = delete;
    MocoProblemRep(MocoProblemRep&& source)
            : m_problem(std::move(source.m_problem)) {
        if (m_problem) initialize();
    }
    MocoProblemRep& operator=(MocoProblemRep&& source) {
        m_problem = std::move(source.m_problem);
        if (m_problem) initialize();
        return *this;
    }

    const std::string& getName() const;

<<<<<<< HEAD
    /// Get a reference to the copy of the model being used by this 
    /// MocoProblemRep. This model is *not* the model given to MocoCost or
    /// MocoPathConstraint, but can be used within solvers to compute constraint 
    /// forces and constraint errors (see getModelDisabledConstraints() for more 
    /// details). Any parameter updates via a MocoParameter added to the problem
    /// will be applied to this model.
    const Model& getModelBase() const { return m_model_base; }
    /// Get a reference to a copy of the model being used by this 
    /// MocoProblemRep, but with all constraints disabled and an additional
    /// DiscreteForces component. This new component can be used to apply 
    /// constraint forces computed from the base model to this model, which 
    /// updates the discrete variables in the state associated with these
    /// forces. You should use this model to compute accelerations via 
    /// getModelDisabledConstraints().realizeAccleration(state), making sure to 
    /// add any constraint forces to the model preceeding the realization. This 
    /// model is the same instance as that given to MocoCost and 
=======
    /// Get a reference to the copy of the model being used by this
    /// MocoProblemRep. This model is *not* the model given to MocoCost or
    /// MocoPathConstraint, but can be used within solvers to compute constraint
    /// forces and constraint errors (see getModelDisabledConstraints() for more
    /// details). Any parameter updates via a MocoParameter added to the problem
    /// will be applied to this model.
    const Model& getModelBase() const { return m_model_base; }
    /// This is a state object that solvers can use along with ModelBase.
    SimTK::State& updStateBase() const { return m_state_base; }
    /// Get a reference to a copy of the model being used by this
    /// MocoProblemRep, but with all constraints disabled and an additional
    /// DiscreteForces component. This new component can be used to apply
    /// constraint forces computed from the base model to this model, which
    /// updates the discrete variables in the state associated with these
    /// forces. You should use this model to compute accelerations via
    /// getModelDisabledConstraints().realizeAccleration(state), making sure to
    /// add any constraint forces to the model preceeding the realization. This
    /// model is the same instance as that given to MocoCost and
>>>>>>> e004cddb
    /// MocoPathConstraint, ensuring that realizing to Stage::Acceleration
    /// in these classes produces the same accelerations computed by the solver.
    /// Any parameter updates via a MocoParameter added to the problem
    /// will be applied to this model.
<<<<<<< HEAD
    const Model& getModelDisabledConstraints() const 
    {   return m_model_disabled_constraints; }
=======
    const Model& getModelDisabledConstraints() const {
        return m_model_disabled_constraints;
    }
    /// This is a state object that solvers can use with
    /// ModelDisabledConstraints.
    SimTK::State& updStateDisabledConstraints() const {
        return m_state_disabled_constraints;
    }
    /// This is a component inside ModelDisabledConstraints that you can use
    /// to set the value of discrete forces, intended to hold the constraint
    /// forces obtained from ModelBase.
    const DiscreteForces& getConstraintForces() const {
        return m_constraint_forces.getRef();
    }
    /// This is a component inside ModelDisabledConstraints that you can use
    /// to set the value of generalized accelerations UDot, for use in
    /// implicit dynamics formulations. The motion is not necessarily enabled.
    const AccelerationMotion& getAccelerationMotion() const {
        return m_acceleration_motion.getRef();
    }
>>>>>>> e004cddb
    int getNumStates() const { return (int)m_state_infos.size(); }
    int getNumControls() const { return (int)m_control_infos.size(); }
    int getNumParameters() const { return (int)m_parameters.size(); }
    bool isPrescribedKinematics() const { return m_prescribedKinematics; }
    std::vector<std::string> createStateVariableNamesInSystemOrder(
            std::unordered_map<int, int>& yIndexMap) const;
    /// Get the state names of all the state infos.
    std::vector<std::string> createStateInfoNames() const;
    /// Get the control names of all the control infos.
    std::vector<std::string> createControlInfoNames() const;
    /// Get the names of all the parameters.
    std::vector<std::string> createParameterNames() const;
    /// Get the names of all the MocoPathConstraint%s.
    std::vector<std::string> createPathConstraintNames() const;
    /// Get the names of all the Lagrange multiplier infos.
    std::vector<std::string> createMultiplierInfoNames() const;
    /// Get the constraint names of all the kinematic constraints. Note: this
    /// should only be called after initialize().
    std::vector<std::string> createKinematicConstraintNames() const;
    /// @details Note: the return value is constructed fresh on every call from
    /// the internal property. Avoid repeated calls to this function.
    MocoInitialBounds getTimeInitialBounds() const;
    /// @copydoc getTimeInitialBounds()
    MocoFinalBounds getTimeFinalBounds() const;
    /// Get information for state variables. If info was not specified for
    /// a coordinate value, the coordinate range is used for the bounds.
    /// If info was not specified for a coordinate speed, the
    /// default_speed_bounds property is used.
    const MocoVariableInfo& getStateInfo(const std::string& name) const;
    /// Get information for actuator controls. If info was not specified for
    /// an actuator, the actuator's min and max control are used for the bounds.
    const MocoVariableInfo& getControlInfo(const std::string& name) const;
    const MocoParameter& getParameter(const std::string& name) const;
    /// Get a MocoPathConstraint from this MocoPhase. Note: this does not
    /// include MocoKinematicConstraints, use getKinematicConstraint() instead.
    const MocoPathConstraint& getPathConstraint(const std::string& name) const;
    /// Get a path constraint by index. The order is the same as
    /// in getPathConstraintNames(). Note: this does not perform a bounds check.
    const MocoPathConstraint& getPathConstraintByIndex(int index) const;

    /// Get the number of scalar path constraints in the MocoProblem. This does
    /// not include kinematic constraints equations.
    int getNumPathConstraintEquations() const {
        OPENSIM_THROW_IF(m_num_path_constraint_equations == -1, Exception,
                "The number of scalar path constraint equations is not "
                "available until after initialization.");
        return m_num_path_constraint_equations;
    }
    /// Given a kinematic constraint name, get a vector of MocoVariableInfos
    /// corresponding to the Lagrange multipliers for that kinematic constraint.
    /// Note: Since these are created directly from model constraint
    /// information, this should only be called after initialization. TODO
    const std::vector<MocoVariableInfo>& getMultiplierInfos(
            const std::string& kinematicConstraintInfoName) const;
    /// Get a MocoKinematicConstraint from this MocoPhase. Note: this does not
    /// include MocoPathConstraints, use getPathConstraint() instead. Since
    /// these are created directly from model information, this should only be
    /// called after initialization. TODO
    const MocoKinematicConstraint& getKinematicConstraint(
            const std::string& name) const;
    /// Get the number of scalar kinematic constraints in the MocoProblem. This
    /// does not include path constraints equations.
    int getNumKinematicConstraintEquations() const {
        OPENSIM_THROW_IF(m_num_kinematic_constraint_equations == -1, Exception,
                "The number of scalar kinematic constraint equations is not "
                "available until after initialization.");
        return m_num_kinematic_constraint_equations;
    }
    /// The path to the DiscreteForces component representing the constraint
    /// forces in the model. 
    const std::string& getConstraintForcesPath() const 
    {   return m_constraint_forces_path; }

    /// Print a description of this problem, including costs and variable
    /// bounds. By default, the description is printed to the console (cout),
    /// but you can provide your own stream.
    void printDescription(std::ostream& stream = std::cout) const;

    /// @name Interface for solvers
    /// These functions are for use by MocoSolver%s, but can also be called
    /// by users for debugging.
    /// @{
    /// Calculate the sum of integrand over all the integral cost terms in this
    /// phase for the provided state. That is, the returned value is *not* an
    /// integral over time.
    SimTK::Real calcIntegralCost(const SimTK::State& state) const {
        SimTK::Real integrand = 0;
        for (const auto& cost : m_costs) {
            integrand += cost->calcIntegralCost(state);
        }
        return integrand;
    }
    /// Calculate the sum of all the endpoint cost terms in this phase.
    SimTK::Real calcEndpointCost(const SimTK::State& finalState) const {
        SimTK::Real sum = 0;
        // TODO cannot use controls.
        for (const auto& cost : m_costs) {
            sum += cost->calcEndpointCost(finalState);
        }
        return sum;
    }
    /// Calculate the errors in all the scalar path constraint equations in this
    /// phase.
    void calcPathConstraintErrors(
            const SimTK::State& state, SimTK::Vector& errors) const {

        OPENSIM_THROW_IF(errors.size() != getNumPathConstraintEquations(),
                Exception,
                "The size of the errors vector passed is not consistent with "
                "the "
                "number of scalar path constraint equations in this "
                "MocoProblem.");

        for (const auto& pc : m_path_constraints) {
            pc->calcPathConstraintErrors(state, errors);
        }
    }
    /// Calculate the errors in all the scalar kinematic constraint equations in
    /// this phase. This may not be the most efficient solution for solvers, but
    /// is rather intended as a convenience method for a quick implementation or
    /// for debugging model constraints causing issues in an optimal control
    /// problem.
    SimTK::Vector calcKinematicConstraintErrors(
            const SimTK::State& state) const {
        SimTK::Vector errors(getNumKinematicConstraintEquations(), 0.0);
        int index = 0;
        int thisConstraintNumEquations;
        for (int i = 0; i < (int)m_kinematic_constraints.size(); ++i) {
            thisConstraintNumEquations = m_kinematic_constraints[i]
                                                 .getConstraintInfo()
                                                 .getNumEquations();

            SimTK::Vector theseErrors(thisConstraintNumEquations,
                    errors.getContiguousScalarData() + index, true);
            m_kinematic_constraints[i].calcKinematicConstraintErrors(
                    getModelBase(), state, theseErrors);

            index += thisConstraintNumEquations;
        }
        return errors;
    }

<<<<<<< HEAD
    /// Apply paramater values to the models created from the model passed to 
    /// initialize() within the current MocoProblem. Values must be consistent 
=======
    /// Apply paramater values to the models created from the model passed to
    /// initialize() within the current MocoProblem. Values must be consistent
>>>>>>> e004cddb
    /// with the order of parameters returned from createParameterNames().
    ///
    /// Note: initSystem() must be called on each model after calls to this
    /// method in order for provided parameter values to be applied to the
    /// model. You can pass `true` to have initSystem() called for you, and to
<<<<<<< HEAD
    /// also re-disable any constraints re-enabled by the initSystem() call 
=======
    /// also re-disable any constraints re-enabled by the initSystem() call
>>>>>>> e004cddb
    /// (see getModelDisabledConstraints()).
    void applyParametersToModelProperties(const SimTK::Vector& parameterValues,
            bool initSystemAndDisableConstraints = false) const;
    /// @}

private:
    explicit MocoProblemRep(const MocoProblem& problem);
    friend MocoProblem;

    void initialize();

    const MocoProblem* m_problem;

    Model m_model_base;
<<<<<<< HEAD
    Model m_model_disabled_constraints;
    std::string m_constraint_forces_path = "constraint_forces";
=======
    mutable SimTK::State m_state_base;
    SimTK::ReferencePtr<const PositionMotion> m_position_motion_base;
    Model m_model_disabled_constraints;
    mutable SimTK::State m_state_disabled_constraints;
    SimTK::ReferencePtr<const PositionMotion>
            m_position_motion_disabled_constraints;
    SimTK::ReferencePtr<DiscreteForces> m_constraint_forces;
    SimTK::ReferencePtr<AccelerationMotion> m_acceleration_motion;

    bool m_prescribedKinematics = false;
>>>>>>> e004cddb

    std::unordered_map<std::string, MocoVariableInfo> m_state_infos;
    std::unordered_map<std::string, MocoControlInfo> m_control_infos;

    std::vector<std::unique_ptr<MocoParameter>> m_parameters;
    std::vector<std::unique_ptr<MocoCost>> m_costs;
    std::vector<std::unique_ptr<MocoPathConstraint>> m_path_constraints;
    int m_num_path_constraint_equations = -1;
    int m_num_kinematic_constraint_equations = -1;
    std::vector<MocoKinematicConstraint> m_kinematic_constraints;
    std::map<std::string, std::vector<MocoVariableInfo>> m_multiplier_infos_map;

    //std::map<std::string, std::vector<MocoVariableInfo>> m_control_infos_map;
};

} // namespace OpenSim

#endif // MOCO_MOCOPROBLEMREP_H<|MERGE_RESOLUTION|>--- conflicted
+++ resolved
@@ -21,13 +21,9 @@
 #include "MocoConstraint.h"
 #include "MocoCost/MocoCost.h"
 #include "MocoParameter.h"
-<<<<<<< HEAD
-#include "Components/DiscreteForces.h"
-=======
 #include "MocoVariableInfo.h"
 #include "osimMocoDLL.h"
 
->>>>>>> e004cddb
 #include <OpenSim/Simulation/Model/Model.h>
 
 namespace OpenSim {
@@ -62,24 +58,6 @@
 
     const std::string& getName() const;
 
-<<<<<<< HEAD
-    /// Get a reference to the copy of the model being used by this 
-    /// MocoProblemRep. This model is *not* the model given to MocoCost or
-    /// MocoPathConstraint, but can be used within solvers to compute constraint 
-    /// forces and constraint errors (see getModelDisabledConstraints() for more 
-    /// details). Any parameter updates via a MocoParameter added to the problem
-    /// will be applied to this model.
-    const Model& getModelBase() const { return m_model_base; }
-    /// Get a reference to a copy of the model being used by this 
-    /// MocoProblemRep, but with all constraints disabled and an additional
-    /// DiscreteForces component. This new component can be used to apply 
-    /// constraint forces computed from the base model to this model, which 
-    /// updates the discrete variables in the state associated with these
-    /// forces. You should use this model to compute accelerations via 
-    /// getModelDisabledConstraints().realizeAccleration(state), making sure to 
-    /// add any constraint forces to the model preceeding the realization. This 
-    /// model is the same instance as that given to MocoCost and 
-=======
     /// Get a reference to the copy of the model being used by this
     /// MocoProblemRep. This model is *not* the model given to MocoCost or
     /// MocoPathConstraint, but can be used within solvers to compute constraint
@@ -98,15 +76,10 @@
     /// getModelDisabledConstraints().realizeAccleration(state), making sure to
     /// add any constraint forces to the model preceeding the realization. This
     /// model is the same instance as that given to MocoCost and
->>>>>>> e004cddb
     /// MocoPathConstraint, ensuring that realizing to Stage::Acceleration
     /// in these classes produces the same accelerations computed by the solver.
     /// Any parameter updates via a MocoParameter added to the problem
     /// will be applied to this model.
-<<<<<<< HEAD
-    const Model& getModelDisabledConstraints() const 
-    {   return m_model_disabled_constraints; }
-=======
     const Model& getModelDisabledConstraints() const {
         return m_model_disabled_constraints;
     }
@@ -127,7 +100,6 @@
     const AccelerationMotion& getAccelerationMotion() const {
         return m_acceleration_motion.getRef();
     }
->>>>>>> e004cddb
     int getNumStates() const { return (int)m_state_infos.size(); }
     int getNumControls() const { return (int)m_control_infos.size(); }
     int getNumParameters() const { return (int)m_parameters.size(); }
@@ -196,10 +168,6 @@
                 "available until after initialization.");
         return m_num_kinematic_constraint_equations;
     }
-    /// The path to the DiscreteForces component representing the constraint
-    /// forces in the model. 
-    const std::string& getConstraintForcesPath() const 
-    {   return m_constraint_forces_path; }
 
     /// Print a description of this problem, including costs and variable
     /// bounds. By default, the description is printed to the console (cout),
@@ -270,23 +238,14 @@
         return errors;
     }
 
-<<<<<<< HEAD
-    /// Apply paramater values to the models created from the model passed to 
-    /// initialize() within the current MocoProblem. Values must be consistent 
-=======
     /// Apply paramater values to the models created from the model passed to
     /// initialize() within the current MocoProblem. Values must be consistent
->>>>>>> e004cddb
     /// with the order of parameters returned from createParameterNames().
     ///
     /// Note: initSystem() must be called on each model after calls to this
     /// method in order for provided parameter values to be applied to the
     /// model. You can pass `true` to have initSystem() called for you, and to
-<<<<<<< HEAD
-    /// also re-disable any constraints re-enabled by the initSystem() call 
-=======
     /// also re-disable any constraints re-enabled by the initSystem() call
->>>>>>> e004cddb
     /// (see getModelDisabledConstraints()).
     void applyParametersToModelProperties(const SimTK::Vector& parameterValues,
             bool initSystemAndDisableConstraints = false) const;
@@ -301,10 +260,6 @@
     const MocoProblem* m_problem;
 
     Model m_model_base;
-<<<<<<< HEAD
-    Model m_model_disabled_constraints;
-    std::string m_constraint_forces_path = "constraint_forces";
-=======
     mutable SimTK::State m_state_base;
     SimTK::ReferencePtr<const PositionMotion> m_position_motion_base;
     Model m_model_disabled_constraints;
@@ -315,7 +270,6 @@
     SimTK::ReferencePtr<AccelerationMotion> m_acceleration_motion;
 
     bool m_prescribedKinematics = false;
->>>>>>> e004cddb
 
     std::unordered_map<std::string, MocoVariableInfo> m_state_infos;
     std::unordered_map<std::string, MocoControlInfo> m_control_infos;
