--- conflicted
+++ resolved
@@ -128,24 +128,15 @@
     std::unique_ptr<tropter::DirectCollocationSolver<double>> dircol;
 
     if (getProperty_mesh().empty()) {
-<<<<<<< HEAD
-        dircol = make_unique<tropter::DirectCollocationSolver<double>>(ocp,
-                get_transcription_scheme(), get_optim_solver(),
-=======
         dircol = OpenSim::make_unique<tropter::DirectCollocationSolver<double>>(
                 ocp, get_transcription_scheme(), get_optim_solver(),
->>>>>>> e3f1dea1
                 get_num_mesh_points());
     } else {
         std::vector<double> mesh;
         for (int i = 0; i < getProperty_mesh().size(); ++i) {
             mesh.push_back(get_mesh(i));
         }
-<<<<<<< HEAD
-        dircol = make_unique<tropter::DirectCollocationSolver<double>>(
-=======
         dircol = OpenSim::make_unique<tropter::DirectCollocationSolver<double>>(
->>>>>>> e3f1dea1
                 ocp, get_transcription_scheme(), get_optim_solver(), mesh);
     }
 
@@ -372,21 +363,13 @@
     const long long elapsed = stopwatch.getElapsedTimeInNs();
     MocoSolver::setSolutionStats(mocoSolution, tropSolution.success,
             tropSolution.objective, tropSolution.status,
-<<<<<<< HEAD
             tropSolution.num_iterations,
             SimTK::nsToSec(elapsed));
-=======
-            tropSolution.num_iterations);
->>>>>>> e3f1dea1
 
     if (get_verbosity()) {
         std::cout << std::string(79, '-') << "\n";
         std::cout << "Elapsed real time: "
-<<<<<<< HEAD
                 << stopwatch.formatNs(elapsed) << ".\n";
-=======
-                  << stopwatch.getElapsedTimeFormatted() << ".\n";
->>>>>>> e3f1dea1
         if (mocoSolution) {
             std::cout << "MocoTropterSolver succeeded!\n";
         } else {
