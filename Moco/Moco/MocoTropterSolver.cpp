/* -------------------------------------------------------------------------- *
 * OpenSim Moco: MocoTropterSolver.cpp                                        *
 * -------------------------------------------------------------------------- *
 * Copyright (c) 2017 Stanford University and the Authors                     *
 *                                                                            *
 * Author(s): Christopher Dembia                                              *
 *                                                                            *
 * Licensed under the Apache License, Version 2.0 (the "License"); you may    *
 * not use this file except in compliance with the License. You may obtain a  *
 * copy of the License at http://www.apache.org/licenses/LICENSE-2.0          *
 *                                                                            *
 * Unless required by applicable law or agreed to in writing, software        *
 * distributed under the License is distributed on an "AS IS" BASIS,          *
 * WITHOUT WARRANTIES OR CONDITIONS OF ANY KIND, either express or implied.   *
 * See the License for the specific language governing permissions and        *
 * limitations under the License.                                             *
 * -------------------------------------------------------------------------- */
#include "MocoTropterSolver.h"
#include "MocoProblemRep.h"
#include "MocoUtilities.h"

#include "tropter/TropterProblem.h"

using namespace OpenSim;

MocoTropterSolver::MocoTropterSolver() {
    constructProperties();
}

void MocoTropterSolver::constructProperties() {
    constructProperty_optim_sparsity_detection("random");
    constructProperty_transcription_scheme("trapezoidal");
    constructProperty_velocity_correction_bounds({-0.1, 0.1});
    constructProperty_exact_hessian_block_sparsity_mode();
    constructProperty_minimize_lagrange_multipliers(false);
    constructProperty_lagrange_multiplier_weight(1);

    // This is empty to allow user input error checking.
    constructProperty_enforce_constraint_derivatives();
}

std::shared_ptr<const MocoTropterSolver::TropterProblemBase<double>>
MocoTropterSolver::createTropterProblem() const {
    checkPropertyInSet(*this, getProperty_dynamics_mode(), {"explicit",
                                                            "implicit"});
    if (get_dynamics_mode() == "explicit") {
        return std::make_shared<ExplicitTropterProblem<double>>(*this);
    } else if (get_dynamics_mode() == "implicit") {
        return std::make_shared<ImplicitTropterProblem<double>>(*this);
    } else {
        OPENSIM_THROW_FRMOBJ(Exception, "Internal error.");
    }
}

void MocoTropterSolver::resetProblemImpl(const MocoProblemRep&) const {
}

MocoIterate MocoTropterSolver::createGuess(const std::string& type) const {
    OPENSIM_THROW_IF_FRMOBJ(
               type != "bounds"
            && type != "random"
            && type != "time-stepping",
            Exception,
            format("Unexpected guess type '%s'; supported types are 'bounds', "
                   "'random', and 'time-stepping'.", type));

    if (type == "time-stepping") {
        return createGuessTimeStepping();
    }

    // TODO avoid performing error checks multiple times; use
    // isObjectUpToDateWithProperties();
    checkPropertyIsPositive(*this, getProperty_num_mesh_points());
    int N = get_num_mesh_points();

    checkPropertyInSet(*this, getProperty_optim_solver(), {"ipopt", "snopt"});
    checkPropertyInSet(*this, getProperty_transcription_scheme(), 
        {"trapezoidal", "hermite-simpson"});
    auto ocp = createTropterProblem();
    tropter::DirectCollocationSolver<double> dircol(ocp, 
            get_transcription_scheme(),
            get_optim_solver(), N);

    tropter::Iterate tropIter;
    if (type == "bounds") {
        tropIter = dircol.make_initial_guess_from_bounds();
    } else if (type == "random") {
        tropIter = dircol.make_random_iterate_within_bounds();
    }
    return ocp->convertToMocoIterate(tropIter);
}

<<<<<<< HEAD
=======
MocoIterate MocoTropterSolver::createGuessTimeStepping() const {
    const auto& probrep = getProblemRep();
    const auto& initialTime = probrep.getTimeInitialBounds().getUpper();
    const auto& finalTime = probrep.getTimeFinalBounds().getLower();
    OPENSIM_THROW_IF_FRMOBJ(finalTime <= initialTime, Exception,
            format("Expected lower bound on final time to be greater than "
                   "upper bound on initial time, but "
                   "final_time.lower: %g; initial_time.upper: %g.",
                    finalTime, initialTime));
    Model model(probrep.getModel());

    // Disable all controllers?
    SimTK::State state = model.initSystem();

    // Modify initial state values as necessary.
    Array<std::string> svNames = model.getStateVariableNames();
    for (int isv = 0; isv < svNames.getSize(); ++isv) {
        const auto& svName = svNames[isv];
        const auto& initBounds =
                probrep.getStateInfo(svName).getInitialBounds();
        const auto defaultValue = model.getStateVariableValue(state, svName);
        SimTK::Real valueToUse = defaultValue;
        if (initBounds.isEquality()) {
            valueToUse = initBounds.getLower();
        } else if (!initBounds.isWithinBounds(defaultValue)) {
            valueToUse = 0.5 * (initBounds.getLower() + initBounds.getUpper());
        }
        if (valueToUse != defaultValue) {
            model.setStateVariableValue(state, svName, valueToUse);
        }
    }

    // TODO Equilibrate fiber length?

    state.setTime(initialTime);
    Manager manager(model, state);
    manager.integrate(finalTime);

    const auto& statesTable = manager.getStatesTable();
    auto controlsTable = model.getControlsTable();

    // Fix column labels.
    auto labels = controlsTable.getColumnLabels();
    for (auto& label : labels) { label = "/forceset/" + label; }
    controlsTable.setColumnLabels(labels);

    // TODO handle parameters.
    return MocoIterate::createFromStatesControlsTables(
            probrep, statesTable, controlsTable);
}

>>>>>>> fb727790
void MocoTropterSolver::setGuess(MocoIterate guess) {
    // Ensure the guess is compatible with this solver/problem.
    // Make sure to initialize the problem. TODO put in a better place.
    createTropterProblem();
    guess.isCompatible(getProblemRep(), true);
    clearGuess();
    m_guessFromAPI = std::move(guess);
}
void MocoTropterSolver::setGuessFile(const std::string& file) {
    clearGuess();
    set_guess_file(file);
}
void MocoTropterSolver::clearGuess() {
    m_guessFromAPI = MocoIterate();
    m_guessFromFile = MocoIterate();
    set_guess_file("");
    m_guessToUse.reset();
}
const MocoIterate& MocoTropterSolver::getGuess() const {
    if (!m_guessToUse) {
        if (get_guess_file() != "" && m_guessFromFile.empty()) {
            // The API should make it impossible for both guessFromFile and
            // guessFromAPI to be non-empty.
            assert(m_guessFromAPI.empty());
            // No need to load from file again if we've already loaded it.
            MocoIterate guessFromFile(get_guess_file());
            guessFromFile.isCompatible(getProblemRep(), true);
            m_guessFromFile = guessFromFile;
            m_guessToUse.reset(&m_guessFromFile);
        } else {
            // This will either be a guess specified via the API, or empty to
            // signal that tropter should use the default guess.
            m_guessToUse.reset(&m_guessFromAPI);
        }
    }
    // if (m_guessToUse) m_guessToUse->write("DEBUG_tropter_guess.sto");
    return m_guessToUse.getRef();
}

void MocoTropterSolver::printOptimizationSolverOptions(std::string solver) {
    if (solver == "ipopt") {
        tropter::optimization::IPOPTSolver::print_available_options();
    } else {
        std::cout << "No info available for " << solver << " options." <<
                std::endl;
    }
}

MocoSolution MocoTropterSolver::solveImpl() const {
    const Stopwatch stopwatch;

    auto ocp = createTropterProblem();

    // Apply settings/options.
    // -----------------------
    // Check that a valid verbosity level was provided.
    checkPropertyInSet(*this, getProperty_verbosity(), {0, 1, 2});
    // Problem print information is verbosity 1 or 2.
    if (get_verbosity()) {
        std::cout << std::string(79, '=') << "\n";
        std::cout << "MocoTropterSolver starting.\n";
        std::cout << std::string(79, '-') << std::endl;
        getProblemRep().printDescription();
    }
    // Check that a positive number of mesh points was provided.
    checkPropertyIsPositive(*this, getProperty_num_mesh_points());
    // Check that a valid optimization solver was specified.
    checkPropertyInSet(*this, getProperty_optim_solver(), {"ipopt", "snopt"});
    // Check that a valid transcription scheme was specified.
    checkPropertyInSet(*this, getProperty_transcription_scheme(),
        {"trapezoidal", "hermite-simpson"});
    // Enforcing constraint derivatives is only supported when Hermite-Simpson
    // is set as the transcription scheme.
    if (!getProperty_enforce_constraint_derivatives().empty()) {
        OPENSIM_THROW_IF(get_transcription_scheme() != "hermite-simpson" &&
                get_enforce_constraint_derivatives(), Exception,
                format("If enforcing derivatives of model kinematic "
                       "constraints, then the property 'transcription_scheme' "
                       "must be set to 'hermite-simpson'. "
                       "Currently, it is set to '%s'.",
                        get_transcription_scheme()));
    }
    // Block sparsity detected is only in effect when using an exact Hessian
    // approximation.
    OPENSIM_THROW_IF(get_optim_hessian_approximation() == "limited-memory" &&
        !getProperty_exact_hessian_block_sparsity_mode().empty(), Exception, 
        "A value for solver property 'exact_hessian_block_sparsity_mode' was "
        "provided, but is unused when using a 'limited-memory' Hessian "
        "approximation. Set solver property 'optim_hessian_approximation' to "
        "'exact' for Hessian block sparsity to take effect.");
    if (!getProperty_exact_hessian_block_sparsity_mode().empty()) {
        checkPropertyInSet(*this, 
            getProperty_exact_hessian_block_sparsity_mode(),
            {"dense", "sparse"});
    }
    // Hessian information is not used in SNOPT.
    OPENSIM_THROW_IF(get_optim_hessian_approximation() == "exact" &&
        get_optim_solver() == "snopt", Exception,
        "The property 'optim_hessian_approximation' was set to exact while "
        "using SNOPT as the optimization solver, but SNOPT does not utilize "
        "Hessian information.");

    // Check that the Lagrange multiplier weight is positive
     checkPropertyIsPositive(*this, getProperty_lagrange_multiplier_weight());

    // Create direct collocation solver.
    // ---------------------------------
    tropter::DirectCollocationSolver<double> dircol(ocp,
        get_transcription_scheme(),
        get_optim_solver(), 
        get_num_mesh_points());
    dircol.set_verbosity(get_verbosity() >= 1);
    if (getProperty_exact_hessian_block_sparsity_mode().empty()) {
        dircol.set_exact_hessian_block_sparsity_mode("dense");
    } else {
        dircol.set_exact_hessian_block_sparsity_mode(
            get_exact_hessian_block_sparsity_mode());
    }

    // Get optimization solver to check the remaining property settings.
    auto& optsolver = dircol.get_opt_solver();

    // Check that number of max iterations is valid.
    checkPropertyInRangeOrSet(*this, getProperty_optim_max_iterations(),
            0, std::numeric_limits<int>::max(), {-1});
    if (get_optim_max_iterations() != -1)
        optsolver.set_max_iterations(get_optim_max_iterations());
    // Check that convergence tolerance is valid.
    checkPropertyInRangeOrSet(*this,
            getProperty_optim_convergence_tolerance(),
            0.0, SimTK::NTraits<double>::getInfinity(), {-1.0});
    if (get_optim_convergence_tolerance() != -1)
        optsolver.set_convergence_tolerance(get_optim_convergence_tolerance());
    // Check that constraint tolerance is valid.
    checkPropertyInRangeOrSet(*this,
            getProperty_optim_constraint_tolerance(),
            0.0, SimTK::NTraits<double>::getInfinity(), {-1.0});
    if (get_optim_constraint_tolerance() != -1)
        optsolver.set_constraint_tolerance(get_optim_constraint_tolerance());

    optsolver.set_hessian_approximation(get_optim_hessian_approximation());

    if (get_optim_solver() == "ipopt") {
        // Check that IPOPT print level is valid.
        checkPropertyInRangeOrSet(*this, getProperty_optim_ipopt_print_level(),
                0, 12, {-1});
        if (get_verbosity() < 2) {
            optsolver.set_advanced_option_int("print_level", 0);
        } else {
            if (get_optim_ipopt_print_level() != -1) {
                optsolver.set_advanced_option_int("print_level",
                        get_optim_ipopt_print_level());
            }
        }
    }
    // Check that sparsity detection mode is valid.
    checkPropertyInSet(*this, getProperty_optim_sparsity_detection(),
            {"random", "initial-guess"});
    optsolver.set_sparsity_detection(get_optim_sparsity_detection());

    // Set advanced settings.
    //for (int i = 0; i < getProperty_optim_solver_options(); ++i) {
    //    optsolver.set_advanced_option(TODO);
    //}
    //optsolver.set_advanced_option_string("print_timing_statistics", "yes");
    // TODO optsolver.set_advanced_option_string("derivative_test", "second-order");
    // TODO optsolver.set_findiff_hessian_step_size(1e-3);

    tropter::Iterate tropIterate = ocp->convertToTropterIterate(getGuess());
    tropter::Solution tropSolution = dircol.solve(tropIterate);

    if (get_verbosity()) {
        dircol.print_constraint_values(tropSolution);
    }

    MocoSolution mocoSolution = ocp->convertToMocoSolution(tropSolution);

    // If enforcing model constraints and not minimizing Lagrange multipliers,
    // check the rank of the constraint Jacobian and if rank-deficient, print
    // recommendation to the user to enable Lagrange multiplier minimization.
    if (!getProperty_enforce_constraint_derivatives().empty() && 
             !get_minimize_lagrange_multipliers()) {
        const auto& model = getProblemRep().getModel();
        const auto& matter = model.getMatterSubsystem();
        Storage storage = mocoSolution.exportToStatesStorage();
        // TODO update when we support multiple phases.
        auto statesTraj = StatesTrajectory::createFromStatesStorage(model, 
            storage);
        SimTK::Matrix G;
        SimTK::FactorQTZ G_qtz;
        bool isJacobianFullRank = true;
        int rank;
        // Jacobian rank should be time-independent, but loop through states 
        // until rank deficiency detected, just in case.
        for (const auto& s : statesTraj) {
            // Jacobian is at most velocity-dependent.
            model.realizeVelocity(s);
            matter.calcG(s, G);
            G_qtz.factor<double>(G);
            if (G_qtz.getRank() < G.nrow()) {
                isJacobianFullRank = false;
                rank = G_qtz.getRank();
                break;
            }
        }

        if (!isJacobianFullRank) {
            std::cout << std::endl;
            std::cout << "---------------------------------------------------"
                      << "--\n";
            std::cout << "WARNING: rank-deficient constraint Jacobian "
                      << "detected.\n";
            std::cout << "---------------------------------------------------"
                        << "--\n";
            std::cout << "The model constraint Jacobian has "
                      << std::to_string(G.nrow()) + " row(s) but is only rank "
                      << std::to_string(rank) + ".\nTry removing "
                      << "redundant constraints from the model or enable \n" 
                      << "minimization of Lagrange multipliers by utilizing "
                      << "the solver \nproperties "
                      << "'minimize_lagrange_multipliers' and \n"
                      << "'lagrange_multiplier_weight'.\n";
            std::cout << "---------------------------------------------------"
                      << "--\n\n";
        }
    }

    // TODO move this to convert():
    MocoSolver::setSolutionStats(mocoSolution, tropSolution.success,
            tropSolution.status, tropSolution.num_iterations);

    if (get_verbosity()) {
        std::cout << std::string(79, '-') << "\n";
        std::cout << "Elapsed real time: "
                << stopwatch.getElapsedTimeFormatted() << ".\n";
        if (mocoSolution) {
            std::cout << "MocoTropterSolver succeeded!\n";
        } else {
            // TODO cout or cerr?
            std::cout << "MocoTropterSolver did NOT succeed:\n";
            std::cout << "  " << mocoSolution.getStatus() << "\n";
        }
        std::cout << std::string(79, '=') << std::endl;
    }

    return mocoSolution;
}<|MERGE_RESOLUTION|>--- conflicted
+++ resolved
@@ -90,60 +90,6 @@
     return ocp->convertToMocoIterate(tropIter);
 }
 
-<<<<<<< HEAD
-=======
-MocoIterate MocoTropterSolver::createGuessTimeStepping() const {
-    const auto& probrep = getProblemRep();
-    const auto& initialTime = probrep.getTimeInitialBounds().getUpper();
-    const auto& finalTime = probrep.getTimeFinalBounds().getLower();
-    OPENSIM_THROW_IF_FRMOBJ(finalTime <= initialTime, Exception,
-            format("Expected lower bound on final time to be greater than "
-                   "upper bound on initial time, but "
-                   "final_time.lower: %g; initial_time.upper: %g.",
-                    finalTime, initialTime));
-    Model model(probrep.getModel());
-
-    // Disable all controllers?
-    SimTK::State state = model.initSystem();
-
-    // Modify initial state values as necessary.
-    Array<std::string> svNames = model.getStateVariableNames();
-    for (int isv = 0; isv < svNames.getSize(); ++isv) {
-        const auto& svName = svNames[isv];
-        const auto& initBounds =
-                probrep.getStateInfo(svName).getInitialBounds();
-        const auto defaultValue = model.getStateVariableValue(state, svName);
-        SimTK::Real valueToUse = defaultValue;
-        if (initBounds.isEquality()) {
-            valueToUse = initBounds.getLower();
-        } else if (!initBounds.isWithinBounds(defaultValue)) {
-            valueToUse = 0.5 * (initBounds.getLower() + initBounds.getUpper());
-        }
-        if (valueToUse != defaultValue) {
-            model.setStateVariableValue(state, svName, valueToUse);
-        }
-    }
-
-    // TODO Equilibrate fiber length?
-
-    state.setTime(initialTime);
-    Manager manager(model, state);
-    manager.integrate(finalTime);
-
-    const auto& statesTable = manager.getStatesTable();
-    auto controlsTable = model.getControlsTable();
-
-    // Fix column labels.
-    auto labels = controlsTable.getColumnLabels();
-    for (auto& label : labels) { label = "/forceset/" + label; }
-    controlsTable.setColumnLabels(labels);
-
-    // TODO handle parameters.
-    return MocoIterate::createFromStatesControlsTables(
-            probrep, statesTable, controlsTable);
-}
-
->>>>>>> fb727790
 void MocoTropterSolver::setGuess(MocoIterate guess) {
     // Ensure the guess is compatible with this solver/problem.
     // Make sure to initialize the problem. TODO put in a better place.
