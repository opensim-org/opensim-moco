/* -------------------------------------------------------------------------- *
 * OpenSim Moco: MocoTropterSolver.cpp                                        *
 * -------------------------------------------------------------------------- *
 * Copyright (c) 2017 Stanford University and the Authors                     *
 *                                                                            *
 * Author(s): Christopher Dembia                                              *
 *                                                                            *
 * Licensed under the Apache License, Version 2.0 (the "License"); you may    *
 * not use this file except in compliance with the License. You may obtain a  *
 * copy of the License at http://www.apache.org/licenses/LICENSE-2.0          *
 *                                                                            *
 * Unless required by applicable law or agreed to in writing, software        *
 * distributed under the License is distributed on an "AS IS" BASIS,          *
 * WITHOUT WARRANTIES OR CONDITIONS OF ANY KIND, either express or implied.   *
 * See the License for the specific language governing permissions and        *
 * limitations under the License.                                             *
 * -------------------------------------------------------------------------- */
#include "MocoTropterSolver.h"

#include "MocoProblemRep.h"
#include "MocoUtilities.h"

#ifdef MOCO_WITH_TROPTER
#    include "tropter/TropterProblem.h"
#endif

using namespace OpenSim;

MocoTropterSolver::MocoTropterSolver() { constructProperties(); }

void MocoTropterSolver::constructProperties() {
    constructProperty_optim_jacobian_approximation("exact");
    constructProperty_optim_sparsity_detection("random");
    constructProperty_exact_hessian_block_sparsity_mode();
}

std::shared_ptr<const MocoTropterSolver::TropterProblemBase<double>>
MocoTropterSolver::createTropterProblem() const {
#ifdef MOCO_WITH_TROPTER
    checkPropertyInSet(
            *this, getProperty_dynamics_mode(), {"explicit", "implicit"});
    if (get_dynamics_mode() == "explicit") {
        return std::make_shared<ExplicitTropterProblem<double>>(*this);
    } else if (get_dynamics_mode() == "implicit") {
        return std::make_shared<ImplicitTropterProblem<double>>(*this);
    } else {
        OPENSIM_THROW_FRMOBJ(Exception, "Internal error.");
    }
#else
    OPENSIM_THROW(MocoTropterSolverNotAvailable);
#endif
}
std::unique_ptr<tropter::DirectCollocationSolver<double>>
MocoTropterSolver::createTropterSolver(
        std::shared_ptr<const MocoTropterSolver::TropterProblemBase<double>>
                ocp) const {
    // Check that a positive number of mesh points was provided.
    checkPropertyIsPositive(*this, getProperty_num_mesh_points());

    if (getProperty_mesh().size() > 0) {

        OPENSIM_THROW_IF_FRMOBJ((get_mesh(0) != 0), Exception,
                "Invalid custom mesh; first mesh "
                "point must be zero.");

        for (int i = 1; i < (int)this->getProperty_mesh().size(); ++i) {

            OPENSIM_THROW_IF_FRMOBJ((get_mesh(i) <= get_mesh(i - 1)), Exception,
                    "Invalid custom mesh; mesh "
                    "points must be strictly increasing.");
        }

        OPENSIM_THROW_IF_FRMOBJ((get_mesh(getProperty_mesh().size() - 1) != 1),
                Exception,
                "Invalid custom mesh; last mesh "
                "point must be one.");
    }
    // Check that a valid optimization solver was specified.
    checkPropertyInSet(*this, getProperty_optim_solver(), {"ipopt", "snopt"});
    // Check that a valid transcription scheme was specified.
    checkPropertyInSet(*this, getProperty_transcription_scheme(),
            {"trapezoidal", "hermite-simpson"});
    // Enforcing constraint derivatives is only supported when Hermite-Simpson
    // is set as the transcription scheme.

    if (getProblemRep().getNumKinematicConstraintEquations()) {
        OPENSIM_THROW_IF(get_transcription_scheme() != "hermite-simpson" &&
                                 get_enforce_constraint_derivatives(),
                Exception,
                format("If enforcing derivatives of model kinematic "
                       "constraints, then the property 'transcription_scheme' "
                       "must be set to 'hermite-simpson'. "
                       "Currently, it is set to '%s'.",
                        get_transcription_scheme()));
    }
    // Block sparsity detected is only in effect when using an exact Hessian
    // approximation.
    OPENSIM_THROW_IF(
            get_optim_hessian_approximation() == "limited-memory" &&
                    !getProperty_exact_hessian_block_sparsity_mode().empty(),
            Exception,
            "A value for solver property 'exact_hessian_block_sparsity_mode' "
            "was "
            "provided, but is unused when using a 'limited-memory' Hessian "
            "approximation. Set solver property 'optim_hessian_approximation' "
            "to "
            "'exact' for Hessian block sparsity to take effect.");
    if (!getProperty_exact_hessian_block_sparsity_mode().empty()) {
        checkPropertyInSet(*this,
                getProperty_exact_hessian_block_sparsity_mode(),
                {"dense", "sparse"});
    }
    // Hessian information is not used in SNOPT.
    OPENSIM_THROW_IF(get_optim_hessian_approximation() == "exact" &&
                             get_optim_solver() == "snopt",
            Exception,
            "The property 'optim_hessian_approximation' was set to exact while "
            "using SNOPT as the optimization solver, but SNOPT does not "
            "utilize "
            "Hessian information.");

    // Check that the Lagrange multiplier weight is positive
    checkPropertyIsPositive(*this, getProperty_lagrange_multiplier_weight());

    // Create direct collocation solver.
    // ---------------------------------

    std::unique_ptr<tropter::DirectCollocationSolver<double>> dircol;

    if (getProperty_mesh().empty()) {
        dircol = make_unique<tropter::DirectCollocationSolver<double>>(ocp,
                get_transcription_scheme(), get_optim_solver(),
                get_num_mesh_points());
    } else {
        std::vector<double> mesh;
        for (int i = 0; i < getProperty_mesh().size(); ++i) {
            mesh.push_back(get_mesh(i));
        }
        dircol = make_unique<tropter::DirectCollocationSolver<double>>(
                ocp, get_transcription_scheme(), get_optim_solver(), mesh);
    }

    dircol->set_verbosity(get_verbosity() >= 1);
    if (getProperty_exact_hessian_block_sparsity_mode().empty()) {
        dircol->set_exact_hessian_block_sparsity_mode("dense");
    } else {
        dircol->set_exact_hessian_block_sparsity_mode(
                get_exact_hessian_block_sparsity_mode());
    }

    // Get optimization solver to check the remaining property settings.
    auto& optsolver = dircol->get_opt_solver();

    // Check that number of max iterations is valid.
    checkPropertyInRangeOrSet(*this, getProperty_optim_max_iterations(), 0,
            std::numeric_limits<int>::max(), {-1});
    if (get_optim_max_iterations() != -1)
        optsolver.set_max_iterations(get_optim_max_iterations());
    // Check that convergence tolerance is valid.
    checkPropertyInRangeOrSet(*this, getProperty_optim_convergence_tolerance(),
            0.0, SimTK::NTraits<double>::getInfinity(), {-1.0});
    if (get_optim_convergence_tolerance() != -1)
        optsolver.set_convergence_tolerance(get_optim_convergence_tolerance());
    // Check that constraint tolerance is valid.
    checkPropertyInRangeOrSet(*this, getProperty_optim_constraint_tolerance(),
            0.0, SimTK::NTraits<double>::getInfinity(), {-1.0});
    if (get_optim_constraint_tolerance() != -1)
        optsolver.set_constraint_tolerance(get_optim_constraint_tolerance());

    optsolver.set_jacobian_approximation(get_optim_jacobian_approximation());
    optsolver.set_hessian_approximation(get_optim_hessian_approximation());

    if (get_optim_solver() == "ipopt") {
        // Check that IPOPT print level is valid.
        checkPropertyInRangeOrSet(
                *this, getProperty_optim_ipopt_print_level(), 0, 12, {-1});
        if (get_verbosity() < 2) {
            optsolver.set_advanced_option_int("print_level", 0);
        } else {
            if (get_optim_ipopt_print_level() != -1) {
                optsolver.set_advanced_option_int(
                        "print_level", get_optim_ipopt_print_level());
            }
        }
    }
    // Check that sparsity detection mode is valid.
    checkPropertyInSet(*this, getProperty_optim_sparsity_detection(),
            {"random", "initial-guess"});
    optsolver.set_sparsity_detection(get_optim_sparsity_detection());

    // Set advanced settings.
    // for (int i = 0; i < getProperty_optim_solver_options(); ++i) {
    //    optsolver.set_advanced_option(TODO);
    //}
    // optsolver.set_advanced_option_string("print_timing_statistics",
    // "yes");
    // TODO optsolver.set_advanced_option_string("derivative_test",
    // "second-order");
    // TODO optsolver.set_findiff_hessian_step_size(1e-3);

    return dircol;
}

MocoIterate MocoTropterSolver::createGuess(const std::string& type) const {
#ifdef MOCO_WITH_TROPTER
    OPENSIM_THROW_IF_FRMOBJ(
            type != "bounds" && type != "random" && type != "time-stepping",
            Exception,
            format("Unexpected guess type '%s'; supported types are "
                   "'bounds', "
                   "'random', and 'time-stepping'.",
                    type));

    if (type == "time-stepping") { return createGuessTimeStepping(); }

    auto ocp = createTropterProblem();
    auto dircol = createTropterSolver(ocp);

    tropter::Iterate tropIter;
    if (type == "bounds") {
        tropIter = dircol->make_initial_guess_from_bounds();
    } else if (type == "random") {
        tropIter = dircol->make_random_iterate_within_bounds();
    }
    return ocp->convertToMocoIterate(tropIter);
#else
    OPENSIM_THROW(MocoTropterSolverNotAvailable);
#endif
}

void MocoTropterSolver::setGuess(MocoIterate guess) {
    // Ensure the guess is compatible with this solver/problem.
    // Make sure to initialize the problem. TODO put in a better place.
    createTropterProblem();
    guess.isCompatible(getProblemRep(), true);
    clearGuess();
    m_guessFromAPI = std::move(guess);
}
void MocoTropterSolver::setGuessFile(const std::string& file) {
    clearGuess();
    set_guess_file(file);
}
void MocoTropterSolver::clearGuess() {
    m_guessFromAPI = MocoIterate();
    m_guessFromFile = MocoIterate();
    set_guess_file("");
    m_guessToUse.reset();
}
const MocoIterate& MocoTropterSolver::getGuess() const {
    if (!m_guessToUse) {
        if (get_guess_file() != "" && m_guessFromFile.empty()) {
            // The API should make it impossible for both guessFromFile and
            // guessFromAPI to be non-empty.
            assert(m_guessFromAPI.empty());
            // No need to load from file again if we've already loaded it.
            MocoIterate guessFromFile(get_guess_file());
            guessFromFile.isCompatible(getProblemRep(), true);
            m_guessFromFile = guessFromFile;
            m_guessToUse.reset(&m_guessFromFile);
        } else {
            // This will either be a guess specified via the API, or empty
            // to signal that tropter should use the default guess.
            m_guessToUse.reset(&m_guessFromAPI);
        }
    }
    // if (m_guessToUse) m_guessToUse->write("DEBUG_tropter_guess.sto");
    return m_guessToUse.getRef();
}

void MocoTropterSolver::printOptimizationSolverOptions(std::string solver) {
#ifdef MOCO_WITH_TROPTER
    if (solver == "ipopt") {
        tropter::optimization::IPOPTSolver::print_available_options();
    } else {
        std::cout << "No info available for " << solver << " options."
                  << std::endl;
    }
#else
    OPENSIM_THROW(MocoTropterSolverNotAvailable);
#endif
}

MocoSolution MocoTropterSolver::solveImpl() const {
#ifdef MOCO_WITH_TROPTER
    const Stopwatch stopwatch;

    OPENSIM_THROW_IF_FRMOBJ(getProblemRep().isPrescribedKinematics(), Exception,
            "MocoTropterSolver does not support prescribed kinematics. "
            "Try using prescribed motion constraints in the Coordinates.");

    auto ocp = createTropterProblem();

    // Apply settings/options.
    // -----------------------
    // Check that a valid verbosity level was provided.
    checkPropertyInSet(*this, getProperty_verbosity(), {0, 1, 2});
    // Problem print information is verbosity 1 or 2.
    if (get_verbosity()) {
        std::cout << std::string(79, '=') << "\n";
        std::cout << "MocoTropterSolver starting.\n";
        std::cout << std::string(79, '-') << std::endl;
        getProblemRep().printDescription();
    }
    auto dircol = createTropterSolver(ocp);
    tropter::Iterate tropIterate = ocp->convertToTropterIterate(getGuess());
    tropter::Solution tropSolution = dircol->solve(tropIterate);

    if (get_verbosity()) { dircol->print_constraint_values(tropSolution); }

    MocoSolution mocoSolution = ocp->convertToMocoSolution(tropSolution);

    // If enforcing model constraints and not minimizing Lagrange
    // multipliers, check the rank of the constraint Jacobian and if
    // rank-deficient, print recommendation to the user to enable Lagrange
    // multiplier minimization.
    if (getProblemRep().getNumKinematicConstraintEquations() &&
            !get_enforce_constraint_derivatives() &&
            !get_minimize_lagrange_multipliers()) {
        const auto& model = getProblemRep().getModelBase();
        const auto& matter = model.getMatterSubsystem();
        Storage storage = mocoSolution.exportToStatesStorage();
        // TODO update when we support multiple phases.
        auto statesTraj =
                StatesTrajectory::createFromStatesStorage(model, storage);
        SimTK::Matrix G;
        SimTK::FactorQTZ G_qtz;
        bool isJacobianFullRank = true;
        int rank;
        for (const auto& s : statesTraj) {
            // Jacobian is at most velocity-dependent.
            model.realizeVelocity(s);
            matter.calcG(s, G);
            G_qtz.factor<double>(G);
            if (G_qtz.getRank() < G.nrow()) {
                isJacobianFullRank = false;
                rank = G_qtz.getRank();
                break;
            }
        }

        if (!isJacobianFullRank) {
            std::cout << std::endl;
            std::cout << "---------------------------------------------------"
                      << "--\n";
            std::cout << "WARNING: rank-deficient constraint Jacobian "
                      << "detected.\n";
            std::cout << "---------------------------------------------------"
                      << "--\n";
            std::cout << "The model constraint Jacobian has "
                      << std::to_string(G.nrow()) + " row(s) but is only rank "
                      << std::to_string(rank) + ".\nTry removing "
                      << "redundant constraints from the model or enable \n"
                      << "minimization of Lagrange multipliers by utilizing "
                      << "the solver \nproperties "
                      << "'minimize_lagrange_multipliers' and \n"
                      << "'lagrange_multiplier_weight'.\n";
            std::cout << "---------------------------------------------------"
                      << "--\n\n";
        }
    }

    // TODO move this to convert():
    const long long elapsed = stopwatch.getElapsedTimeInNs();
    MocoSolver::setSolutionStats(mocoSolution, tropSolution.success,
<<<<<<< HEAD
            tropSolution.objective,
            tropSolution.status, tropSolution.num_iterations,
            SimTK::nsToSec(elapsed));
=======
            tropSolution.objective, tropSolution.status,
            tropSolution.num_iterations);
>>>>>>> 67d3d232

    if (get_verbosity()) {
        std::cout << std::string(79, '-') << "\n";
        std::cout << "Elapsed real time: "
<<<<<<< HEAD
                << stopwatch.formatNs(elapsed) << ".\n";
=======
                  << stopwatch.getElapsedTimeFormatted() << ".\n";
>>>>>>> 67d3d232
        if (mocoSolution) {
            std::cout << "MocoTropterSolver succeeded!\n";
        } else {
            // TODO cout or cerr?
            std::cout << "MocoTropterSolver did NOT succeed:\n";
            std::cout << "  " << mocoSolution.getStatus() << "\n";
        }
        std::cout << std::string(79, '=') << std::endl;
    }

    return mocoSolution;
#else
    OPENSIM_THROW(MocoTropterSolverNotAvailable);
#endif
}<|MERGE_RESOLUTION|>--- conflicted
+++ resolved
@@ -362,23 +362,14 @@
     // TODO move this to convert():
     const long long elapsed = stopwatch.getElapsedTimeInNs();
     MocoSolver::setSolutionStats(mocoSolution, tropSolution.success,
-<<<<<<< HEAD
-            tropSolution.objective,
-            tropSolution.status, tropSolution.num_iterations,
+            tropSolution.objective, tropSolution.status,
+            tropSolution.num_iterations,
             SimTK::nsToSec(elapsed));
-=======
-            tropSolution.objective, tropSolution.status,
-            tropSolution.num_iterations);
->>>>>>> 67d3d232
 
     if (get_verbosity()) {
         std::cout << std::string(79, '-') << "\n";
         std::cout << "Elapsed real time: "
-<<<<<<< HEAD
                 << stopwatch.formatNs(elapsed) << ".\n";
-=======
-                  << stopwatch.getElapsedTimeFormatted() << ".\n";
->>>>>>> 67d3d232
         if (mocoSolution) {
             std::cout << "MocoTropterSolver succeeded!\n";
         } else {
