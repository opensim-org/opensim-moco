--- conflicted
+++ resolved
@@ -33,15 +33,10 @@
 /// moving. Dividing by displacement leads to a quantity similar to cost of
 /// transport.
 ///
-<<<<<<< HEAD
 /// This goal is computed as follows:
 ///
 /// \f[
 /// \frac{1}{d} \int_{t_i}^{t_f} \sum_{c \in C} w_c |x_c(t)|^p ~dt
-=======
-/// \f[
-/// J = \frac{1}{d} \int_{t_i}^{t_f} \sum_{c \in C} w_c |x_c(t)|^p ~dt
->>>>>>> 7749c637
 /// \f]
 /// We use the following notation:
 /// - \f$ d \f$: displacement of the system, if `divide_by_displacement` is
@@ -73,18 +68,12 @@
     void setWeightForControl(
             const std::string& controlName, const double& weight);
 
-<<<<<<< HEAD
     /// Set the exponent on the control signals.
     void setExponent(int exponent) { set_exponent(exponent); }
     double getExponent() const { return get_exponent(); }
 
     /// Set if the goal should be divided by the displacement of the system's
     /// center of mass over the phase.
-=======
-    void setExponent(double exponent) { set_exponent(exponent); }
-    double getExponent() const { return get_exponent(); }
-
->>>>>>> 7749c637
     void setDivideByDisplacement(bool tf) { set_divide_by_displacement(tf); }
     bool getDivideByDisplacement() const {
         return get_divide_by_displacement();
@@ -103,7 +92,6 @@
     OpenSim_DECLARE_PROPERTY(control_weights, MocoWeightSet,
             "The weights for each control; "
             "the weight for unspecified controls is 1.");
-<<<<<<< HEAD
     OpenSim_DECLARE_PROPERTY(
             exponent, int, "The exponent on controls (default: 2).");
     OpenSim_DECLARE_PROPERTY(divide_by_displacement, bool,
@@ -112,16 +100,7 @@
     mutable std::vector<double> m_weights;
     mutable std::vector<int> m_controlIndices;
     mutable std::vector<std::string> m_controlNames;
-    mutable int m_exponent = -1;
-=======
-    OpenSim_DECLARE_PROPERTY(exponent, int, "TODO");
-    OpenSim_DECLARE_PROPERTY(divide_by_displacement, bool,
-            "Divide by the model's displacement over the phase.");
-    mutable std::vector<double> m_weights;
-    mutable std::vector<int> m_controlIndices;
-    mutable std::vector<std::string> m_controlNames;
     mutable std::function<double(const double&)> m_power_function;
->>>>>>> 7749c637
 };
 
 } // namespace OpenSim
