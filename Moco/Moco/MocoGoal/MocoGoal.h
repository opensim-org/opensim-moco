--- conflicted
+++ resolved
@@ -351,13 +351,8 @@
         values[0] = get_desired_average_speed() - (displacement / duration);
         if (getModeIsCost()) { values[0] = SimTK::square(values[0]); }
     }
-<<<<<<< HEAD
-    void initializeOnModelImpl(const Model& model) const override {
+    void initializeOnModelImpl(const Model&) const override {
         setRequirements(0, 1);
-=======
-    void initializeOnModelImpl(const Model&) const override {
-        setNumIntegralsAndOutputs(0, 1);
->>>>>>> d76cf2b0
     }
 
 private:
