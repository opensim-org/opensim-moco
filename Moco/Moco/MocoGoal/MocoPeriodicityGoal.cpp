--- conflicted
+++ resolved
@@ -71,13 +71,9 @@
                 format("Could not find state '%s'.", path2));
         int stateIndex1 = allSysYIndices[path1];
         int stateIndex2 = allSysYIndices[path2];
-<<<<<<< HEAD
         m_state_names.emplace_back(path1, path2);
-        m_indices_states.emplace_back(stateIndex1, stateIndex2);
-=======
         m_indices_states.emplace_back(stateIndex1, stateIndex2,
                 get_state_pairs(i).get_negate() ? -1 : 1);
->>>>>>> 723e104b
     }
 
     auto systemControlIndexMap = createSystemControlIndexMap(model);
@@ -92,13 +88,9 @@
                 format("Could not find control '%s'.", path2));
         int controlIndex1 = systemControlIndexMap[path1];
         int controlIndex2 = systemControlIndexMap[path2];
-<<<<<<< HEAD
-        m_control_names.emplace_back(path1, path2);
-        m_indices_controls.emplace_back(controlIndex1, controlIndex2);
-=======
         m_indices_states.emplace_back(controlIndex1, controlIndex2,
                 get_state_pairs(i).get_negate() ? -1 : 1);
->>>>>>> 723e104b
+        m_control_names.emplace_back(path1, path2);
     }
 
     setNumIntegralsAndOutputs(
@@ -123,18 +115,10 @@
     const auto& finalControls = getModel().getControls(input.final_state);
     int j = 0;
     for (const auto& index_control : m_indices_controls) {
-<<<<<<< HEAD
-        goal[i+j] = initialControls[index_control.first] -
-                finalControls[index_control.second];
-        if (getModeIsCost()) {
-            goal[i+j] = SimTK::square(goal[i + j]);
-        }
-=======
         goal[i + j] = (initialControls[std::get<0>(index_control)] *
                               std::get<2>(index_control)) -
                       finalControls[std::get<1>(index_control)];
         if (getModeIsCost()) { goal[i + j] = SimTK::square(goal[i + j]); }
->>>>>>> 723e104b
         ++j;
     }
 }
