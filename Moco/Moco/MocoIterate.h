--- conflicted
+++ resolved
@@ -76,11 +76,7 @@
 @endsamplefile
 (If stored in a STO file, the delimiters are tabs, not commas.)
 
-<<<<<<< HEAD
-Column labels starting with "lambda" are Lagrange multiplier, and columns
-=======
 Column labels starting with "lambda" are Lagrange multipliers, and columns
->>>>>>> 2ee84dae
 starting with "gamma" are slack variables (probably velocity corrections at
 certain collocation points).
 
@@ -93,11 +89,6 @@
 iterate.getStateMat("<state-name>")
 iterate.getStatesTrajectoryMat()
 @endcode
-<<<<<<< HEAD
-
-
-=======
->>>>>>> 2ee84dae
 
 @par Implicit dynamics model
 If the solver uses an implicit dynamics mode, then there are "control"
@@ -464,23 +455,14 @@
     /// derivatives to compare as keys for `columnsToUse`.
     /// Values are an empty vector to compare all columns for that key,
     /// `{"none"}` (single-entry vector with value "none") to compare none of
-<<<<<<< HEAD
-    /// the columns for that key, or a vector of column labels to compare all
-    /// all columns for that key. Leaving out a key means no columns for that
-=======
     /// the columns for that key, or a vector of column labels to compare
     /// for that key. Leaving out a key means no columns for that
->>>>>>> 2ee84dae
     /// key are compared.
     /// Both iterates must have at least 6 time nodes.
     /// If the number of columns to compare is 0, this returns 0.
     double compareContinuousVariablesRMS(const MocoIterate& other,
-<<<<<<< HEAD
             std::map<std::string, std::vector<std::string>> columnsToUse = {})
             const;
-=======
-            std::map<std::string, std::vector<std::string>> columnsToUse = {}) const;
->>>>>>> 2ee84dae
     /// Compute the root-mean-square error between the parameters in this
     /// iterate and another. The RMS is computed by dividing the the sum of the
     /// squared errors between corresponding parameters and then dividing by the
@@ -569,13 +551,10 @@
             std::vector<std::string> controlNames = {},
             std::vector<std::string> multiplierNames = {},
             std::vector<std::string> derivativeNames = {}) const;
-<<<<<<< HEAD
     static std::vector<std::string>::const_iterator find(
             const std::vector<std::string>& v, const std::string& elem) {
         return std::find(v.cbegin(), v.cend(), elem);
     }
-=======
->>>>>>> 2ee84dae
     // TODO std::string m_name;
     SimTK::Vector m_time;
     std::vector<std::string> m_state_names;
