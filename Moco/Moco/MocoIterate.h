#ifndef MOCO_MOCOITERATE_H
#define MOCO_MOCOITERATE_H
/* -------------------------------------------------------------------------- *
 * OpenSim Moco: MocoIterate.h                                                *
 * -------------------------------------------------------------------------- *
 * Copyright (c) 2017 Stanford University and the Authors                     *
 *                                                                            *
 * Author(s): Christopher Dembia                                              *
 *                                                                            *
 * Licensed under the Apache License, Version 2.0 (the "License"); you may    *
 * not use this file except in compliance with the License. You may obtain a  *
 * copy of the License at http://www.apache.org/licenses/LICENSE-2.0          *
 *                                                                            *
 * Unless required by applicable law or agreed to in writing, software        *
 * distributed under the License is distributed on an "AS IS" BASIS,          *
 * WITHOUT WARRANTIES OR CONDITIONS OF ANY KIND, either express or implied.   *
 * See the License for the specific language governing permissions and        *
 * limitations under the License.                                             *
 * -------------------------------------------------------------------------- */

#include <OpenSim/Simulation/StatesTrajectory.h>
#include <OpenSim/Common/Storage.h>

#include "osimMocoDLL.h"

namespace OpenSim {

class MocoProblem;
class MocoProblemRep;

/// This exception is thrown if you try to invoke most methods on MocoIterate
/// while the iterate is sealed.
class OSIMMOCO_API MocoIterateIsSealed : public Exception {
public:
    MocoIterateIsSealed(const std::string& file, size_t line,
            const std::string& func) : Exception(file, line, func) {
        addMessage("This iterate is sealed, to force you to acknowledge the "
                "solver failed; call unseal() to gain access.");
    }
};

/** The values of the variables in an optimal control problem.
This can be used for specifying an initial guess, or holding the solution
returned by a solver.

The file format for reading and writing a MocoIterate is comprised of a
file header followed by a row of column names and the stored data. The file
header contains the number of states, controls, Lagrange multipliers (for
kinematic constraints), derivatives (non-zero if the dynamics mode is implict),
slacks (for special solver implmentations), and parameters (order does
not matter). Order does matter for the column names and corresponding data
columns. The columns *must* follow this order: time, states, controls,
multipliers, derivatives, slacks, parameters. 
@note Slack columns may contain real number or NaN values, depending on their
use. For example, values for velocity correction variables used in problems
with model kinematic constraints are defined only at the midpoint of a Hermite-
Simpson mesh interval. The non-midpoint variables are returned as NaN in the
slack variable data structure.
@note For parameter columns, the value of the parameter is stored in
the first row of the column, while the rest of the rows are filled with
NaNs.
@samplefile
num_controls=<number-of-control-variables>
num_derivatives=<number-of-derivative-variables>
num_multipliers=<number-of-multiplier-variables>
num_parameters=<number-of-parameter-variables>
num_slacks=<number-of-slack-variables>
num_states=<number-of-state-variables>
time,<state-0-name>,...,<control-0-name>,...,<multiplier-0-name>,..., \
        <derivative-0-name>,...,<slack-0-name>,...,<parameter-0-name>,...
<#>,<#>,...,<#>,...,<#>,...,<#>,...,<#-or-NaN>,...,<#>  ,...
<#>,<#>,...,<#>,...,<#>,...,<#>,...,<#-or-NaN>,...,<NaN>,...
 : , : ,..., : ,..., : ,..., : ,...,    :     ,...,  :  ,...
<#>,<#>,...,<#>,...,<#>,...,<#>,...,<#-or-NaN>,...,<NaN>,...
@endsamplefile
(If stored in a STO file, the delimiters are tabs, not commas.)


@par Implicit dynamics model
If the solver uses an implicit dynamics mode, then there are "control"
variables ("adjunct" variables in tropter's terminology) for the generalized
accelerations. These are stored in the iterate as derivative variables. */
// Not using three-slash doxygen comments because that messes up verbatim.
class OSIMMOCO_API MocoIterate {
public:
    MocoIterate() = default;
    MocoIterate(const SimTK::Vector& time,
            std::vector<std::string> state_names,
            std::vector<std::string> control_names,
            std::vector<std::string> multiplier_names,
            std::vector<std::string> parameter_names,
            const SimTK::Matrix& statesTrajectory,
            const SimTK::Matrix& controlsTrajectory,
            const SimTK::Matrix& multipliersTrajectory,
            const SimTK::RowVector& parameters);
    /// This constructor is for use with the implicit dynamics mode, and
    /// allows specifying a derivativesTrajectory.
    MocoIterate(const SimTK::Vector& time,
            std::vector<std::string> state_names,
            std::vector<std::string> control_names,
            std::vector<std::string> multiplier_names,
            std::vector<std::string> derivative_names,
            std::vector<std::string> parameter_names,
            const SimTK::Matrix& statesTrajectory,
            const SimTK::Matrix& controlsTrajectory,
            const SimTK::Matrix& multipliersTrajectory,
            const SimTK::Matrix& derivativesTrajectory,
            const SimTK::RowVector& parameters);
    /// Read a MocoIterate from a data file (e.g., STO, CSV). See output of
    /// write() for the correct format.
    explicit MocoIterate(const std::string& filepath);

    virtual ~MocoIterate() = default;

    /// Returns a dynamically-allocated copy of this iterate. You must manage
    /// the memory for return value.
    /// @note This works even if the iterate is sealed.
    virtual MocoIterate* clone() const { return new MocoIterate(*this); }

    bool empty() const {
        ensureUnsealed();
        return !(m_time.size() || m_states.nelt() || m_controls.nelt() ||
                m_multipliers.nelt() || m_derivatives.nelt() || 
                m_slacks.nelt() || m_parameters.nelt() || 
                m_state_names.size() || m_control_names.size() || 
                m_multiplier_names.size() || m_derivative_names.size() ||
                m_slack_names.size() || m_parameter_names.size());
    }

    /// @name Change the length of the trajectory
    /// @{

    /// Resize the time vector and the time dimension of the states, controls,
    /// multipliers, and derivatives trajectories, and set all times, states,
    /// controls, multipliers, and derivatives to NaN.
    /// @note Parameters are NOT set to NaN.
    // TODO rename to setNumPoints(), setNumNodes(), setNumTimePoints().
    void setNumTimes(int numTimes) {
        ensureUnsealed();
        m_time.resize(numTimes);
        m_time.setToNaN();
        m_states.resize(numTimes, m_states.ncol());
        m_states.setToNaN();
        m_controls.resize(numTimes, m_controls.ncol());
        m_controls.setToNaN();
        m_multipliers.resize(numTimes, m_multipliers.ncol());
        m_multipliers.setToNaN();
        m_derivatives.resize(numTimes, m_derivatives.ncol());
        m_derivatives.setToNaN();
        m_slacks.resize(numTimes, m_slacks.ncol());
        m_slacks.setToNaN();
    }
    /// Uniformly resample (interpolate) the iterate so that it retains the
    /// same initial and final times but now has the provided number of time
    /// points.
    /// Resampling is done by creating a 5-th degree GCV spline of the states
    /// and controls and evaluating the spline at the `numTimes` time points.
    /// The degree is reduced as necessary if getNumTimes() < 6, and
    /// resampling is not possible if getNumTimes() < 2.
    /// @returns the resulting time interval between time points.
    double resampleWithNumTimes(int numTimes);
    /// Uniformly resample (interpolate) the iterate to try to achieve the
    /// provided time interval between mesh points, while preserving the
    /// initial and final times. The resulting time interval may be shorter
    /// than what you request (in order to preserve initial and
    /// final times), and is returned by this function.
    /// Resampling is done by creating a 5-th degree GCV spline of the states
    /// and controls and evaluating the spline at the new time points.
    /// The degree is reduced as necessary if getNumTimes() < 6, and
    /// resampling is not possible if getNumTimes() < 2.
    double resampleWithInterval(double desiredTimeInterval);
    /// Uniformly resample (interpolate) the iterate to try to achieve the
    /// provided frequency of time points per second of the trajectory, while
    /// preserving the initial and final times. The resulting frequency may be
    /// higher than what you request (in order to preserve initial and final
    /// times), and is returned by this function.
    /// Resampling is done by creating a 5-th degree GCV spline of the states
    /// and controls and evaluating the spline at the new time points.
    /// The degree is reduced as necessary if getNumTimes() < 6, and
    /// resampling is not possible if getNumTimes() < 2.
    double resampleWithFrequency(double desiredNumTimePointsPerSecond);
    /// Resample (interpolate) the data in this iterate at the provided times.
    /// If all times have the same value (e.g., 0.0), then the value of each
    /// variable for all time is its previous value at the initial time.
    /// @throws Exception if new times are not within existing initial and final
<<<<<<< HEAD
    /// times or if the new times are decreasing, or if getNumTimes() < 2.
=======
    /// times, if the new times are decreasing, or if getNumTimes() < 2.
>>>>>>> 75ff91c4
    void resample(SimTK::Vector newTime);
    /// @}

    /// @name Set the data
    /// @{

    /// Set the time vector. The provided vector must have the same number of
    /// elements as the pre-existing time vector; use setNumTimes() or the
    /// "resample..." functions to change the number of times.
    /// @note Using `setTime({5, 10})` uses the initializer list overload
    /// below; it does *not* construct a 5-element vector with the value 10.
    void setTime(const SimTK::Vector& time);
    /// Set the value of a single state variable across time. The provided
    /// vector must have length getNumTimes().
    /// @note Using `setState(name, {5, 10})` uses the initializer list
    /// overload below; it does *not* construct a 5-element vector with the
    /// value 10.
    void setState(const std::string& name, const SimTK::Vector& trajectory);
    /// Set the value of a single control variable across time. The provided
    /// vector must have length getNumTimes().
    /// @note Using `setControl(name, {5, 10})` uses the initializer list
    /// overload below; it does *not* construct a 5-element vector with the
    /// value 10.
    void setControl(const std::string& name, const SimTK::Vector& trajectory);
    /// Set the value of a single Lagrange multiplier variable across time. The
    /// provided vector must have length getNumTimes().
    /// @note Using `setMultiplier(name, {5, 10})` uses the initializer list
    /// overload below; it does *not* construct a 5-element vector with the 
    /// value 10.
    void setMultiplier(const std::string& name, 
                       const SimTK::Vector& trajectory);
    
    /// Set the value of a single parameter variable. This value is invariant
    /// across time.
    void setParameter(const std::string& name, const SimTK::Real& value);

    /// Set the time vector. The provided vector must have the same number of
    /// elements as the pre-existing time vector; use setNumTimes() or the
    /// "resample..." functions to change the number of times.
    /// This variant supports use of an initializer list. Example:
    /// @code{.cpp}
    /// iterate.setTime({0, 0.5, 1.0});
    /// @endcode
    void setTime(std::initializer_list<double> time) {
        ensureUnsealed();
        SimTK::Vector v((int)time.size());
        int i = 0;
        for (auto it = time.begin(); it != time.end(); ++it, ++i)
            v[i] = *it;
        setTime(v);
    }
    /// Set the value of a single state variable across time. The provided
    /// vector must have length getNumTimes().
    /// This variant supports use of an initializer list:
    /// @code{.cpp}
    /// iterate.setState("/jointset/knee/flexion/value", {0, 0.5, 1.0});
    /// @endcode
    void setState(const std::string& name,
            std::initializer_list<double> trajectory) {
        ensureUnsealed();
        SimTK::Vector v((int)trajectory.size());
        int i = 0;
        for (auto it = trajectory.begin(); it != trajectory.end(); ++it, ++i)
            v[i] = *it;
        setState(name, v);
    }
    /// Set the value of a single control variable across time. The provided
    /// vector must have length getNumTimes().
    /// This variant supports use of an initializer list:
    /// @code{.cpp}
    /// iterate.setControl("/forceset/soleus", {0, 0.5, 1.0});
    /// @endcode
    void setControl(const std::string& name,
            std::initializer_list<double> trajectory) {
        ensureUnsealed();
        SimTK::Vector v((int)trajectory.size());
        int i = 0;
        for (auto it = trajectory.begin(); it != trajectory.end(); ++it, ++i)
            v[i] = *it;
        setControl(name, v);
    }
    /// Set the value of a single Lagrange multiplier variable across time. The
    /// provided vector must have length getNumTimes().
    /// This variant supports use of an initializer list:
    /// @code{.cpp}
    /// iterate.setMultiplier("lambda_cid0_p0", {0, 0.5, 1.0});
    /// @endcode
    void setMultiplier(const std::string& name,
            std::initializer_list<double> trajectory) {
        ensureUnsealed();
        SimTK::Vector v((int)trajectory.size());
        int i = 0;
        for (auto it = trajectory.begin(); it != trajectory.end(); ++it, ++i)
            v[i] = *it;
        setMultiplier(name, v);
    }

    /// Set the states trajectory. The provided data is interpolated at the
    /// times contained within this iterate. The controls trajectory is not
    /// altered. If the table only contains a subset of the states in the
    /// iterate (and allowMissingColumns is true), the unspecified states
    /// preserve their pre-existing values.
    ///
    /// This function might be helpful if you generate a guess using a
    /// forward simulation; you can access the forward simulation's states
    /// trajectory using Manager::getStateStorage() or
    /// Manager::getStatesTable().
    ///
    /// @param states
    ///     The column labels of the table should match the state
    ///     names (see getStateNames()). By default, the table must provide all
    ///     state variables. Any data outside the time range of this guess's
    ///     times are ignored.
    /// @param allowMissingColumns
    ///     If false, an exception is thrown if there are states in the
    ///     iterate that are not in the table.
    /// @param allowExtraColumns
    ///     If false, an exception is thrown if there are states in the
    ///     table that are not in the iterate.
    /// @see createFromStatesControlsTables.
    // TODO add tests in testMocoInterface.
    // TODO add setStatesTrajectory(const StatesTrajectory&)
    // TODO handle rotational coordinates specified in degrees.
    void setStatesTrajectory(const TimeSeriesTable& states,
            bool allowMissingColumns = false, bool allowExtraColumns = false);
    /// @}

    /// @name Accessors
    /// @{

    int getNumTimes() const
    {   ensureUnsealed(); return m_time.size(); }
    const SimTK::Vector& getTime() const
    {   ensureUnsealed(); return m_time; }
    /// The first time in the time vector.
    /// @throws Exception If numTimes is 0.
    double getInitialTime() const;
    /// The last time in the time vector.
    /// @throws Exception If numTimes is 0.
    double getFinalTime() const;

    // TODO inconsistent plural "state names" vs "states trajectory"
    const std::vector<std::string>& getStateNames() const
    {   ensureUnsealed(); return m_state_names; }
    const std::vector<std::string>& getControlNames() const
    {   ensureUnsealed(); return m_control_names; }
    const std::vector<std::string>& getMultiplierNames() const
    {   ensureUnsealed(); return m_multiplier_names; }
    const std::vector<std::string>& getDerivativeNames() const
    {   ensureUnsealed(); return m_derivative_names; }
    const std::vector<std::string>& getParameterNames() const
    {   ensureUnsealed(); return m_parameter_names; }
    SimTK::VectorView_<double> getState(const std::string& name) const;
    SimTK::VectorView_<double> getControl(const std::string& name) const;
    SimTK::VectorView_<double> getMultiplier(const std::string& name) const;
    const SimTK::Real& getParameter(const std::string& name) const;
    const SimTK::Matrix& getStatesTrajectory() const
    {   ensureUnsealed(); return m_states; }
    const SimTK::Matrix& getControlsTrajectory() const
    {   ensureUnsealed(); return m_controls; }
    const SimTK::Matrix& getMultipliersTrajectory() const
    {   ensureUnsealed(); return m_multipliers; }
    const SimTK::Matrix& getDerivativesTrajectory() const
    {   ensureUnsealed(); return m_derivatives; }
    const SimTK::RowVector& getParameters() const
    {   ensureUnsealed(); return m_parameters; }

    /// @}

    /// @name Comparisons
    /// @{

    /// Do the state and control names in this iterate match those in the
    /// problem? This may not catch all possible incompatibilities.
    /// The problem and this iterate can still be compatible even if the iterate
    /// contains no derivative columns.
    bool isCompatible(const MocoProblemRep&, bool throwOnError = false) const;
    /// Check if this iterate is numerically equal to another iterate.
    /// This uses SimTK::Test::numericallyEqual() internally.
    /// Accordingly, the tolerance is both a relative and absolute tolerance
    /// (depending on the magnitude of quantities being compared).
    bool isNumericallyEqual(const MocoIterate& other,
            double tol = SimTK::NTraits<SimTK::Real>::getDefaultTolerance())
            const;
    /// Compute the root-mean-square error between the continuous variables of
    /// this iterate and another. The RMS is computed by numerically integrating
    /// the sum of squared error across
    /// states,
    /// controls,
    /// Lagrange multipliers, and
    /// derivatives and dividing by the number of columns and the larger of the
    /// two time ranges. The calculation can be expressed as follows:
    /// \f[
    ///     \epsilon_{\textrm{RMS}} =
    ///     \sqrt{\frac{1}{N(t_f - t_i)} \int_{t_i}^{t_f} \left(
    ///         \sum_{ \textrm{i \in states} } \epsilon_i(t)^2 +
    ///         \sum_{ \textrm{i \in controls} } \epsilon_i(t)^2 +
    ///         \sum_{ \textrm{i \in mult} } \epsilon_i(t)^2 +
    ///         \sum_{ \textrm{i \in deriv} } \epsilon_i(t)^2
    ///     \right) dt  },
    /// \f]
    /// where \f$N\f$ is the number of columns and \f$ \epsilon \f$ indicates
    /// an error.
    ///
    /// When one iterate does not cover the same time range as
    /// the other, we assume values of 0 for the iterate with "missing" time.
    /// Numerical integration is performed using the trapezoidal rule. By
    /// default, all states, controls, and multipliers are compared, and it is
    /// expected that both iterates have the same states, controls, and
    /// multipliers. Alternatively, you can specify the specific
    /// states,
    /// controls,
    /// multipliers, and
    /// derivatives to compare. To skip over all states, specify a single
    /// element of "none" for stateNames; likewise for controlNames,
    /// multiplierNames, and derivativeNames. Both iterates must have at least 6
    /// time nodes.
    /// If the number of columns to compare is 0, this returns 0.
    double compareContinuousVariablesRMS(const MocoIterate& other,
            std::vector<std::string> stateNames = {},
            std::vector<std::string> controlNames = {},
            std::vector<std::string> multiplierNames = {},
            std::vector<std::string> derivativeNames = {}) const;
    /// Compute the root-mean-square error between the parameters in this
    /// iterate and another. The RMS is computed by dividing the the sum of the
    /// squared errors between corresponding parameters and then dividing by the
    /// number of parameters compared.
    /// By default, all parameters are compared, and it is expected that both
    /// iterates have the same parameters. Alternatively, you can specify the
    /// specific parameters to compare.
    double compareParametersRMS(const MocoIterate& other,
        std::vector<std::string> parameterNames = {}) const;
    /// @}

    /// @name Convert to other formats
    /// @{

    /// Save the iterate to file(s). Use a ".sto" file extension.
    void write(const std::string& filepath) const;

    /// The Storage can be used in the OpenSim GUI to visualize a motion, or
    /// as input to OpenSim's conventional tools (e.g., AnalyzeTool).
    ///
    /// Controls are not carried over to the states storage.
    Storage exportToStatesStorage() const;
    /// Same as exportToStatesStorage() except using TimeSeriesTable.
    TimeSeriesTable exportToStatesTable() const;
    /// Controls are not carried over to the StatesTrajectory.
    /// The MocoProblem is necessary because we need the underlying Model to
    /// order the state variables correctly.
    StatesTrajectory exportToStatesTrajectory(const MocoProblem&) const;
    /// @}

    /// @name Convert from other formats
    /// @{

    /// (Experimental) Create an iterate from a states trajectory and controls
    /// trajectory (i.e, from Manager::getStatesTable() and
    /// Model::getControlsTable()). The time columns from the two tables must
    /// match exactly. The times in the iterate will be those from the tables.
    /// This does not (yet) handle parameters.
    static MocoIterate createFromStatesControlsTables(
            const MocoProblemRep&,
            const TimeSeriesTable& statesTrajectory,
            const TimeSeriesTable& controlsTrajectory);
    /// @}

    // User interaction with slack variables is limited to using previous
    // solution slack trajectories as initial guesses for subsequent problems.
    // Therefore, these methods are hidden from doxygen and the bindings to 
    // discourage use.
    #ifndef SWIG
    /// @cond
    void setSlack(const std::string& name, const SimTK::Vector& trajectory);
    void setSlack(const std::string& name,
        std::initializer_list<double> trajectory) {
        ensureUnsealed();
        SimTK::Vector v((int)trajectory.size());
        int i = 0;
        for (auto it = trajectory.begin(); it != trajectory.end(); ++it, ++i)
            v[i] = *it;
        setSlack(name, v);
    }
    const std::vector<std::string>& getSlackNames() const
    {   ensureUnsealed(); return m_slack_names; }
    const SimTK::Matrix& getSlacksTrajectory() const
    {   ensureUnsealed(); return m_slacks; }
    SimTK::VectorView_<double> getSlack(const std::string& name) const;
    // This additional mutator is necessary since no constructor exists to 
    // update the slack variable data member variables.
    void appendSlack(const std::string& name, const SimTK::Vector& trajectory);

    /// @endcond
    #endif

protected:
    void setSealed(bool sealed) { m_sealed = sealed; }
    bool isSealed() const { return m_sealed; }
    /// @throws MocoIterateIsSealed if the iterate is sealed.
    void ensureUnsealed() const;

private:
    TimeSeriesTable convertToTable() const;
    // TODO std::string m_name;
    SimTK::Vector m_time;
    std::vector<std::string> m_state_names;
    std::vector<std::string> m_control_names;
    std::vector<std::string> m_multiplier_names;
    std::vector<std::string> m_derivative_names;
    std::vector<std::string> m_slack_names;
    std::vector<std::string> m_parameter_names;
    // Dimensions: time x states
    SimTK::Matrix m_states;
    // Dimensions: time x controls
    SimTK::Matrix m_controls;
    // Dimensions: time x multipliers
    SimTK::Matrix m_multipliers;
    // Dimensions: time x derivatives
    SimTK::Matrix m_derivatives;
    // Dimensions: time x slacks
    SimTK::Matrix m_slacks;
    // Dimensions: 1 x parameters
    SimTK::RowVector m_parameters;

    // We use "seal" instead of "lock" because locks have a specific meaning
    // with threading (e.g., std::unique_lock()).
    bool m_sealed = false;
};

/// Return type for MocoTool::solve(). Use success() to check if the solver
/// succeeded. You can also use this object as a boolean in an if-statement:
/// @code
/// auto solution = moco.solve();
/// if (solution) {
///     std::cout << solution.getStatus() << std::endl;
/// }
/// @endcode
/// You can use getStatus() to get more details about the return status of
/// the optimizer.
/// If the solver was not successful, then this object is "sealed", which
/// means you cannot do anything with it until calling `unseal()`. This
/// prevents you from silently proceeding with a failed solution.
class OSIMMOCO_API MocoSolution : public MocoIterate {
public:
    /// Returns a dynamically-allocated copy of this solution. You must manage
    /// the memory for return value.
    /// @note This works even if the iterate is sealed.
    virtual MocoSolution* clone() const { return new MocoSolution(*this); }
    /// Was the problem solved successfully? If not, then you cannot access
    /// the solution until you call unlock().
    bool success() const { return m_success; }
    /// Same as success().
    explicit operator bool() const { return success(); }
    /// Obtain a solver-dependent string describing the return status of the
    /// optimization.
    const std::string& getStatus() const { return m_status; }
    /// Number of solver iterations at which this solution was obtained
    /// (-1 if not set).
    int getNumIterations() const { return m_numIterations; }

    /// @name Access control
    /// @{

    /// If the solver did not succeed, call this to enable read and write
    /// access to the (failed) solution. If the solver succeeded, then the
    /// solution is already unsealed.
    /// @note In Python, you must invoke this function on a separate line:
    /// @code
    /// solution = moco.solve()
    /// solution.unseal()
    /// @endcode
    /// Otherwise, Moco will cause a crash.
    MocoSolution& unseal() { MocoIterate::setSealed(false); return *this; }
    MocoSolution& seal() { MocoIterate::setSealed(true); return *this; }
    bool isSealed() const { return MocoIterate::isSealed(); }
    /// @}

    // TODO num_iterations
    // TODO store the optimizer settings that were used.
private:
    using MocoIterate::MocoIterate;
    void setSuccess(bool success) {
        if (!success) setSealed(true);
        m_success = success;
    }
    void setStatus(std::string status) { m_status = std::move(status); }
    void setNumIterations(int numIterations)
    {   m_numIterations = numIterations; };
    bool m_success = true;
    std::string m_status;
    int m_numIterations = -1;
    // Allow solvers to set success, status, and construct a solution.
    friend class MocoSolver;
};

} // namespace OpenSim

#endif // MOCO_MOCOITERATE_H<|MERGE_RESOLUTION|>--- conflicted
+++ resolved
@@ -183,11 +183,7 @@
     /// If all times have the same value (e.g., 0.0), then the value of each
     /// variable for all time is its previous value at the initial time.
     /// @throws Exception if new times are not within existing initial and final
-<<<<<<< HEAD
-    /// times or if the new times are decreasing, or if getNumTimes() < 2.
-=======
     /// times, if the new times are decreasing, or if getNumTimes() < 2.
->>>>>>> 75ff91c4
     void resample(SimTK::Vector newTime);
     /// @}
 
