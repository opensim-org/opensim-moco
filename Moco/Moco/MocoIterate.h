#ifndef MOCO_MOCOITERATE_H
#define MOCO_MOCOITERATE_H
/* -------------------------------------------------------------------------- *
 * OpenSim Moco: MocoIterate.h                                                *
 * -------------------------------------------------------------------------- *
 * Copyright (c) 2017 Stanford University and the Authors                     *
 *                                                                            *
 * Author(s): Christopher Dembia                                              *
 *                                                                            *
 * Licensed under the Apache License, Version 2.0 (the "License"); you may    *
 * not use this file except in compliance with the License. You may obtain a  *
 * copy of the License at http://www.apache.org/licenses/LICENSE-2.0          *
 *                                                                            *
 * Unless required by applicable law or agreed to in writing, software        *
 * distributed under the License is distributed on an "AS IS" BASIS,          *
 * WITHOUT WARRANTIES OR CONDITIONS OF ANY KIND, either express or implied.   *
 * See the License for the specific language governing permissions and        *
 * limitations under the License.                                             *
 * -------------------------------------------------------------------------- */

#include "osimMocoDLL.h"

#include <OpenSim/Common/Storage.h>
#include <OpenSim/Simulation/StatesTrajectory.h>

namespace OpenSim {

class MocoProblem;
class MocoProblemRep;

/// This exception is thrown if you try to invoke most methods on MocoIterate
/// while the iterate is sealed.
class OSIMMOCO_API MocoIterateIsSealed : public Exception {
public:
    MocoIterateIsSealed(
            const std::string& file, size_t line, const std::string& func)
            : Exception(file, line, func) {
        addMessage("This iterate is sealed, to force you to acknowledge the "
                   "solver failed; call unseal() to gain access.");
    }
};

/** The values of the variables in an optimal control problem.
This can be used for specifying an initial guess, or holding the solution
returned by a solver.

The file format for reading and writing a MocoIterate is comprised of a
file header followed by a row of column names and the stored data. The file
header contains the number of states, controls, Lagrange multipliers (for
kinematic constraints), derivatives (non-zero if the dynamics mode is implict),
slacks (for special solver implmentations), and parameters (order does
not matter). Order does matter for the column names and corresponding data
columns. The columns *must* follow this order: time, states, controls,
multipliers, derivatives, slacks, parameters.
@note Slack columns may contain real number or NaN values, depending on their
use. For example, values for velocity correction variables used in problems
with model kinematic constraints are defined only at the midpoint of a Hermite-
Simpson mesh interval. The non-midpoint variables are returned as NaN in the
slack variable data structure.
@note For parameter columns, the value of the parameter is stored in
the first row of the column, while the rest of the rows are filled with
NaNs.
@samplefile
num_controls=<number-of-control-variables>
num_derivatives=<number-of-derivative-variables>
num_multipliers=<number-of-multiplier-variables>
num_parameters=<number-of-parameter-variables>
num_slacks=<number-of-slack-variables>
num_states=<number-of-state-variables>
time,<state-0-name>,...,<control-0-name>,...,<multiplier-0-name>,..., \
        <derivative-0-name>,...,<slack-0-name>,...,<parameter-0-name>,...
<#>,<#>,...,<#>,...,<#>,...,<#>,...,<#-or-NaN>,...,<#>  ,...
<#>,<#>,...,<#>,...,<#>,...,<#>,...,<#-or-NaN>,...,<NaN>,...
 : , : ,..., : ,..., : ,..., : ,...,    :     ,...,  :  ,...
<#>,<#>,...,<#>,...,<#>,...,<#>,...,<#-or-NaN>,...,<NaN>,...
@endsamplefile
(If stored in a STO file, the delimiters are tabs, not commas.)

Column labels starting with "lambda" are Lagrange multipliers, and columns
starting with "gamma" are slack variables (probably velocity corrections at
certain collocation points).

@par Matlab and Python
Many of the functions in this class have variants ending with "Mat" that
provide convenient access to the data directly in Matlab or Python (NumPy).
In Python, the constructors can also accept NumPy matrices in addition to
arguments of type SimTK::Matrix.
@code
iterate.getStateMat("<state-name>")
iterate.getStatesTrajectoryMat()
@endcode

@par Implicit dynamics model
If the solver uses an implicit dynamics mode, then there are "control"
variables ("adjunct" variables in tropter's terminology) for the generalized
accelerations. These are stored in the iterate as derivative variables. */
// Not using three-slash doxygen comments because that messes up verbatim.
class OSIMMOCO_API MocoIterate {
public:
    MocoIterate() = default;
    MocoIterate(const SimTK::Vector& time, std::vector<std::string> state_names,
            std::vector<std::string> control_names,
            std::vector<std::string> multiplier_names,
            std::vector<std::string> parameter_names,
            const SimTK::Matrix& statesTrajectory,
            const SimTK::Matrix& controlsTrajectory,
            const SimTK::Matrix& multipliersTrajectory,
            const SimTK::RowVector& parameters);
    /// This constructor is for use with the implicit dynamics mode, and
    /// allows specifying a derivativesTrajectory.
    MocoIterate(const SimTK::Vector& time, std::vector<std::string> state_names,
            std::vector<std::string> control_names,
            std::vector<std::string> multiplier_names,
            std::vector<std::string> derivative_names,
            std::vector<std::string> parameter_names,
            const SimTK::Matrix& statesTrajectory,
            const SimTK::Matrix& controlsTrajectory,
            const SimTK::Matrix& multipliersTrajectory,
            const SimTK::Matrix& derivativesTrajectory,
            const SimTK::RowVector& parameters);
#ifndef SWIG
    /// This constructor allows you to control which
    /// data you provide for the iterate. The possible keys for continuousVars
    /// are "states", "controls", "multipliers", and "derivatives". The names
    /// and data are grouped together, and you can leave out any of the keys.
    template <typename T>
    using NamesAndData = std::pair<std::vector<std::string>, T>;
    MocoIterate(const SimTK::Vector& time,
            const std::map<std::string, NamesAndData<SimTK::Matrix>>&
                    continuousVars,
            const NamesAndData<SimTK::RowVector>& parameters = {});
#endif
    /// Read a MocoIterate from a data file (e.g., STO, CSV). See output of
    /// write() for the correct format.
    explicit MocoIterate(const std::string& filepath);

    virtual ~MocoIterate() = default;

    /// Returns a dynamically-allocated copy of this iterate. You must manage
    /// the memory for return value.
    /// @note This works even if the iterate is sealed.
    virtual MocoIterate* clone() const { return new MocoIterate(*this); }

    bool empty() const {
        ensureUnsealed();
        return !(m_time.size() || m_states.nelt() || m_controls.nelt() ||
                 m_multipliers.nelt() || m_derivatives.nelt() ||
                 m_slacks.nelt() || m_parameters.nelt() ||
                 m_state_names.size() || m_control_names.size() ||
                 m_multiplier_names.size() || m_derivative_names.size() ||
                 m_slack_names.size() || m_parameter_names.size());
    }

    /// @name Change the length of the trajectory
    /// @{

    /// Resize the time vector and the time dimension of the states, controls,
    /// multipliers, and derivatives trajectories, and set all times, states,
    /// controls, multipliers, and derivatives to NaN.
    /// @note Parameters are NOT set to NaN.
    // TODO rename to setNumPoints(), setNumNodes(), setNumTimePoints().
    void setNumTimes(int numTimes) {
        ensureUnsealed();
        m_time.resize(numTimes);
        m_time.setToNaN();
        m_states.resize(numTimes, m_states.ncol());
        m_states.setToNaN();
        m_controls.resize(numTimes, m_controls.ncol());
        m_controls.setToNaN();
        m_multipliers.resize(numTimes, m_multipliers.ncol());
        m_multipliers.setToNaN();
        m_derivatives.resize(numTimes, m_derivatives.ncol());
        m_derivatives.setToNaN();
        m_slacks.resize(numTimes, m_slacks.ncol());
        m_slacks.setToNaN();
    }
    /// Uniformly resample (interpolate) the iterate so that it retains the
    /// same initial and final times but now has the provided number of time
    /// points.
    /// Resampling is done by creating a 5-th degree GCV spline of the states
    /// and controls and evaluating the spline at the `numTimes` time points.
    /// The degree is reduced as necessary if getNumTimes() < 6, and
    /// resampling is not possible if getNumTimes() < 2.
    /// @returns the resulting time interval between time points.
    double resampleWithNumTimes(int numTimes);
    /// Uniformly resample (interpolate) the iterate to try to achieve the
    /// provided time interval between mesh points, while preserving the
    /// initial and final times. The resulting time interval may be shorter
    /// than what you request (in order to preserve initial and
    /// final times), and is returned by this function.
    /// Resampling is done by creating a 5-th degree GCV spline of the states
    /// and controls and evaluating the spline at the new time points.
    /// The degree is reduced as necessary if getNumTimes() < 6, and
    /// resampling is not possible if getNumTimes() < 2.
    double resampleWithInterval(double desiredTimeInterval);
    /// Uniformly resample (interpolate) the iterate to try to achieve the
    /// provided frequency of time points per second of the trajectory, while
    /// preserving the initial and final times. The resulting frequency may be
    /// higher than what you request (in order to preserve initial and final
    /// times), and is returned by this function.
    /// Resampling is done by creating a 5-th degree GCV spline of the states
    /// and controls and evaluating the spline at the new time points.
    /// The degree is reduced as necessary if getNumTimes() < 6, and
    /// resampling is not possible if getNumTimes() < 2.
    double resampleWithFrequency(double desiredNumTimePointsPerSecond);
    /// Resample (interpolate) the data in this iterate at the provided times.
    /// If all times have the same value (e.g., 0.0), then the value of each
    /// variable for all time is its previous value at the initial time.
    /// @throws Exception if new times are not within existing initial and final
    /// times, if the new times are decreasing, or if getNumTimes() < 2.
    void resample(SimTK::Vector newTime);
    /// @}

    /// @name Set the data
    /// @{

    /// Set the time vector. The provided vector must have the same number of
    /// elements as the pre-existing time vector; use setNumTimes() or the
    /// "resample..." functions to change the number of times.
    /// @note Using `setTime({5, 10})` uses the initializer list overload
    /// below; it does *not* construct a 5-element vector with the value 10.
    void setTime(const SimTK::Vector& time);
    /// Set the value of a single state variable across time. The provided
    /// vector must have length getNumTimes().
    /// @note Using `setState(name, {5, 10})` uses the initializer list
    /// overload below; it does *not* construct a 5-element vector with the
    /// value 10.
    void setState(const std::string& name, const SimTK::Vector& trajectory);
    /// Set the value of a single control variable across time. The provided
    /// vector must have length getNumTimes().
    /// @note Using `setControl(name, {5, 10})` uses the initializer list
    /// overload below; it does *not* construct a 5-element vector with the
    /// value 10.
    void setControl(const std::string& name, const SimTK::Vector& trajectory);
    /// Set the value of a single Lagrange multiplier variable across time. The
    /// provided vector must have length getNumTimes().
    /// @note Using `setMultiplier(name, {5, 10})` uses the initializer list
    /// overload below; it does *not* construct a 5-element vector with the
    /// value 10.
    void setMultiplier(
            const std::string& name, const SimTK::Vector& trajectory);

    /// Set the value of a single parameter variable. This value is invariant
    /// across time.
    void setParameter(const std::string& name, const SimTK::Real& value);

    /// Set the time vector. The provided vector must have the same number of
    /// elements as the pre-existing time vector; use setNumTimes() or the
    /// "resample..." functions to change the number of times.
    /// This variant supports use of an initializer list. Example:
    /// @code{.cpp}
    /// iterate.setTime({0, 0.5, 1.0});
    /// @endcode
    void setTime(std::initializer_list<double> time) {
        ensureUnsealed();
        SimTK::Vector v((int)time.size());
        int i = 0;
        for (auto it = time.begin(); it != time.end(); ++it, ++i) v[i] = *it;
        setTime(v);
    }
    /// Set the value of a single state variable across time. The provided
    /// vector must have length getNumTimes().
    /// This variant supports use of an initializer list:
    /// @code{.cpp}
    /// iterate.setState("/jointset/knee/flexion/value", {0, 0.5, 1.0});
    /// @endcode
    void setState(
            const std::string& name, std::initializer_list<double> trajectory) {
        ensureUnsealed();
        SimTK::Vector v((int)trajectory.size());
        int i = 0;
        for (auto it = trajectory.begin(); it != trajectory.end(); ++it, ++i)
            v[i] = *it;
        setState(name, v);
    }
    /// Set the value of a single control variable across time. The provided
    /// vector must have length getNumTimes().
    /// This variant supports use of an initializer list:
    /// @code{.cpp}
    /// iterate.setControl("/forceset/soleus", {0, 0.5, 1.0});
    /// @endcode
    void setControl(
            const std::string& name, std::initializer_list<double> trajectory) {
        ensureUnsealed();
        SimTK::Vector v((int)trajectory.size());
        int i = 0;
        for (auto it = trajectory.begin(); it != trajectory.end(); ++it, ++i)
            v[i] = *it;
        setControl(name, v);
    }
    /// Set the value of a single Lagrange multiplier variable across time. The
    /// provided vector must have length getNumTimes().
    /// This variant supports use of an initializer list:
    /// @code{.cpp}
    /// iterate.setMultiplier("lambda_cid0_p0", {0, 0.5, 1.0});
    /// @endcode
    void setMultiplier(
            const std::string& name, std::initializer_list<double> trajectory) {
        ensureUnsealed();
        SimTK::Vector v((int)trajectory.size());
        int i = 0;
        for (auto it = trajectory.begin(); it != trajectory.end(); ++it, ++i)
            v[i] = *it;
        setMultiplier(name, v);
    }

    /// Set the states trajectory. The provided data is interpolated at the
    /// times contained within this iterate. The controls trajectory is not
    /// altered. If the table only contains a subset of the states in the
    /// iterate (and allowMissingColumns is true), the unspecified states
    /// preserve their pre-existing values.
    ///
    /// This function might be helpful if you generate a guess using a
    /// forward simulation; you can access the forward simulation's states
    /// trajectory using Manager::getStateStorage() or
    /// Manager::getStatesTable().
    ///
    /// @param states
    ///     The column labels of the table should match the state
    ///     names (see getStateNames()). By default, the table must provide all
    ///     state variables. Any data outside the time range of this guess's
    ///     times are ignored.
    /// @param allowMissingColumns
    ///     If false, an exception is thrown if there are states in the
    ///     iterate that are not in the table.
    /// @param allowExtraColumns
    ///     If false, an exception is thrown if there are states in the
    ///     table that are not in the iterate.
    /// @see createFromStatesControlsTables.
    // TODO add tests in testMocoInterface.
    // TODO add setStatesTrajectory(const StatesTrajectory&)
    // TODO handle rotational coordinates specified in degrees.
    void setStatesTrajectory(const TimeSeriesTable& states,
            bool allowMissingColumns = false, bool allowExtraColumns = false);

    /// Add additional state columns. The provided data are interpolated using
    /// GCV splines to match the times in this iterate. By default, we do not
    /// overwrite data for states that already exist in the iterate; you can
    /// change this behavior with `overwrite`.
    void insertStatesTrajectory(
            const TimeSeriesTable& subsetOfStates, bool overwrite = false);
    /// @}

    /// @name Accessors
    /// @{

    int getNumTimes() const {
        ensureUnsealed();
        return m_time.size();
    }
    const SimTK::Vector& getTime() const {
        ensureUnsealed();
        return m_time;
    }
    /// The first time in the time vector.
    /// @throws Exception If numTimes is 0.
    double getInitialTime() const;
    /// The last time in the time vector.
    /// @throws Exception If numTimes is 0.
    double getFinalTime() const;

    // TODO inconsistent plural "state names" vs "states trajectory"
    const std::vector<std::string>& getStateNames() const {
        ensureUnsealed();
        return m_state_names;
    }
    const std::vector<std::string>& getControlNames() const {
        ensureUnsealed();
        return m_control_names;
    }
    const std::vector<std::string>& getMultiplierNames() const {
        ensureUnsealed();
        return m_multiplier_names;
    }
    const std::vector<std::string>& getDerivativeNames() const {
        ensureUnsealed();
        return m_derivative_names;
    }
    const std::vector<std::string>& getParameterNames() const {
        ensureUnsealed();
        return m_parameter_names;
    }
    SimTK::VectorView_<double> getState(const std::string& name) const;
    SimTK::VectorView_<double> getControl(const std::string& name) const;
    SimTK::VectorView_<double> getMultiplier(const std::string& name) const;
    SimTK::VectorView_<double> getDerivative(const std::string& name) const;
    const SimTK::Real& getParameter(const std::string& name) const;
    const SimTK::Matrix& getStatesTrajectory() const {
        ensureUnsealed();
        return m_states;
    }
    const SimTK::Matrix& getControlsTrajectory() const {
        ensureUnsealed();
        return m_controls;
    }
    const SimTK::Matrix& getMultipliersTrajectory() const {
        ensureUnsealed();
        return m_multipliers;
    }
    const SimTK::Matrix& getDerivativesTrajectory() const {
        ensureUnsealed();
        return m_derivatives;
    }
    const SimTK::RowVector& getParameters() const {
        ensureUnsealed();
        return m_parameters;
    }

    /// @}

    /// @name Comparisons
    /// @{

    /// Do the state and control names in this iterate match those in the
    /// problem? This may not catch all possible incompatibilities.
    /// The problem and this iterate can still be compatible even if the iterate
    /// contains no derivative columns.
    bool isCompatible(const MocoProblemRep&, bool throwOnError = false) const;
    /// Check if this iterate is numerically equal to another iterate.
    /// This uses SimTK::Test::numericallyEqual() internally.
    /// Accordingly, the tolerance is both a relative and absolute tolerance
    /// (depending on the magnitude of quantities being compared).
    bool isNumericallyEqual(const MocoIterate& other,
            double tol =
                    SimTK::NTraits<SimTK::Real>::getDefaultTolerance()) const;
    /// Compute the root-mean-square error between the continuous variables of
    /// this iterate and another. The RMS is computed by numerically integrating
    /// the sum of squared error across
    /// states,
    /// controls,
    /// Lagrange multipliers, and
    /// derivatives and dividing by the number of columns and the larger of the
    /// two time ranges. The calculation can be expressed as follows:
    /// \f[
    ///     \epsilon_{\textrm{RMS}} =
    ///     \sqrt{\frac{1}{N(t_f - t_i)} \int_{t_i}^{t_f} \left(
    ///         \sum_{ \textrm{i \in states} } \epsilon_i(t)^2 +
    ///         \sum_{ \textrm{i \in controls} } \epsilon_i(t)^2 +
    ///         \sum_{ \textrm{i \in mult} } \epsilon_i(t)^2 +
    ///         \sum_{ \textrm{i \in deriv} } \epsilon_i(t)^2
    ///     \right) dt  },
    /// \f]
    /// where \f$N\f$ is the number of columns and \f$ \epsilon \f$ indicates
    /// an error.
    ///
    /// When one iterate does not cover the same time range as
    /// the other, we assume values of 0 for the iterate with "missing" time.
    /// Numerical integration is performed using the trapezoidal rule. By
    /// default, all states, controls, and multipliers are compared, and it is
    /// expected that both iterates have the same states, controls, and
    /// multipliers. Alternatively, you can specify the specific
    /// states,
    /// controls,
    /// multipliers, and
    /// derivatives to compare as keys for `columnsToUse`.
    /// Values are an empty vector to compare all columns for that key,
    /// `{"none"}` (single-entry vector with value "none") to compare none of
    /// the columns for that key, or a vector of column labels to compare
    /// for that key. Leaving out a key means no columns for that
    /// key are compared.
    /// Both iterates must have at least 6 time nodes.
    /// If the number of columns to compare is 0, this returns 0.
    double compareContinuousVariablesRMS(const MocoIterate& other,
            std::map<std::string, std::vector<std::string>> columnsToUse = {})
            const;
    /// Compute the root-mean-square error between the parameters in this
    /// iterate and another. The RMS is computed by dividing the the sum of the
    /// squared errors between corresponding parameters and then dividing by the
    /// number of parameters compared.
    /// By default, all parameters are compared, and it is expected that both
    /// iterates have the same parameters. Alternatively, you can specify the
    /// specific parameters to compare.
    double compareParametersRMS(const MocoIterate& other,
            std::vector<std::string> parameterNames = {}) const;
    /// @}

    /// @name Convert to other formats
    /// @{

    /// Save the iterate to file(s). Use a ".sto" file extension.
    void write(const std::string& filepath) const;

    /// The Storage can be used in the OpenSim GUI to visualize a motion, or
    /// as input to OpenSim's conventional tools (e.g., AnalyzeTool).
    ///
    /// Controls are not carried over to the states storage.
    Storage exportToStatesStorage() const;
    /// Same as exportToStatesStorage() except using TimeSeriesTable.
    TimeSeriesTable exportToStatesTable() const;
    /// Controls are not carried over to the StatesTrajectory.
    /// The MocoProblem is necessary because we need the underlying Model to
    /// order the state variables correctly.
    StatesTrajectory exportToStatesTrajectory(const MocoProblem&) const;
    /// @}

    /// @name Modify the data
    /// @{

    /// Randomize all data except time using the provided random number
    /// generator. All data is replaced with the random numbers. Use this to
    /// create a completely (pseudo-)random iterate, probably for a MocoSolver
    /// guess.
    /// The default random number generator samples uniformly within [-0.1,
    /// 0.1].
    void randomizeReplace(
            const SimTK::Random& randGen = SimTK::Random::Uniform(-0.1, 0.1)) {
        ensureUnsealed();
        randomize(false, randGen);
    }
    /// Randomize all data except time using the provided random number
    /// generator. The random numbers are added to the existing data. Use this
    /// to perturb an existing solution, probably for a MocoSolver guess.
    /// The default random number generator samples uniformly within [-0.1,
    /// 0.1].
    void randomizeAdd(
            const SimTK::Random& randGen = SimTK::Random::Uniform(-0.1, 0.1)) {
        ensureUnsealed();
        randomize(true, randGen);
    }
    /// @}

    /// @name Convert from other formats
    /// @{

    /// (Experimental) Create an iterate from a states trajectory and controls
    /// trajectory (i.e, from Manager::getStatesTable() and
    /// Model::getControlsTable()). The time columns from the two tables must
    /// match exactly. The times in the iterate will be those from the tables.
    /// This does not (yet) handle parameters.
    static MocoIterate createFromStatesControlsTables(const MocoProblemRep&,
            const TimeSeriesTable& statesTrajectory,
            const TimeSeriesTable& controlsTrajectory);
    /// @}

// User interaction with slack variables is limited to using previous
// solution slack trajectories as initial guesses for subsequent problems.
// Therefore, these methods are hidden from doxygen and the bindings to
// discourage use.
#ifndef SWIG
    /// @cond
    void setSlack(const std::string& name, const SimTK::Vector& trajectory);
    void setSlack(
            const std::string& name, std::initializer_list<double> trajectory) {
        ensureUnsealed();
        SimTK::Vector v((int)trajectory.size());
        int i = 0;
        for (auto it = trajectory.begin(); it != trajectory.end(); ++it, ++i)
            v[i] = *it;
        setSlack(name, v);
    }
    const std::vector<std::string>& getSlackNames() const {
        ensureUnsealed();
        return m_slack_names;
    }
    const SimTK::Matrix& getSlacksTrajectory() const {
        ensureUnsealed();
        return m_slacks;
    }
    SimTK::VectorView_<double> getSlack(const std::string& name) const;
    // This additional mutator is necessary since no constructor exists to
    // update the slack variable data member variables.
    void appendSlack(const std::string& name, const SimTK::Vector& trajectory);

    /// @endcond
#endif

protected:
    void setSealed(bool sealed) { m_sealed = sealed; }
    bool isSealed() const { return m_sealed; }
    /// @throws MocoIterateIsSealed if the iterate is sealed.
    void ensureUnsealed() const;

private:
    TimeSeriesTable convertToTable() const;
    virtual void convertToTableImpl(TimeSeriesTable&) const {}
    double compareContinuousVariablesRMSInternal(const MocoIterate& other,
            std::vector<std::string> stateNames = {},
            std::vector<std::string> controlNames = {},
            std::vector<std::string> multiplierNames = {},
            std::vector<std::string> derivativeNames = {}) const;
<<<<<<< HEAD
    static std::vector<std::string>::const_iterator find(
            const std::vector<std::string>& v, const std::string& elem) {
        return std::find(v.cbegin(), v.cend(), elem);
    }
    // TODO std::string m_name;
=======
    void randomize(bool add, const SimTK::Random& randGen);
>>>>>>> 67d3d232
    SimTK::Vector m_time;
    std::vector<std::string> m_state_names;
    std::vector<std::string> m_control_names;
    std::vector<std::string> m_multiplier_names;
    std::vector<std::string> m_derivative_names;
    std::vector<std::string> m_slack_names;
    std::vector<std::string> m_parameter_names;
    // Dimensions: time x states
    SimTK::Matrix m_states;
    // Dimensions: time x controls
    SimTK::Matrix m_controls;
    // Dimensions: time x multipliers
    SimTK::Matrix m_multipliers;
    // Dimensions: time x derivatives
    SimTK::Matrix m_derivatives;
    // Dimensions: time x slacks
    SimTK::Matrix m_slacks;
    // Dimensions: 1 x parameters
    SimTK::RowVector m_parameters;

    // We use "seal" instead of "lock" because locks have a specific meaning
    // with threading (e.g., std::unique_lock()).
    bool m_sealed = false;
};

/// Return type for MocoStudy::solve(). Use success() to check if the solver
/// succeeded. You can also use this object as a boolean in an if-statement:
/// @code
/// auto solution = moco.solve();
/// if (solution) {
///     std::cout << solution.getStatus() << std::endl;
/// }
/// @endcode
/// You can use getStatus() to get more details about the return status of
/// the optimizer.
/// If the solver was not successful, then this object is "sealed", which
/// means you cannot do anything with it until calling `unseal()`. This
/// prevents you from silently proceeding with a failed solution.
/// Solver success can also be found in the header of a solution (.sto) file
/// written out by write.
class OSIMMOCO_API MocoSolution : public MocoIterate {
public:
    /// Returns a dynamically-allocated copy of this solution. You must manage
    /// the memory for return value.
    /// @note This works even if the iterate is sealed.
    virtual MocoSolution* clone() const override {
        return new MocoSolution(*this);
    }
    /// Was the problem solved successfully? If not, then you cannot access
    /// the solution until you call unlock().
    bool success() const { return m_success; }
    double getObjective() const { return m_objective; }
    /// Same as success().
    explicit operator bool() const { return success(); }
    /// Obtain a solver-dependent string describing the return status of the
    /// optimization.
    const std::string& getStatus() const { return m_status; }
    /// Number of solver iterations at which this solution was obtained
    /// (-1 if not set).
    int getNumIterations() const { return m_numIterations; }
    /// Get the amount of time (clock time, not CPU time) spent within solve().
    /// Units: seconds.
    double getSolverDuration() const { return m_solverDuration; }

    /// @name Access control
    /// @{

    /// If the solver did not succeed, call this to enable read and write
    /// access to the (failed) solution. If the solver succeeded, then the
    /// solution is already unsealed.
    /// @note In Python, you must invoke this function on a separate line:
    /// @code
    /// solution = moco.solve()
    /// solution.unseal()
    /// @endcode
    /// Otherwise, Moco will cause a crash.
    MocoSolution& unseal() {
        MocoIterate::setSealed(false);
        return *this;
    }
    MocoSolution& seal() {
        MocoIterate::setSealed(true);
        return *this;
    }
    bool isSealed() const { return MocoIterate::isSealed(); }
    /// @}

    // TODO num_iterations
    // TODO store the optimizer settings that were used.
private:
    using MocoIterate::MocoIterate;
    void setSuccess(bool success) {
        if (!success) setSealed(true);
        m_success = success;
    }
    void setObjective(double objective) { m_objective = objective; }
    void setStatus(std::string status) { m_status = std::move(status); }
    void setNumIterations(int numIterations) {
        m_numIterations = numIterations;
    };
<<<<<<< HEAD
    void setSolverDuration(double duration) { m_solverDuration = duration; }
=======
    void convertToTableImpl(TimeSeriesTable&) const override;
>>>>>>> 67d3d232
    bool m_success = true;
    double m_objective = -1;
    std::string m_status;
    int m_numIterations = -1;
    double m_solverDuration = -1;
    // Allow solvers to set success, status, and construct a solution.
    friend class MocoSolver;
};

} // namespace OpenSim

#endif // MOCO_MOCOITERATE_H<|MERGE_RESOLUTION|>--- conflicted
+++ resolved
@@ -578,15 +578,11 @@
             std::vector<std::string> controlNames = {},
             std::vector<std::string> multiplierNames = {},
             std::vector<std::string> derivativeNames = {}) const;
-<<<<<<< HEAD
     static std::vector<std::string>::const_iterator find(
             const std::vector<std::string>& v, const std::string& elem) {
         return std::find(v.cbegin(), v.cend(), elem);
     }
-    // TODO std::string m_name;
-=======
     void randomize(bool add, const SimTK::Random& randGen);
->>>>>>> 67d3d232
     SimTK::Vector m_time;
     std::vector<std::string> m_state_names;
     std::vector<std::string> m_control_names;
@@ -687,11 +683,8 @@
     void setNumIterations(int numIterations) {
         m_numIterations = numIterations;
     };
-<<<<<<< HEAD
+    void convertToTableImpl(TimeSeriesTable&) const override;
     void setSolverDuration(double duration) { m_solverDuration = duration; }
-=======
-    void convertToTableImpl(TimeSeriesTable&) const override;
->>>>>>> 67d3d232
     bool m_success = true;
     double m_objective = -1;
     std::string m_status;
