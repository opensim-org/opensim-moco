/* -------------------------------------------------------------------------- *
 * OpenSim Moco: RegisterTypes_osimMoco.cpp                                   *
 * -------------------------------------------------------------------------- *
 * Copyright (c) 2017 Stanford University and the Authors                     *
 *                                                                            *
 * Author(s): Christopher Dembia                                              *
 *                                                                            *
 * Licensed under the Apache License, Version 2.0 (the "License"); you may    *
 * not use this file except in compliance with the License. You may obtain a  *
 * copy of the License at http://www.apache.org/licenses/LICENSE-2.0          *
 *                                                                            *
 * Unless required by applicable law or agreed to in writing, software        *
 * distributed under the License is distributed on an "AS IS" BASIS,          *
 * WITHOUT WARRANTIES OR CONDITIONS OF ANY KIND, either express or implied.   *
 * See the License for the specific language governing permissions and        *
 * limitations under the License.                                             *
 * -------------------------------------------------------------------------- */
#include "RegisterTypes_osimMoco.h"

#include "Common/TableProcessor.h"
#include "Components/AccelerationMotion.h"
#include "Components/ActivationCoordinateActuator.h"
#include "Components/DeGrooteFregly2016Muscle.h"
#include "Components/SmoothSphereHalfSpaceForce.h"
#include "Components/DiscreteForces.h"
#include "Components/PositionMotion.h"
#include "Components/StationPlaneContactForce.h"
#include "Components/PolynomialActuators.h"
#include "Components/MultivariatePolynomialFunction.h"
#include "InverseMuscleSolver/GlobalStaticOptimization.h"
#include "InverseMuscleSolver/INDYGO.h"
#include "MocoBounds.h"
#include "MocoCasADiSolver/MocoCasADiSolver.h"
#include "MocoControlBoundConstraint.h"
#include "MocoCost/MocoControlCost.h"
#include "MocoCost/MocoControlTrackingCost.h"
#include "MocoCost/MocoCost.h"
#include "MocoCost/MocoJointReactionCost.h"
#include "MocoCost/MocoMarkerEndpointCost.h"
#include "MocoCost/MocoMarkerTrackingCost.h"
#include "MocoCost/MocoOrientationTrackingCost.h"
#include "MocoCost/MocoStateTrackingCost.h"
#include "MocoCost/MocoTranslationTrackingCost.h"
#include "MocoInverse.h"
#include "MocoTrack.h"
#include "MocoParameter.h"
#include "MocoProblem.h"
#include "MocoSolver.h"
#include "MocoStudy.h"
#include "MocoTropterSolver.h"
#include "MocoWeightSet.h"
#include "ModelOperators.h"
#include "osimMoco.h"

#include <exception>
#include <iostream>

#include <OpenSim/Simulation/MarkersReference.h>

using namespace OpenSim;

static osimMocoInstantiator instantiator;

OSIMMOCO_API void RegisterTypes_osimMoco() {
    try {
        Object::registerType(MocoFinalTimeCost());
        Object::registerType(MocoWeight());
        Object::registerType(MocoWeightSet());
        Object::registerType(MocoStateTrackingCost());
        Object::registerType(MocoMarkerTrackingCost());
        Object::registerType(MocoMarkerEndpointCost());
        Object::registerType(MocoControlCost());
        Object::registerType(MocoControlTrackingCost());
        Object::registerType(MocoJointReactionCost());
        Object::registerType(MocoOrientationTrackingCost());
        Object::registerType(MocoTranslationTrackingCost());
        Object::registerType(MocoBounds());
        Object::registerType(MocoInitialBounds());
        Object::registerType(MocoFinalBounds());
        Object::registerType(MocoVariableInfo());
        Object::registerType(MocoParameter());
        Object::registerType(MocoPhase());
        Object::registerType(MocoProblem());
        Object::registerType(MocoStudy());

        Object::registerType(MocoInverse());
        Object::registerType(MocoTrack());

        Object::registerType(MocoTropterSolver());

        Object::registerType(MocoControlBoundConstraint());

        Object::registerType(MocoCasADiSolver());

        Object::registerType(ActivationCoordinateActuator());
        Object::registerType(GlobalStaticOptimization());
        Object::registerType(INDYGO());

        Object::registerType(TableProcessor());

        Object::registerType(TabOpLowPassFilter());

        Object::registerType(ModelProcessor());
        Object::registerType(ModOpReplaceMusclesWithDeGrooteFregly2016());
        Object::registerType(ModOpIgnoreActivationDynamics());
        Object::registerType(ModOpIgnoreTendonCompliance());
        Object::registerType(ModOpAddReserves());
        Object::registerType(ModOpAddExternalLoads());
        Object::registerType(ModOpIgnorePassiveFiberForcesDGF());
        Object::registerType(ModOpScaleActiveFiberForceCurveWidthDGF());
        Object::registerType(ModOpReplaceJointsWithWelds());
        Object::registerType(ModOpScaleMaxIsometricForce());

        Object::registerType(AckermannVanDenBogert2010Force());
        Object::registerType(MeyerFregly2016Force());
        Object::registerType(EspositoMiller2018Force());
        Object::registerType(PositionMotion());
        Object::registerType(DeGrooteFregly2016Muscle());
<<<<<<< HEAD
        Object::registerType(PolynomialActuators());
        Object::registerType(MultivariatePolynomialFunction());
=======
        Object::registerType(SmoothSphereHalfSpaceForce());
>>>>>>> a94d1cfe

        Object::registerType(DiscreteForces());
        Object::registerType(AccelerationMotion());

        // TODO: Move to osimSimulation.
        Object::registerType(MarkersReference());
        Object::registerType(MarkerWeight());
        Object::registerType(Set<MarkerWeight>());
    } catch (const std::exception& e) {
        std::cerr << "ERROR during osimMoco Object registration:\n"
                  << e.what() << std::endl;
    }
}

osimMocoInstantiator::osimMocoInstantiator() { registerDllClasses(); }

void osimMocoInstantiator::registerDllClasses() { RegisterTypes_osimMoco(); }<|MERGE_RESOLUTION|>--- conflicted
+++ resolved
@@ -116,12 +116,9 @@
         Object::registerType(EspositoMiller2018Force());
         Object::registerType(PositionMotion());
         Object::registerType(DeGrooteFregly2016Muscle());
-<<<<<<< HEAD
+        Object::registerType(SmoothSphereHalfSpaceForce());
         Object::registerType(PolynomialActuators());
         Object::registerType(MultivariatePolynomialFunction());
-=======
-        Object::registerType(SmoothSphereHalfSpaceForce());
->>>>>>> a94d1cfe
 
         Object::registerType(DiscreteForces());
         Object::registerType(AccelerationMotion());
