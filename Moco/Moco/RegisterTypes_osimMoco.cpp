/* -------------------------------------------------------------------------- *
 * OpenSim Moco: RegisterTypes_osimMoco.cpp                                   *
 * -------------------------------------------------------------------------- *
 * Copyright (c) 2017 Stanford University and the Authors                     *
 *                                                                            *
 * Author(s): Christopher Dembia                                              *
 *                                                                            *
 * Licensed under the Apache License, Version 2.0 (the "License"); you may    *
 * not use this file except in compliance with the License. You may obtain a  *
 * copy of the License at http://www.apache.org/licenses/LICENSE-2.0          *
 *                                                                            *
 * Unless required by applicable law or agreed to in writing, software        *
 * distributed under the License is distributed on an "AS IS" BASIS,          *
 * WITHOUT WARRANTIES OR CONDITIONS OF ANY KIND, either express or implied.   *
 * See the License for the specific language governing permissions and        *
 * limitations under the License.                                             *
 * -------------------------------------------------------------------------- */
#include "RegisterTypes_osimMoco.h"
#include <OpenSim/Common/Object.h>

#include "MocoCost/MocoCost.h"
#include "MocoBounds.h"
#include "MocoProblem.h"
#include "MocoSolver.h"
#include "MocoStudy.h"
#include "MocoTropterSolver.h"
#include "InverseMuscleSolver/GlobalStaticOptimization.h"
#include "InverseMuscleSolver/INDYGO.h"
#include "MocoWeightSet.h"
#include "MocoCost/MocoStateTrackingCost.h"
#include "MocoCost/MocoMarkerTrackingCost.h"
#include "MocoCost/MocoMarkerEndpointCost.h"
#include "MocoCost/MocoControlCost.h"
#include "MocoCost/MocoControlTrackingCost.h"
<<<<<<< HEAD
#include "MocoCost/MocoSumSquaredStateCost.h"
#include "MocoCost/MocoJointReactionCost.h"
=======
#include "MocoCost/MocoJointReactionCost.h"
#include "MocoCost/MocoOrientationTrackingCost.h"
#include "MocoCost/MocoTranslationTrackingCost.h"
>>>>>>> 2ee84dae
#include "MocoParameter.h"
#include "MocoControlConstraint.h"

#include "MocoInverse.h"
#include "MocoTrack.h"

#include "MocoCasADiSolver/MocoCasADiSolver.h"

#include "Components/ActivationCoordinateActuator.h"
#include "Components/StationPlaneContactForce.h"
#include "Components/DiscreteForces.h"
#include "Components/FreePointBodyActuator.h"
#include "Components/AccelerationMotion.h"
<<<<<<< HEAD
#include "Components/PositionMotion.h"
=======
>>>>>>> 2ee84dae
#include "Components/DeGrooteFregly2016Muscle.h"

// TODO: Move to osimSimulation.
#include <OpenSim/Simulation/MarkersReference.h>

#include <exception>
#include <iostream>

using namespace OpenSim;

static osimMocoInstantiator instantiator;

OSIMMOCO_API void RegisterTypes_osimMoco() {
    try {
        Object::registerType(MocoFinalTimeCost());
        Object::registerType(MocoWeight());
        Object::registerType(MocoWeightSet());
        Object::registerType(MocoStateTrackingCost());
        Object::registerType(MocoMarkerTrackingCost());
        Object::registerType(MocoMarkerEndpointCost());
        Object::registerType(MocoControlCost());
        Object::registerType(MocoControlTrackingCost());
<<<<<<< HEAD
        Object::registerType(MocoSumSquaredStateCost());
        Object::registerType(MocoJointReactionCost());
=======
        Object::registerType(MocoJointReactionCost());
        Object::registerType(MocoOrientationTrackingCost());
        Object::registerType(MocoTranslationTrackingCost());
>>>>>>> 2ee84dae
        Object::registerType(MocoBounds());
        Object::registerType(MocoInitialBounds());
        Object::registerType(MocoFinalBounds());
        Object::registerType(MocoPhase());
        Object::registerType(MocoVariableInfo());
        Object::registerType(MocoControlInfo());
        Object::registerType(MocoProblem());
        Object::registerType(MocoStudy());
        Object::registerType(MocoTropterSolver());
        Object::registerType(MocoParameter());
        Object::registerType(MocoControlConstraint());

        Object::registerType(MocoInverse());
        Object::registerType(MocoTrack());

        Object::registerType(MocoCasADiSolver());

        Object::registerType(ActivationCoordinateActuator());
        Object::registerType(GlobalStaticOptimization());
        Object::registerType(INDYGO());

        Object::registerType(AckermannVanDenBogert2010Force());
        Object::registerType(MeyerFregly2016Force());
        Object::registerType(EspositoMiller2018Force());
<<<<<<< HEAD
        Object::registerType(PositionMotion());
=======
>>>>>>> 2ee84dae
        Object::registerType(DeGrooteFregly2016Muscle());

        Object::registerType(DiscreteForces());
        Object::registerType(FreePointBodyActuator());
        Object::registerType(AccelerationMotion());

        // TODO: Move to osimSimulation.
        Object::registerType(MarkersReference());
        Object::registerType(MarkerWeight());
        Object::registerType(Set<MarkerWeight>());
    } catch (const std::exception& e) {
        std::cerr << "ERROR during osimMoco Object registration:\n"
                << e.what() << std::endl;
    }
}

osimMocoInstantiator::osimMocoInstantiator() {
    registerDllClasses();
}

void osimMocoInstantiator::registerDllClasses() {
    RegisterTypes_osimMoco();
}<|MERGE_RESOLUTION|>--- conflicted
+++ resolved
@@ -32,14 +32,10 @@
 #include "MocoCost/MocoMarkerEndpointCost.h"
 #include "MocoCost/MocoControlCost.h"
 #include "MocoCost/MocoControlTrackingCost.h"
-<<<<<<< HEAD
-#include "MocoCost/MocoSumSquaredStateCost.h"
-#include "MocoCost/MocoJointReactionCost.h"
-=======
 #include "MocoCost/MocoJointReactionCost.h"
 #include "MocoCost/MocoOrientationTrackingCost.h"
 #include "MocoCost/MocoTranslationTrackingCost.h"
->>>>>>> 2ee84dae
+#include "MocoCost/MocoSumSquaredStateCost.h"
 #include "MocoParameter.h"
 #include "MocoControlConstraint.h"
 
@@ -53,10 +49,7 @@
 #include "Components/DiscreteForces.h"
 #include "Components/FreePointBodyActuator.h"
 #include "Components/AccelerationMotion.h"
-<<<<<<< HEAD
 #include "Components/PositionMotion.h"
-=======
->>>>>>> 2ee84dae
 #include "Components/DeGrooteFregly2016Muscle.h"
 
 // TODO: Move to osimSimulation.
@@ -79,20 +72,15 @@
         Object::registerType(MocoMarkerEndpointCost());
         Object::registerType(MocoControlCost());
         Object::registerType(MocoControlTrackingCost());
-<<<<<<< HEAD
-        Object::registerType(MocoSumSquaredStateCost());
-        Object::registerType(MocoJointReactionCost());
-=======
         Object::registerType(MocoJointReactionCost());
         Object::registerType(MocoOrientationTrackingCost());
         Object::registerType(MocoTranslationTrackingCost());
->>>>>>> 2ee84dae
+        Object::registerType(MocoSumSquaredStateCost());
         Object::registerType(MocoBounds());
         Object::registerType(MocoInitialBounds());
         Object::registerType(MocoFinalBounds());
         Object::registerType(MocoPhase());
         Object::registerType(MocoVariableInfo());
-        Object::registerType(MocoControlInfo());
         Object::registerType(MocoProblem());
         Object::registerType(MocoStudy());
         Object::registerType(MocoTropterSolver());
@@ -111,10 +99,7 @@
         Object::registerType(AckermannVanDenBogert2010Force());
         Object::registerType(MeyerFregly2016Force());
         Object::registerType(EspositoMiller2018Force());
-<<<<<<< HEAD
         Object::registerType(PositionMotion());
-=======
->>>>>>> 2ee84dae
         Object::registerType(DeGrooteFregly2016Muscle());
 
         Object::registerType(DiscreteForces());
