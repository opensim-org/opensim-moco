--- conflicted
+++ resolved
@@ -25,12 +25,9 @@
 #include "Components/DiscreteForces.h"
 #include "Components/PositionMotion.h"
 #include "Components/StationPlaneContactForce.h"
-<<<<<<< HEAD
 #include "Components/PolynomialActuators.h"
 #include "Components/MultivariatePolynomialFunction.h"
-=======
 #ifdef MOCO_WITH_TROPTER
->>>>>>> b714c38a
 #include "InverseMuscleSolver/GlobalStaticOptimization.h"
 #include "InverseMuscleSolver/INDYGO.h"
 #endif
@@ -124,12 +121,9 @@
         Object::registerType(EspositoMiller2018Force());
         Object::registerType(PositionMotion());
         Object::registerType(DeGrooteFregly2016Muscle());
-<<<<<<< HEAD
-        //Object::registerType(PolynomialActuators());
+        Object::registerType(SmoothSphereHalfSpaceForce());
+        Object::registerType(PolynomialActuators());
         Object::registerType(MultivariatePolynomialFunction());
-=======
-        Object::registerType(SmoothSphereHalfSpaceForce());
->>>>>>> b714c38a
 
         Object::registerType(DiscreteForces());
         Object::registerType(AccelerationMotion());
