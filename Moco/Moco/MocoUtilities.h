--- conflicted
+++ resolved
@@ -63,12 +63,8 @@
 /// %Y-%m-%dT%H:%M:%S.
 /// See https://en.cppreference.com/w/cpp/io/manip/put_time.
 /// @ingroup mocogenutil
-<<<<<<< HEAD
-OSIMMOCO_API std::string getFormattedDateTime(bool appendMicroseconds = false,
-=======
 OSIMMOCO_API std::string getMocoFormattedDateTime(
         bool appendMicroseconds = false,
->>>>>>> 580129f1
         std::string format = "%Y-%m-%dT%H%M%S");
 
 /// Determine if `string` starts with the substring `start`.
@@ -293,44 +289,6 @@
 OSIMMOCO_API TimeSeriesTable filterLowpass(
         const TimeSeriesTable& table, double cutoffFreq, bool padData = false);
 
-<<<<<<< HEAD
-/// Read in a table of type TimeSeriesTable_<T> from file, where T is the type
-/// of the elements contained in the table's columns. The `filepath` argument
-/// should refer to a STO or CSV file (or other file types for which there is a
-/// FileAdapter). This function assumes that only one table is contained in the
-/// file, and will throw an exception otherwise.
-/// @ingroup moconumutil
-template <typename T>
-TimeSeriesTable_<T> readTableFromFileT(const std::string& filepath) {
-    auto tablesFromFile = FileAdapter::readFile(filepath);
-    // There should only be one table.
-    OPENSIM_THROW_IF(tablesFromFile.size() != 1, Exception,
-            format("Expected file '%s' to contain 1 table, but "
-                   "it contains %i tables.",
-                    filepath, tablesFromFile.size()));
-    // Get the first table.
-    auto* firstTable = dynamic_cast<TimeSeriesTable_<T>*>(
-            tablesFromFile.begin()->second.get());
-    OPENSIM_THROW_IF(!firstTable, Exception,
-            "Expected file to contain a TimeSeriesTable_<T> where T is "
-            "the type specified in the template argument, but it contains a "
-            "different type of table.");
-
-    return *firstTable;
-}
-
-/// Read in a TimeSeriesTable from file containing scalar elements. The
-/// `filepath` argument should refer to a STO or CSV file (or other file types
-/// for which there is a FileAdapter). This function assumes that only one table
-/// is contained in the file, and will throw an exception otherwise.
-/// @ingroup moconumutil
-OSIMMOCO_API inline TimeSeriesTable readTableFromFile(
-        const std::string& filepath) {
-    return readTableFromFileT<double>(filepath);
-}
-
-=======
->>>>>>> 580129f1
 /// Write a single TimeSeriesTable to a file, using the FileAdapter associated
 /// with the provided file extension.
 /// @ingroup moconumutil
@@ -571,19 +529,11 @@
 /// half of the period for that column is (first_half_trajectory +
 /// half_period_value - initial_value).
 /// @param negatePatterns If a column label matches a negatePattern, then the
-<<<<<<< HEAD
-/// second half of the period for that column is (-first_half_trajectory). 
-/// This is usually relevant for only 3D models.
-/// @param negateAndShiftPatterns If a column label matches a 
-/// negateAndShiftPattern, then the second half of the period for that column is 
-/// (-first_half_trajectory + 2 * half_period_value). This is usually relevant 
-=======
 /// second half of the period for that column is (-first_half_trajectory).
 /// This is usually relevant for only 3D models.
 /// @param negateAndShiftPatterns If a column label matches a
 /// negateAndShiftPattern, then the second half of the period for that column is
 /// (-first_half_trajectory + 2 * half_period_value). This is usually relevant
->>>>>>> 580129f1
 /// for only 3D models.
 /// @param symmetryPatterns This argument is a list of pairs, where the first
 /// element of the pair is a pattern to match, and the second is a substitution
@@ -594,17 +544,6 @@
 ///
 /// The default values for the patterns are intended to handle the column labels
 /// for typical 2D or 3D OpenSim gait models.
-<<<<<<< HEAD
-/// The default values for negatePatterns and symmetryPatterns warrant an 
-/// explanation. The string pattern before the regex "(?!/value)" is followed by 
-/// anything except "/value" since it is contained in the negative lookahead 
-/// "(?!...)".  R"()" is a string literal that permits us to not escape 
-/// backslash characters. The regex "_r(\/|_|$)" matches "_r" followed by either 
-/// a forward slash (which is escaped), an underscore, OR the end of the string 
-/// ($). Since the forward slash and end of the string are within parentheses, 
-/// whatever matches this is captured and is available in the substitution (the
-/// second element of the pair) as $1. The default symmetry patterns cause the 
-=======
 /// The default values for negatePatterns and symmetryPatterns warrant an
 /// explanation. The string pattern before the regex "(?!/value)" is followed by
 /// anything except "/value" since it is contained in the negative lookahead
@@ -614,7 +553,6 @@
 /// ($). Since the forward slash and end of the string are within parentheses,
 /// whatever matches this is captured and is available in the substitution (the
 /// second element of the pair) as $1. The default symmetry patterns cause the
->>>>>>> 580129f1
 /// following replacements:
 /// - "/jointset/hip_r/hip_flexion_r/value" becomes "/jointset/hip_l/hip_flexion_l/value"
 /// - "/forceset/soleus_r" becomes "/forceset/soleus_l"
@@ -630,19 +568,11 @@
                                             ".*lumbar_rotation(?!/value).*"},
         std::vector<std::string> negateAndShiftPatterns = {
                                                    ".*pelvis_list/value",
-<<<<<<< HEAD
-                                                   ".*pelvis_rotation/value", 
-                                                   ".*pelvis_tz/value", 
-                                                   ".*lumbar_bending/value",
-                                                   ".*lumbar_rotation/value"},
-        std::vector<std::pair<std::string, std::string>> symmetryPatterns = 
-=======
                                                    ".*pelvis_rotation/value",
                                                    ".*pelvis_tz/value",
                                                    ".*lumbar_bending/value",
                                                    ".*lumbar_rotation/value"},
         std::vector<std::pair<std::string, std::string>> symmetryPatterns =
->>>>>>> 580129f1
                 {{R"(_r(\/|_|$))", "_l$1"}, {R"(_l(\/|_|$))", "_r$1"}});
 
 /// Throw an exception if the property's value is not in the provided set.
