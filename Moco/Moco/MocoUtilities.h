--- conflicted
+++ resolved
@@ -36,15 +36,10 @@
     return std::unique_ptr<T>(new T(std::forward<Args>(args)...));
 }
 
-<<<<<<< HEAD
 /// Get a string with the current date and time formatted using the ISO standard
 /// extended datetime format (%Y-%m-%dT%X))
 OSIMMOCO_API std::string getFormattedDateTime();
 
-class StatesTrajectory;
-class Model;
-class MocoIterate;
-=======
 /// Determine if `string` ends with the substring `ending`.
 /// https://stackoverflow.com/questions/874134/find-if-string-ends-with-another-string-in-c
 inline bool endsWith(const std::string& string, const std::string& ending) {
@@ -54,24 +49,17 @@
     }
     return false;
 }
->>>>>>> 75ff91c4
 
 /// Create a SimTK::Vector with the provided length whose elements are
 /// linearly spaced between start and end.
 OSIMMOCO_API
 SimTK::Vector createVectorLinspace(int length, double start, double end);
 
-<<<<<<< HEAD
 #ifndef SWIG
 /// Create a SimTK::Vector using modern C++ syntax.
 OSIMMOCO_API
 SimTK::Vector createVector(std::initializer_list<SimTK::Real> elements);
 #endif
-=======
-/// Create a SimTK::Vector using modern C++ syntax.
-OSIMMOCO_API
-SimTK::Vector createVector(std::initializer_list<SimTK::Real> elements);
->>>>>>> 75ff91c4
 
 /// Linearly interpolate y(x) at new values of x. The optional 'ignoreNaNs'
 /// argument will ignore any NaN values contained in the input vectors and
@@ -124,10 +112,10 @@
 /// @note This only removes muscles within the model's ForceSet.
 OSIMMOCO_API void removeMuscles(Model& model);
 
-/// Replace a joint in the model with a WeldJoint. 
+/// Replace a joint in the model with a WeldJoint.
 /// @note This assumes the joint is in the JointSet and that the joint's
 ///       connectees are PhysicalOffsetFrames.
-OSIMMOCO_API void replaceJointWithWeldJoint(Model& model, 
+OSIMMOCO_API void replaceJointWithWeldJoint(Model& model,
     const std::string& jointName);
 
 /// The map provides the index of each state variable in
