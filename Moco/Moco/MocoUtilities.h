#ifndef MOCO_MOCOUTILITIES_H
#define MOCO_MOCOUTILITIES_H
/* -------------------------------------------------------------------------- *
 * OpenSim Moco: MocoUtilities.h                                              *
 * -------------------------------------------------------------------------- *
 * Copyright (c) 2017 Stanford University and the Authors                     *
 *                                                                            *
 * Author(s): Christopher Dembia                                              *
 *                                                                            *
 * Licensed under the Apache License, Version 2.0 (the "License"); you may    *
 * not use this file except in compliance with the License. You may obtain a  *
 * copy of the License at http://www.apache.org/licenses/LICENSE-2.0          *
 *                                                                            *
 * Unless required by applicable law or agreed to in writing, software        *
 * distributed under the License is distributed on an "AS IS" BASIS,          *
 * WITHOUT WARRANTIES OR CONDITIONS OF ANY KIND, either express or implied.   *
 * See the License for the specific language governing permissions and        *
 * limitations under the License.                                             *
 * -------------------------------------------------------------------------- */

#include "osimMocoDLL.h"
#include <set>
#include <stack>

#include <OpenSim/Common/GCVSplineSet.h>
#include <OpenSim/Common/PiecewiseLinearFunction.h>
#include <OpenSim/Common/Storage.h>

namespace OpenSim {

class StatesTrajectory;
class Model;
class MocoIterate;

/// Since Moco does not require C++14 (which contains std::make_unique()),
/// here is an implementation of make_unique().
template <typename T, typename... Args>
std::unique_ptr<T> make_unique(Args&&... args) {
    return std::unique_ptr<T>(new T(std::forward<Args>(args)...));
}

/// Determine if `string` starts with the substring `start`.
/// https://stackoverflow.com/questions/874134/find-if-string-ends-with-another-string-in-c
inline bool startsWith(const std::string& string, const std::string& start) {
    if (string.length() >= start.length()) {
        return string.compare(0, start.length(), start) == 0;
    }
    return false;
}

/// Determine if `string` ends with the substring `ending`.
/// https://stackoverflow.com/questions/874134/find-if-string-ends-with-another-string-in-c
inline bool endsWith(const std::string& string, const std::string& ending) {
    if (string.length() >= ending.length()) {
        return string.compare(string.length() - ending.length(),
                       ending.length(), ending) == 0;
    }
    return false;
}

/// @name Filling in a string with variables.
/// @{

#ifndef SWIG
/// Return type for make_printable()
template <typename T>
struct make_printable_return {
    typedef T type;
};
/// Convert to types that can be printed with sprintf() (vsnprintf()).
/// The generic template does not alter the type.
template <typename T>
inline typename make_printable_return<T>::type make_printable(const T& x) {
    return x;
}

/// Specialization for std::string.
template <>
struct make_printable_return<std::string> {
    typedef const char* type;
};
/// Specialization for std::string.
template <>
inline typename make_printable_return<std::string>::type make_printable(
        const std::string& x) {
    return x.c_str();
}

/// Format a char array using (C interface; mainly for internal use).
OSIMMOCO_API std::string format_c(const char*, ...);

/// Format a string in the style of sprintf. For example, the code
/// `format("%s %d and %d yields %d", "adding", 2, 2, 4)` will produce
/// "adding 2 and 2 yields 4".
template <typename... Types>
std::string format(const std::string& formatString, Types... args) {
    return format_c(formatString.c_str(), make_printable(args)...);
}

/// Print a formatted string to std::cout. A newline is not included, but the
/// stream is flushed.
template <typename... Types>
void printMessage(const std::string& formatString, Types... args) {
    std::cout << format(formatString, args...);
    std::cout.flush();
}

#endif // SWIG

/// @}

/// Create a SimTK::Vector with the provided length whose elements are
/// linearly spaced between start and end.
OSIMMOCO_API
SimTK::Vector createVectorLinspace(int length, double start, double end);

#ifndef SWIG
/// Create a SimTK::Vector using modern C++ syntax.
OSIMMOCO_API
SimTK::Vector createVector(std::initializer_list<SimTK::Real> elements);
#endif

/// Linearly interpolate y(x) at new values of x. The optional 'ignoreNaNs'
/// argument will ignore any NaN values contained in the input vectors and
/// create the interpolant from the non-NaN values only. Note that this option
/// does not necessarily prevent NaN values from being returned in 'newX', which
/// will have NaN for any values of newX outside of the range of x.
OSIMMOCO_API
SimTK::Vector interpolate(const SimTK::Vector& x, const SimTK::Vector& y,
        const SimTK::Vector& newX, const bool ignoreNaNs = false);

#ifndef SWIG
template <typename FunctionType>
std::unique_ptr<FunctionSet> createFunctionSet(const TimeSeriesTable& table) {
    auto set = make_unique<FunctionSet>();
    const auto& time = table.getIndependentColumn();
    const auto numRows = (int)table.getNumRows();
    for (int icol = 0; icol < (int)table.getNumColumns(); ++icol) {
        const double* y =
                table.getDependentColumnAtIndex(icol).getContiguousScalarData();
        set->adoptAndAppend(new FunctionType(numRows, time.data(), y));
    }
    return set;
}

template <>
inline std::unique_ptr<FunctionSet> createFunctionSet<GCVSpline>(
        const TimeSeriesTable& table) {
    const auto& time = table.getIndependentColumn();
    return std::unique_ptr<GCVSplineSet>(new GCVSplineSet(table,
            std::vector<std::string>{}, std::min((int)time.size() - 1, 5)));
}
#endif // SWIG

/// Resample (interpolate) the table at the provided times. In general, a
/// 5th-order GCVSpline is used as the interpolant; a lower order is used if the
/// table has too few points for a 5th-order spline. Alternatively, you can
/// provide a different function type as a template argument (e.g.,
/// PiecewiseLinearFunction).
/// @throws Exception if new times are
/// not within existing initial and final times, if the new times are
/// decreasing, or if getNumTimes() < 2.
template <typename TimeVector, typename FunctionType = GCVSpline>
TimeSeriesTable resample(const TimeSeriesTable& in, const TimeVector& newTime) {

    const auto& time = in.getIndependentColumn();

    OPENSIM_THROW_IF(newTime.size() < 2, Exception,
            "Cannot resample if number of times is 0 or 1.");
    OPENSIM_THROW_IF(newTime[0] < time[0], Exception,
<<<<<<< HEAD
            format("New initial time (%f) cannot be less than existing initial "
=======
            format("New initial time (%f) cannot be greater than existing "
                   "initial "
>>>>>>> 39a418cb
                   "time (%f)",
                    newTime[0], time[0]));
    OPENSIM_THROW_IF(newTime[newTime.size() - 1] > time[time.size() - 1],
            Exception,
            format("New final time (%f) cannot be greater than existing final "
                   "time (%f)",
                    newTime[newTime.size() - 1], time[time.size() - 1]));
    for (int itime = 1; itime < (int)newTime.size(); ++itime) {
        OPENSIM_THROW_IF(newTime[itime] < newTime[itime - 1], Exception,
                format("New times must be non-decreasing, but "
                       "time[%i] < time[%i] (%f < %f).",
                        itime, itime - 1, newTime[itime], newTime[itime - 1]));
    }

    // Copy over metadata.
    TimeSeriesTable out = in;
    for (int irow = (int)out.getNumRows() - 1; irow >= 0; --irow) {
        out.removeRowAtIndex(irow);
    }

    std::unique_ptr<FunctionSet> functions =
            createFunctionSet<FunctionType>(in);
    SimTK::Vector curTime(1);
    SimTK::RowVector row(functions->getSize());
    for (int itime = 0; itime < (int)newTime.size(); ++itime) {
        curTime[0] = newTime[itime];
        for (int icol = 0; icol < functions->getSize(); ++icol) {
            row(icol) = functions->get(icol).calcValue(curTime);
        }
        // Not efficient!
        out.appendRow(curTime[0], row);
    }
    return out;
}

/// Create a Storage from a TimeSeriesTable. Metadata from the
/// TimeSeriesTable is *not* copied to the Storage.
/// You should use TimeSeriesTable if possible, as support for Storage may be
/// reduced in future versions of OpenSim. However, Storage supports some
/// operations not supported by TimeSeriesTable (e.g., filtering, resampling).
// TODO move to the Storage class.
OSIMMOCO_API Storage convertTableToStorage(const TimeSeriesTable&);

/// Lowpass filter the data in a TimeSeriesTable at a provided cutoff frequency.
/// The table is converted to a Storage object to use the lowpassIIR() method
/// to filter, and then converted back to TimeSeriesTable.
OSIMMOCO_API TimeSeriesTable filterLowpass(
        const TimeSeriesTable& table, double cutoffFreq, bool padData = false);

/// Read in a table of type TimeSeriesTable_<T> from file, where T is the type
/// of the elements contained in the table's columns. The `filepath` argument
/// should refer to a STO or CSV file (or other file types for which there is a 
/// FileAdapter). This function assumes that only one table is contained in the 
/// file, and will throw an exception otherwise.
template <typename T>
TimeSeriesTable_<T> readTableFromFile(const std::string& filepath) 
{
    auto tablesFromFile = FileAdapter::readFile(filepath);
    // There should only be one table.
    OPENSIM_THROW_IF(tablesFromFile.size() != 1, Exception,
        format("Expected file '%s' to contain 1 table, but "
            "it contains %i tables.", filepath, tablesFromFile.size()));
    // Get the first table.
    auto* firstTable =
        dynamic_cast<TimeSeriesTable_<T>*>(
            tablesFromFile.begin()->second.get());
    OPENSIM_THROW_IF(!firstTable, Exception,
        "Expected file to contain a TimeSeriesTable_<T> where T is "
        "the type specified in the template argument, but it contains a "
        "different type of table.");

    return *firstTable;  
}

/// Write a single TimeSeriesTable to a file, using the FileAdapter associated
/// with the provided file extension.
OSIMMOCO_API void writeTableToFile(const TimeSeriesTable&, const std::string&);

/// Play back a motion (from the Storage) in the simbody-visuailzer. The Storage
/// should contain all generalized coordinates. The visualizer window allows the
/// user to control playback speed.
/// This function blocks until the user exits the simbody-visualizer window.
// TODO handle degrees.
OSIMMOCO_API void visualize(Model, Storage);

/// This function is the same as visualize(Model, Storage), except that
/// the states are provided in a TimeSeriesTable.
OSIMMOCO_API void visualize(Model, TimeSeriesTable);

/// Given a MocoIterate and the associated OpenSim model, return the model with
/// a prescribed controller appended that will compute the control values from
/// the MocoSolution. This can be useful when computing state-dependent model
/// quantities that require realization to the Dynamics stage or later.
/// The function used to fit the controls can either be GCVSpline or
/// PiecewiseLinearFunction.
OSIMMOCO_API void prescribeControlsToModel(const MocoIterate& iterate,
        Model& model, std::string functionType = "GCVSpline");

/// Use the controls and initial state in the provided iterate to simulate the
/// model using an ODE time stepping integrator (OpenSim::Manager), and return
/// the resulting states and controls. We return a MocoIterate (rather than a
/// StatesTrajectory) to facilitate comparing optimal control solutions with
/// time stepping. Use integratorAccuracy to override the default setting.
OSIMMOCO_API MocoIterate simulateIterateWithTimeStepping(
        const MocoIterate& iterate, Model model,
        double integratorAccuracy = -1);

<<<<<<< HEAD
/// Replace muscles in a model with a PathActuator of the same GeometryPath,
/// optimal force, and min/max control defaults.
/// @note This only replaces muscles within the model's ForceSet.
OSIMMOCO_API void replaceMusclesWithPathActuators(Model& model);

/// Remove muscles from the model.
/// @note This only removes muscles within the model's ForceSet.
OSIMMOCO_API void removeMuscles(Model& model);

/// Add CoordinateActuator%s for ech coordinate in the model, using the
/// provided optimal force. Increasing the optimal force decreases the required
/// control signal to generate a given actuation level. The actuators are added
/// to the model's ForceSet and are named "reserve_<coordinate-path>" (with
/// forward slashes converted to underscores).
OSIMMOCO_API void createReserveActuators(Model& model, double optimalForce);

/// Replace a joint in the model with a WeldJoint.
/// @note This assumes the joint is in the JointSet and that the joint's
///       connectees are PhysicalOffsetFrames.
OSIMMOCO_API void replaceJointWithWeldJoint(
        Model& model, const std::string& jointName);

=======
>>>>>>> 39a418cb
/// The map provides the index of each state variable in
/// SimTK::State::getY() from its each state variable path string.
/// Empty slots in Y (e.g., for quaternions) are ignored.
OSIMMOCO_API
std::vector<std::string> createStateVariableNamesInSystemOrder(
        const Model& model);

#ifndef SWIG
/// Same as above, but you can obtain a map from the returned state variable
/// names to the index in SimTK::State::getY() that accounts for empty slots
/// in Y.
OSIMMOCO_API
std::vector<std::string> createStateVariableNamesInSystemOrder(
        const Model& model, std::unordered_map<int, int>& yIndexMap);

/// The map provides the index of each state variable in
/// SimTK::State::getY() from its state variable path string.
OSIMMOCO_API
std::unordered_map<std::string, int> createSystemYIndexMap(const Model& model);
#endif

/// Create a vector of control names based on the actuators in the model. For
/// actuators with one control (e.g. ScalarActuator) the control name is simply
/// the actuator name. For actuators with multiple controls, each control name
/// is the actuator name appended by the control index (e.g. "/actuator_0");
OSIMMOCO_API
std::vector<std::string> createControlNamesFromModel(const Model& model);

/// The map provides the index of each control variable in the SimTK::Vector
/// return by OpenSim::Model::getControls() from its control name.
OSIMMOCO_API
std::unordered_map<std::string, int> createSystemControlIndexMap(
        const Model& model);

/// Throws an exception if the order of the controls in the model is not the
/// same as the order of the actuators in the model.
OSIMMOCO_API void checkOrderSystemControls(const Model& model);

/// Throw an exception if the property's value is not in the provided set.
/// We assume that `p` is a single-value property.
template <typename T>
void checkPropertyInSet(
        const Object& obj, const Property<T>& p, const std::set<T>& set) {
    const auto& value = p.getValue();
    if (set.find(value) == set.end()) {
        std::stringstream msg;
        msg << "Property '" << p.getName() << "' (in ";
        if (!obj.getName().empty()) {
            msg << "object '" << obj.getName() << "' of type ";
        }
        msg << obj.getConcreteClassName() << ") has invalid value " << value
            << "; expected one of the following:";
        std::string separator(" ");
        for (const auto& s : set) {
            msg << separator << " " << s;
            if (separator.empty()) separator = ", ";
        }
        msg << ".";
        OPENSIM_THROW(Exception, msg.str());
    }
}

/// Throw an exception if the property's value is not positive.
/// We assume that `p` is a single-value property.
template <typename T>
void checkPropertyIsPositive(const Object& obj, const Property<T>& p) {
    const auto& value = p.getValue();
    if (value <= 0) {
        std::stringstream msg;
        msg << "Property '" << p.getName() << "' (in ";
        if (!obj.getName().empty()) {
            msg << "object '" << obj.getName() << "' of type ";
        }
        msg << obj.getConcreteClassName() << ") must be positive, but is "
            << value << ".";
        OPENSIM_THROW(Exception, msg.str());
    }
}

/// Throw an exception if the property's value is neither in the provided
/// range nor in the provided set.
/// We assume that `p` is a single-value property.
template <typename T>
void checkPropertyInRangeOrSet(const Object& obj, const Property<T>& p,
        const T& lower, const T& upper, const std::set<T>& set) {
    const auto& value = p.getValue();
    if ((value < lower || value > upper) && set.find(value) == set.end()) {
        std::stringstream msg;
        msg << "Property '" << p.getName() << "' (in ";
        if (!obj.getName().empty()) {
            msg << "object '" << obj.getName() << "' of type ";
        }
        msg << obj.getConcreteClassName() << ") has invalid value " << value
            << "; expected value to be in range " << lower << "," << upper
            << ", or one of the following:";
        std::string separator("");
        for (const auto& s : set) {
            msg << " " << separator << s;
            if (separator.empty()) separator = ",";
        }
        msg << ".";
        OPENSIM_THROW(Exception, msg.str());
    }
}

/// Record and report elapsed real time ("clock" or "wall" time) in seconds.
class Stopwatch {
public:
    /// This stores the start time as the current time.
    Stopwatch() { reset(); }
    /// Reset the start time to the current time.
    void reset() { m_startTime = SimTK::realTimeInNs(); }
    /// Return the amount of time that has elapsed since this object was
    /// constructed or since reset() has been called.
    double getElapsedTime() const {
        return SimTK::realTime() - SimTK::nsToSec(m_startTime);
    }
    /// Get elapsed time in nanoseconds. See SimTK::realTimeInNs() for more
    /// information.
    long long getElapsedTimeInNs() const {
        return SimTK::realTimeInNs() - m_startTime;
    }
    /// This provides the elapsed time as a formatted string (using format()).
    std::string getElapsedTimeFormatted() const {
        return formatNs(getElapsedTimeInNs());
    }
    /// Format the provided elapsed time in nanoseconds into a string.
    /// The time may be converted into seconds, milliseconds, or microseconds.
    /// Additionally, if the time is greater or equal to 60 seconds, the time in
    /// hours and/or minutes is also added to the string.
    /// Usually, you can call getElapsedTimeFormatted() instead of calling this
    /// function directly. If you call this function directly, use
    /// getElapsedTimeInNs() to get a time in nanoseconds (rather than
    /// getElapsedTime()).
    static std::string formatNs(const long long& nanoseconds) {
        std::stringstream ss;
        double seconds = SimTK::nsToSec(nanoseconds);
        int secRounded = (int)std::round(seconds);
        if (seconds > 1)
            ss << secRounded << " second(s)";
        else if (nanoseconds >= 1000000)
            ss << nanoseconds / 1000000 << " millisecond(s)";
        else if (nanoseconds >= 1000)
            ss << nanoseconds / 1000 << " microsecond(s)";
        else
            ss << nanoseconds << " nanosecond(s)";
        int minutes = secRounded / 60;
        int hours = minutes / 60;
        if (minutes || hours) {
            ss << " (";
            if (hours) {
                ss << hours << " hour(s), ";
                ss << minutes % 60 << " minute(s), ";
                ss << secRounded % 60 << " second(s)";
            } else {
                ss << minutes % 60 << " minute(s), ";
                ss << secRounded % 60 << " second(s)";
            }
            ss << ")";
        }
        return ss.str();
    }

private:
    long long m_startTime;
};

/// This obtains the value of the OPENSIM_MOCO_PARALLEL environment variable.
/// The value has the following meanings:
/// - 0: run in series (not parallel).
/// - 1: run in parallel using all cores.
/// - greater than 1: run in parallel with this number of threads.
/// If the environment variable is not set, this function returns -1.
///
/// This variable does not indicate which calculations are parallelized
/// or how the parallelization is achieved. Moco may even ignore or override
/// the setting from the environment variable. See documentation elsewhere
/// (e.g., from a specific MocoSolver) for more information.
OSIMMOCO_API int getMocoParallelEnvironmentVariable();

/// This class lets you store objects of a single type for reuse by multiple
/// threads, ensuring threadsafe access to each of those objects.
// TODO: Find a way to always give the same thread the same object.
template <typename T>
class ThreadsafeJar {
public:
    /// Request an object for your exclusive use on your thread. This function
    /// blocks the thread until an object is available. Make sure to return
    /// (leave()) the object when you're done!
    std::unique_ptr<T> take() {
        // Only one thread can lock the mutex at a time, so only one thread
        // at a time can be in any of the functions of this class.
        std::unique_lock<std::mutex> lock(m_mutex);
        // Block this thread until the condition variable is woken up
        // (by a notify_...()) and the lambda function returns true.
        m_inventoryMonitor.wait(lock, [this] { return m_entries.size() > 0; });
        std::unique_ptr<T> top = std::move(m_entries.top());
        m_entries.pop();
        return top;
    }
    /// Add or return an object so that another thread can use it. You will need
    /// to std::move() the entry, ensuring that you will no longer have access
    /// to the entry in your code (the pointer will now be null).
    void leave(std::unique_ptr<T> entry) {
        std::unique_lock<std::mutex> lock(m_mutex);
        m_entries.push(std::move(entry));
        lock.unlock();
        m_inventoryMonitor.notify_one();
    }
    /// Obtain the number of entries that can be taken.
    int size() const {
        std::lock_guard<std::mutex> lock(m_mutex);
        return (int)m_entries.size();
    }

private:
    std::stack<std::unique_ptr<T>> m_entries;
    mutable std::mutex m_mutex;
    std::condition_variable m_inventoryMonitor;
};

} // namespace OpenSim

#endif // MOCO_MOCOUTILITIES_H<|MERGE_RESOLUTION|>--- conflicted
+++ resolved
@@ -168,13 +168,8 @@
     OPENSIM_THROW_IF(newTime.size() < 2, Exception,
             "Cannot resample if number of times is 0 or 1.");
     OPENSIM_THROW_IF(newTime[0] < time[0], Exception,
-<<<<<<< HEAD
-            format("New initial time (%f) cannot be less than existing initial "
-=======
-            format("New initial time (%f) cannot be greater than existing "
-                   "initial "
->>>>>>> 39a418cb
-                   "time (%f)",
+            format("New initial time (%f) cannot be less than existing "
+                   "initial time (%f)",
                     newTime[0], time[0]));
     OPENSIM_THROW_IF(newTime[newTime.size() - 1] > time[time.size() - 1],
             Exception,
@@ -225,11 +220,11 @@
 
 /// Read in a table of type TimeSeriesTable_<T> from file, where T is the type
 /// of the elements contained in the table's columns. The `filepath` argument
-/// should refer to a STO or CSV file (or other file types for which there is a 
-/// FileAdapter). This function assumes that only one table is contained in the 
+/// should refer to a STO or CSV file (or other file types for which there is a
+/// FileAdapter). This function assumes that only one table is contained in the
 /// file, and will throw an exception otherwise.
 template <typename T>
-TimeSeriesTable_<T> readTableFromFile(const std::string& filepath) 
+TimeSeriesTable_<T> readTableFromFile(const std::string& filepath)
 {
     auto tablesFromFile = FileAdapter::readFile(filepath);
     // There should only be one table.
@@ -245,7 +240,7 @@
         "the type specified in the template argument, but it contains a "
         "different type of table.");
 
-    return *firstTable;  
+    return *firstTable;
 }
 
 /// Write a single TimeSeriesTable to a file, using the FileAdapter associated
@@ -281,31 +276,6 @@
         const MocoIterate& iterate, Model model,
         double integratorAccuracy = -1);
 
-<<<<<<< HEAD
-/// Replace muscles in a model with a PathActuator of the same GeometryPath,
-/// optimal force, and min/max control defaults.
-/// @note This only replaces muscles within the model's ForceSet.
-OSIMMOCO_API void replaceMusclesWithPathActuators(Model& model);
-
-/// Remove muscles from the model.
-/// @note This only removes muscles within the model's ForceSet.
-OSIMMOCO_API void removeMuscles(Model& model);
-
-/// Add CoordinateActuator%s for ech coordinate in the model, using the
-/// provided optimal force. Increasing the optimal force decreases the required
-/// control signal to generate a given actuation level. The actuators are added
-/// to the model's ForceSet and are named "reserve_<coordinate-path>" (with
-/// forward slashes converted to underscores).
-OSIMMOCO_API void createReserveActuators(Model& model, double optimalForce);
-
-/// Replace a joint in the model with a WeldJoint.
-/// @note This assumes the joint is in the JointSet and that the joint's
-///       connectees are PhysicalOffsetFrames.
-OSIMMOCO_API void replaceJointWithWeldJoint(
-        Model& model, const std::string& jointName);
-
-=======
->>>>>>> 39a418cb
 /// The map provides the index of each state variable in
 /// SimTK::State::getY() from its each state variable path string.
 /// Empty slots in Y (e.g., for quaternions) are ignored.
