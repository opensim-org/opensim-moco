#ifndef MOCO_MOCOUTILITIES_H
#define MOCO_MOCOUTILITIES_H
/* -------------------------------------------------------------------------- *
 * OpenSim Moco: MocoUtilities.h                                              *
 * -------------------------------------------------------------------------- *
 * Copyright (c) 2017 Stanford University and the Authors                     *
 *                                                                            *
 * Author(s): Christopher Dembia                                              *
 *                                                                            *
 * Licensed under the Apache License, Version 2.0 (the "License"); you may    *
 * not use this file except in compliance with the License. You may obtain a  *
 * copy of the License at http://www.apache.org/licenses/LICENSE-2.0          *
 *                                                                            *
 * Unless required by applicable law or agreed to in writing, software        *
 * distributed under the License is distributed on an "AS IS" BASIS,          *
 * WITHOUT WARRANTIES OR CONDITIONS OF ANY KIND, either express or implied.   *
 * See the License for the specific language governing permissions and        *
 * limitations under the License.                                             *
 * -------------------------------------------------------------------------- */

#include "osimMocoDLL.h"
#include <set>
#include <stack>

#include <OpenSim/Common/GCVSplineSet.h>
#include <OpenSim/Common/PiecewiseLinearFunction.h>
#include <OpenSim/Common/Storage.h>

namespace OpenSim {

class StatesTrajectory;
class Model;
class MocoIterate;
class MocoProblem;

/// Since Moco does not require C++14 (which contains std::make_unique()),
/// here is an implementation of make_unique().
template <typename T, typename... Args>
std::unique_ptr<T> make_unique(Args&&... args) {
    return std::unique_ptr<T>(new T(std::forward<Args>(args)...));
}

<<<<<<< HEAD
/// Get a string with the current date and time formatted using the ISO standard
/// extended datetime format (%Y-%m-%dT%X))
OSIMMOCO_API std::string getFormattedDateTime();

=======
>>>>>>> 2ee84dae
/// Determine if `string` starts with the substring `start`.
/// https://stackoverflow.com/questions/874134/find-if-string-ends-with-another-string-in-c
inline bool startsWith(const std::string& string, const std::string& start) {
    if (string.length() >= start.length()) {
        return string.compare(0, start.length(), start) == 0;
    }
    return false;
}

/// Determine if `string` ends with the substring `ending`.
/// https://stackoverflow.com/questions/874134/find-if-string-ends-with-another-string-in-c
inline bool endsWith(const std::string& string, const std::string& ending) {
    if (string.length() >= ending.length()) {
        return string.compare(string.length() - ending.length(),
                       ending.length(), ending) == 0;
    }
    return false;
}

/// @name Filling in a string with variables.
/// @{

#ifndef SWIG
/// Return type for make_printable()
template <typename T>
struct make_printable_return {
    typedef T type;
};
/// Convert to types that can be printed with sprintf() (vsnprintf()).
/// The generic template does not alter the type.
template <typename T>
inline typename make_printable_return<T>::type make_printable(const T& x) {
    return x;
}

/// Specialization for std::string.
template <>
struct make_printable_return<std::string> {
    typedef const char* type;
};
/// Specialization for std::string.
template <>
inline typename make_printable_return<std::string>::type make_printable(
        const std::string& x) {
    return x.c_str();
}

/// Format a char array using (C interface; mainly for internal use).
OSIMMOCO_API std::string format_c(const char*, ...);

/// Format a string in the style of sprintf. For example, the code
/// `format("%s %d and %d yields %d", "adding", 2, 2, 4)` will produce
/// "adding 2 and 2 yields 4".
template <typename... Types>
std::string format(const std::string& formatString, Types... args) {
    return format_c(formatString.c_str(), make_printable(args)...);
}

/// Print a formatted string to std::cout. A newline is not included, but the
/// stream is flushed.
template <typename... Types>
void printMessage(const std::string& formatString, Types... args) {
    std::cout << format(formatString, args...);
    std::cout.flush();
}

#endif // SWIG

/// @}

/// Create a SimTK::Vector with the provided length whose elements are
/// linearly spaced between start and end.
OSIMMOCO_API
SimTK::Vector createVectorLinspace(int length, double start, double end);

#ifndef SWIG
/// Create a SimTK::Vector using modern C++ syntax.
OSIMMOCO_API
SimTK::Vector createVector(std::initializer_list<SimTK::Real> elements);
#endif

/// Linearly interpolate y(x) at new values of x. The optional 'ignoreNaNs'
/// argument will ignore any NaN values contained in the input vectors and
/// create the interpolant from the non-NaN values only. Note that this option
/// does not necessarily prevent NaN values from being returned in 'newX', which
/// will have NaN for any values of newX outside of the range of x.
OSIMMOCO_API
SimTK::Vector interpolate(const SimTK::Vector& x, const SimTK::Vector& y,
        const SimTK::Vector& newX, const bool ignoreNaNs = false);

#ifndef SWIG
template <typename FunctionType>
std::unique_ptr<FunctionSet> createFunctionSet(const TimeSeriesTable& table) {
    auto set = make_unique<FunctionSet>();
    const auto& time = table.getIndependentColumn();
    const auto numRows = (int)table.getNumRows();
    for (int icol = 0; icol < (int)table.getNumColumns(); ++icol) {
        const double* y =
                table.getDependentColumnAtIndex(icol).getContiguousScalarData();
        set->adoptAndAppend(new FunctionType(numRows, time.data(), y));
    }
    return set;
}

template <>
inline std::unique_ptr<FunctionSet> createFunctionSet<GCVSpline>(
        const TimeSeriesTable& table) {
    const auto& time = table.getIndependentColumn();
    return std::unique_ptr<GCVSplineSet>(new GCVSplineSet(table,
            std::vector<std::string>{}, std::min((int)time.size() - 1, 5)));
}
#endif // SWIG

/// Resample (interpolate) the table at the provided times. In general, a
/// 5th-order GCVSpline is used as the interpolant; a lower order is used if the
/// table has too few points for a 5th-order spline. Alternatively, you can
/// provide a different function type as a template argument (e.g.,
/// PiecewiseLinearFunction).
/// @throws Exception if new times are
/// not within existing initial and final times, if the new times are
/// decreasing, or if getNumTimes() < 2.
template <typename TimeVector, typename FunctionType = GCVSpline>
TimeSeriesTable resample(const TimeSeriesTable& in, const TimeVector& newTime) {

    const auto& time = in.getIndependentColumn();

    OPENSIM_THROW_IF(time.size() < 2, Exception,
            "Cannot resample if number of times is 0 or 1.");
<<<<<<< HEAD
    if (newTime.size() > 0) {
        OPENSIM_THROW_IF(time.size() < 2, Exception,
                "Cannot resample if number of times is 0 or 1.");
        OPENSIM_THROW_IF(newTime[0] < time[0], Exception,
                format("New initial time (%f) cannot be less than existing "
                       "initial "
                       "time (%f)",
                        newTime[0], time[0]));
        OPENSIM_THROW_IF(newTime[newTime.size() - 1] > time[time.size() - 1],
                Exception,
                format("New final time (%f) cannot be greater than existing "
                       "final "
                       "time (%f)",
                        newTime[newTime.size() - 1], time[time.size() - 1]));
        for (int itime = 1; itime < (int)newTime.size(); ++itime) {
            OPENSIM_THROW_IF(newTime[itime] < newTime[itime - 1], Exception,
                    format("New times must be non-decreasing, but "
                           "time[%i] < time[%i] (%f < %f).",
                            itime, itime - 1, newTime[itime],
                            newTime[itime - 1]));
        }
=======
    OPENSIM_THROW_IF(newTime[0] < time[0], Exception,
            format("New initial time (%f) cannot be less than existing "
                   "initial "
                   "time (%f)",
                    newTime[0], time[0]));
    OPENSIM_THROW_IF(newTime[newTime.size() - 1] > time[time.size() - 1],
            Exception,
            format("New final time (%f) cannot be greater than existing final "
                   "time (%f)",
                    newTime[newTime.size() - 1], time[time.size() - 1]));
    for (int itime = 1; itime < (int)newTime.size(); ++itime) {
        OPENSIM_THROW_IF(newTime[itime] < newTime[itime - 1], Exception,
                format("New times must be non-decreasing, but "
                       "time[%i] < time[%i] (%f < %f).",
                        itime, itime - 1, newTime[itime], newTime[itime - 1]));
>>>>>>> 2ee84dae
    }

    // Copy over metadata.
    TimeSeriesTable out = in;
    for (int irow = (int)out.getNumRows() - 1; irow >= 0; --irow) {
        out.removeRowAtIndex(irow);
    }

<<<<<<< HEAD
    if (newTime.size() == 0) return out;

    const GCVSplineSet splines(in, {}, std::min((int)time.size() - 1, 5));
=======
    std::unique_ptr<FunctionSet> functions =
            createFunctionSet<FunctionType>(in);
>>>>>>> 2ee84dae
    SimTK::Vector curTime(1);
    SimTK::RowVector row(functions->getSize());
    for (int itime = 0; itime < (int)newTime.size(); ++itime) {
        curTime[0] = newTime[itime];
        for (int icol = 0; icol < functions->getSize(); ++icol) {
            row(icol) = functions->get(icol).calcValue(curTime);
        }
        // Not efficient!
        out.appendRow(curTime[0], row);
    }
    return out;
}

/// Create a Storage from a TimeSeriesTable. Metadata from the
/// TimeSeriesTable is *not* copied to the Storage.
/// You should use TimeSeriesTable if possible, as support for Storage may be
/// reduced in future versions of OpenSim. However, Storage supports some
/// operations not supported by TimeSeriesTable (e.g., filtering, resampling).
// TODO move to the Storage class.
OSIMMOCO_API Storage convertTableToStorage(const TimeSeriesTable&);

/// Lowpass filter the data in a TimeSeriesTable at a provided cutoff frequency.
/// The table is converted to a Storage object to use the lowpassIIR() method
/// to filter, and then converted back to TimeSeriesTable.
OSIMMOCO_API TimeSeriesTable filterLowpass(
        const TimeSeriesTable& table, double cutoffFreq, bool padData = false);

/// Read in a table of type TimeSeriesTable_<T> from file, where T is the type
/// of the elements contained in the table's columns. The `filepath` argument
/// should refer to a STO or CSV file (or other file types for which there is a
/// FileAdapter). This function assumes that only one table is contained in the
/// file, and will throw an exception otherwise.
template <typename T>
TimeSeriesTable_<T> readTableFromFile(const std::string& filepath) {
    auto tablesFromFile = FileAdapter::readFile(filepath);
    // There should only be one table.
    OPENSIM_THROW_IF(tablesFromFile.size() != 1, Exception,
            format("Expected file '%s' to contain 1 table, but "
                   "it contains %i tables.",
                    filepath, tablesFromFile.size()));
    // Get the first table.
    auto* firstTable = dynamic_cast<TimeSeriesTable_<T>*>(
            tablesFromFile.begin()->second.get());
    OPENSIM_THROW_IF(!firstTable, Exception,
            "Expected file to contain a TimeSeriesTable_<T> where T is "
            "the type specified in the template argument, but it contains a "
            "different type of table.");

    return *firstTable;
}

/// Write a single TimeSeriesTable to a file, using the FileAdapter associated
/// with the provided file extension.
OSIMMOCO_API void writeTableToFile(const TimeSeriesTable&, const std::string&);

/// Play back a motion (from the Storage) in the simbody-visuailzer. The Storage
/// should contain all generalized coordinates. The visualizer window allows the
/// user to control playback speed.
/// This function blocks until the user exits the simbody-visualizer window.
// TODO handle degrees.
OSIMMOCO_API void visualize(Model, Storage);

/// This function is the same as visualize(Model, Storage), except that
/// the states are provided in a TimeSeriesTable.
OSIMMOCO_API void visualize(Model, TimeSeriesTable);

OSIMMOCO_API TimeSeriesTable analyze(const MocoProblem& model,
        const MocoIterate& it, std::vector<std::string> outputPaths);

/// Given a MocoIterate and the associated OpenSim model, return the model with
/// a prescribed controller appended that will compute the control values from
/// the MocoSolution. This can be useful when computing state-dependent model
/// quantities that require realization to the Dynamics stage or later.
/// The function used to fit the controls can either be GCVSpline or
/// PiecewiseLinearFunction.
OSIMMOCO_API void prescribeControlsToModel(const MocoIterate& iterate,
        Model& model, std::string functionType = "GCVSpline");

/// Use the controls and initial state in the provided iterate to simulate the
/// model using an ODE time stepping integrator (OpenSim::Manager), and return
/// the resulting states and controls. We return a MocoIterate (rather than a
/// StatesTrajectory) to facilitate comparing optimal control solutions with
/// time stepping. Use integratorAccuracy to override the default setting.
OSIMMOCO_API MocoIterate simulateIterateWithTimeStepping(
        const MocoIterate& iterate, Model model,
        double integratorAccuracy = -1);

<<<<<<< HEAD
/// Replace muscles in a model with a PathActuator of the same GeometryPath,
/// optimal force, and min/max control defaults.
/// @note This only replaces muscles within the model's ForceSet.
OSIMMOCO_API void replaceMusclesWithPathActuators(Model& model);

/// Remove muscles from the model.
/// @note This only removes muscles within the model's ForceSet.
OSIMMOCO_API void removeMuscles(Model& model);

/// Replace a joint in the model with a WeldJoint.
/// @note This assumes the joint is in the JointSet and that the joint's
///       connectees are PhysicalOffsetFrames.
OSIMMOCO_API void replaceJointWithWeldJoint(Model& model,
    const std::string& jointName);

/// TODO
OSIMMOCO_API void addCoordinateActuatorsToModel(Model& model, 
        double optimalForce);

=======
>>>>>>> 2ee84dae
/// The map provides the index of each state variable in
/// SimTK::State::getY() from its each state variable path string.
/// Empty slots in Y (e.g., for quaternions) are ignored.
OSIMMOCO_API
std::vector<std::string> createStateVariableNamesInSystemOrder(
        const Model& model);

#ifndef SWIG
/// Same as above, but you can obtain a map from the returned state variable
/// names to the index in SimTK::State::getY() that accounts for empty slots
/// in Y.
OSIMMOCO_API
std::vector<std::string> createStateVariableNamesInSystemOrder(
        const Model& model, std::unordered_map<int, int>& yIndexMap);

/// The map provides the index of each state variable in
/// SimTK::State::getY() from its state variable path string.
OSIMMOCO_API
std::unordered_map<std::string, int> createSystemYIndexMap(const Model& model);
#endif

<<<<<<< HEAD
/// Create a vector of control names based on the actuators in the model.
OSIMMOCO_API 
=======
/// Create a vector of control names based on the actuators in the model. For
/// actuators with one control (e.g. ScalarActuator) the control name is simply
/// the actuator name. For actuators with multiple controls, each control name
/// is the actuator name appended by the control index (e.g. "/actuator_0");
OSIMMOCO_API
>>>>>>> 2ee84dae
std::vector<std::string> createControlNamesFromModel(const Model& model);

/// The map provides the index of each control variable in the SimTK::Vector
/// return by OpenSim::Model::getControls() from its control name.
OSIMMOCO_API
std::unordered_map<std::string, int> createSystemControlIndexMap(
<<<<<<< HEAD
    const Model& model);

/// Check that the order of the controls in the model is the same as the
/// order of the actuators in the model. 
=======
        const Model& model);

/// Throws an exception if the order of the controls in the model is not the
/// same as the order of the actuators in the model.
>>>>>>> 2ee84dae
OSIMMOCO_API void checkOrderSystemControls(const Model& model);

/// Throw an exception if the property's value is not in the provided set.
/// We assume that `p` is a single-value property.
template <typename T>
void checkPropertyInSet(
        const Object& obj, const Property<T>& p, const std::set<T>& set) {
    const auto& value = p.getValue();
    if (set.find(value) == set.end()) {
        std::stringstream msg;
        msg << "Property '" << p.getName() << "' (in ";
        if (!obj.getName().empty()) {
            msg << "object '" << obj.getName() << "' of type ";
        }
        msg << obj.getConcreteClassName() << ") has invalid value " << value
            << "; expected one of the following:";
        std::string separator(" ");
        for (const auto& s : set) {
            msg << separator << " " << s;
            if (separator.empty()) separator = ", ";
        }
        msg << ".";
        OPENSIM_THROW(Exception, msg.str());
    }
}

/// Throw an exception if the property's value is not positive.
/// We assume that `p` is a single-value property.
template <typename T>
void checkPropertyIsPositive(const Object& obj, const Property<T>& p) {
    const auto& value = p.getValue();
    if (value <= 0) {
        std::stringstream msg;
        msg << "Property '" << p.getName() << "' (in ";
        if (!obj.getName().empty()) {
            msg << "object '" << obj.getName() << "' of type ";
        }
        msg << obj.getConcreteClassName() << ") must be positive, but is "
            << value << ".";
        OPENSIM_THROW(Exception, msg.str());
    }
}

/// Throw an exception if the property's value is neither in the provided
/// range nor in the provided set.
/// We assume that `p` is a single-value property.
template <typename T>
void checkPropertyInRangeOrSet(const Object& obj, const Property<T>& p,
        const T& lower, const T& upper, const std::set<T>& set) {
    const auto& value = p.getValue();
    if ((value < lower || value > upper) && set.find(value) == set.end()) {
        std::stringstream msg;
        msg << "Property '" << p.getName() << "' (in ";
        if (!obj.getName().empty()) {
            msg << "object '" << obj.getName() << "' of type ";
        }
        msg << obj.getConcreteClassName() << ") has invalid value " << value
            << "; expected value to be in range " << lower << "," << upper
            << ", or one of the following:";
        std::string separator("");
        for (const auto& s : set) {
            msg << " " << separator << s;
            if (separator.empty()) separator = ",";
        }
        msg << ".";
        OPENSIM_THROW(Exception, msg.str());
    }
}

/// Record and report elapsed real time ("clock" or "wall" time) in seconds.
class Stopwatch {
public:
    /// This stores the start time as the current time.
    Stopwatch() { reset(); }
    /// Reset the start time to the current time.
    void reset() { m_startTime = SimTK::realTimeInNs(); }
    /// Return the amount of time that has elapsed since this object was
    /// constructed or since reset() has been called.
    double getElapsedTime() const {
        return SimTK::realTime() - SimTK::nsToSec(m_startTime);
    }
    /// Get elapsed time in nanoseconds. See SimTK::realTimeInNs() for more
    /// information.
    long long getElapsedTimeInNs() const {
        return SimTK::realTimeInNs() - m_startTime;
    }
    /// This provides the elapsed time as a formatted string (using format()).
    std::string getElapsedTimeFormatted() const {
        return formatNs(getElapsedTimeInNs());
    }
    /// Format the provided elapsed time in nanoseconds into a string.
    /// The time may be converted into seconds, milliseconds, or microseconds.
    /// Additionally, if the time is greater or equal to 60 seconds, the time in
    /// hours and/or minutes is also added to the string.
    /// Usually, you can call getElapsedTimeFormatted() instead of calling this
    /// function directly. If you call this function directly, use
    /// getElapsedTimeInNs() to get a time in nanoseconds (rather than
    /// getElapsedTime()).
    static std::string formatNs(const long long& nanoseconds) {
        std::stringstream ss;
        double seconds = SimTK::nsToSec(nanoseconds);
        int secRounded = (int)std::round(seconds);
        if (seconds > 1)
            ss << secRounded << " second(s)";
        else if (nanoseconds >= 1000000)
            ss << nanoseconds / 1000000 << " millisecond(s)";
        else if (nanoseconds >= 1000)
            ss << nanoseconds / 1000 << " microsecond(s)";
        else
            ss << nanoseconds << " nanosecond(s)";
        int minutes = secRounded / 60;
        int hours = minutes / 60;
        if (minutes || hours) {
            ss << " (";
            if (hours) {
                ss << hours << " hour(s), ";
                ss << minutes % 60 << " minute(s), ";
                ss << secRounded % 60 << " second(s)";
            } else {
                ss << minutes % 60 << " minute(s), ";
                ss << secRounded % 60 << " second(s)";
            }
            ss << ")";
        }
        return ss.str();
    }

private:
    long long m_startTime;
};

/// This obtains the value of the OPENSIM_MOCO_PARALLEL environment variable.
/// The value has the following meanings:
/// - 0: run in series (not parallel).
/// - 1: run in parallel using all cores.
/// - greater than 1: run in parallel with this number of threads.
/// If the environment variable is not set, this function returns -1.
///
/// This variable does not indicate which calculations are parallelized
/// or how the parallelization is achieved. Moco may even ignore or override
/// the setting from the environment variable. See documentation elsewhere
/// (e.g., from a specific MocoSolver) for more information.
OSIMMOCO_API int getMocoParallelEnvironmentVariable();

/// This class lets you store objects of a single type for reuse by multiple
/// threads, ensuring threadsafe access to each of those objects.
// TODO: Find a way to always give the same thread the same object.
template <typename T>
class ThreadsafeJar {
public:
    /// Request an object for your exclusive use on your thread. This function
    /// blocks the thread until an object is available. Make sure to return
    /// (leave()) the object when you're done!
    std::unique_ptr<T> take() {
        // Only one thread can lock the mutex at a time, so only one thread
        // at a time can be in any of the functions of this class.
        std::unique_lock<std::mutex> lock(m_mutex);
        // Block this thread until the condition variable is woken up
        // (by a notify_...()) and the lambda function returns true.
        m_inventoryMonitor.wait(lock, [this] { return m_entries.size() > 0; });
        std::unique_ptr<T> top = std::move(m_entries.top());
        m_entries.pop();
        return top;
    }
    /// Add or return an object so that another thread can use it. You will need
    /// to std::move() the entry, ensuring that you will no longer have access
    /// to the entry in your code (the pointer will now be null).
    void leave(std::unique_ptr<T> entry) {
        std::unique_lock<std::mutex> lock(m_mutex);
        m_entries.push(std::move(entry));
        lock.unlock();
        m_inventoryMonitor.notify_one();
    }
    /// Obtain the number of entries that can be taken.
    int size() const {
        std::lock_guard<std::mutex> lock(m_mutex);
        return (int)m_entries.size();
    }

private:
    std::stack<std::unique_ptr<T>> m_entries;
    mutable std::mutex m_mutex;
    std::condition_variable m_inventoryMonitor;
};

} // namespace OpenSim

#endif // MOCO_MOCOUTILITIES_H<|MERGE_RESOLUTION|>--- conflicted
+++ resolved
@@ -40,13 +40,10 @@
     return std::unique_ptr<T>(new T(std::forward<Args>(args)...));
 }
 
-<<<<<<< HEAD
 /// Get a string with the current date and time formatted using the ISO standard
 /// extended datetime format (%Y-%m-%dT%X))
 OSIMMOCO_API std::string getFormattedDateTime();
 
-=======
->>>>>>> 2ee84dae
 /// Determine if `string` starts with the substring `start`.
 /// https://stackoverflow.com/questions/874134/find-if-string-ends-with-another-string-in-c
 inline bool startsWith(const std::string& string, const std::string& start) {
@@ -175,10 +172,7 @@
 
     OPENSIM_THROW_IF(time.size() < 2, Exception,
             "Cannot resample if number of times is 0 or 1.");
-<<<<<<< HEAD
     if (newTime.size() > 0) {
-        OPENSIM_THROW_IF(time.size() < 2, Exception,
-                "Cannot resample if number of times is 0 or 1.");
         OPENSIM_THROW_IF(newTime[0] < time[0], Exception,
                 format("New initial time (%f) cannot be less than existing "
                        "initial "
@@ -197,23 +191,6 @@
                             itime, itime - 1, newTime[itime],
                             newTime[itime - 1]));
         }
-=======
-    OPENSIM_THROW_IF(newTime[0] < time[0], Exception,
-            format("New initial time (%f) cannot be less than existing "
-                   "initial "
-                   "time (%f)",
-                    newTime[0], time[0]));
-    OPENSIM_THROW_IF(newTime[newTime.size() - 1] > time[time.size() - 1],
-            Exception,
-            format("New final time (%f) cannot be greater than existing final "
-                   "time (%f)",
-                    newTime[newTime.size() - 1], time[time.size() - 1]));
-    for (int itime = 1; itime < (int)newTime.size(); ++itime) {
-        OPENSIM_THROW_IF(newTime[itime] < newTime[itime - 1], Exception,
-                format("New times must be non-decreasing, but "
-                       "time[%i] < time[%i] (%f < %f).",
-                        itime, itime - 1, newTime[itime], newTime[itime - 1]));
->>>>>>> 2ee84dae
     }
 
     // Copy over metadata.
@@ -222,14 +199,12 @@
         out.removeRowAtIndex(irow);
     }
 
-<<<<<<< HEAD
     if (newTime.size() == 0) return out;
 
-    const GCVSplineSet splines(in, {}, std::min((int)time.size() - 1, 5));
-=======
     std::unique_ptr<FunctionSet> functions =
             createFunctionSet<FunctionType>(in);
->>>>>>> 2ee84dae
+
+    const GCVSplineSet splines(in, {}, std::min((int)time.size() - 1, 5));
     SimTK::Vector curTime(1);
     SimTK::RowVector row(functions->getSize());
     for (int itime = 0; itime < (int)newTime.size(); ++itime) {
@@ -317,28 +292,6 @@
         const MocoIterate& iterate, Model model,
         double integratorAccuracy = -1);
 
-<<<<<<< HEAD
-/// Replace muscles in a model with a PathActuator of the same GeometryPath,
-/// optimal force, and min/max control defaults.
-/// @note This only replaces muscles within the model's ForceSet.
-OSIMMOCO_API void replaceMusclesWithPathActuators(Model& model);
-
-/// Remove muscles from the model.
-/// @note This only removes muscles within the model's ForceSet.
-OSIMMOCO_API void removeMuscles(Model& model);
-
-/// Replace a joint in the model with a WeldJoint.
-/// @note This assumes the joint is in the JointSet and that the joint's
-///       connectees are PhysicalOffsetFrames.
-OSIMMOCO_API void replaceJointWithWeldJoint(Model& model,
-    const std::string& jointName);
-
-/// TODO
-OSIMMOCO_API void addCoordinateActuatorsToModel(Model& model, 
-        double optimalForce);
-
-=======
->>>>>>> 2ee84dae
 /// The map provides the index of each state variable in
 /// SimTK::State::getY() from its each state variable path string.
 /// Empty slots in Y (e.g., for quaternions) are ignored.
@@ -360,33 +313,21 @@
 std::unordered_map<std::string, int> createSystemYIndexMap(const Model& model);
 #endif
 
-<<<<<<< HEAD
-/// Create a vector of control names based on the actuators in the model.
-OSIMMOCO_API 
-=======
 /// Create a vector of control names based on the actuators in the model. For
 /// actuators with one control (e.g. ScalarActuator) the control name is simply
 /// the actuator name. For actuators with multiple controls, each control name
 /// is the actuator name appended by the control index (e.g. "/actuator_0");
 OSIMMOCO_API
->>>>>>> 2ee84dae
 std::vector<std::string> createControlNamesFromModel(const Model& model);
 
 /// The map provides the index of each control variable in the SimTK::Vector
 /// return by OpenSim::Model::getControls() from its control name.
 OSIMMOCO_API
 std::unordered_map<std::string, int> createSystemControlIndexMap(
-<<<<<<< HEAD
-    const Model& model);
-
-/// Check that the order of the controls in the model is the same as the
-/// order of the actuators in the model. 
-=======
         const Model& model);
 
 /// Throws an exception if the order of the controls in the model is not the
 /// same as the order of the actuators in the model.
->>>>>>> 2ee84dae
 OSIMMOCO_API void checkOrderSystemControls(const Model& model);
 
 /// Throw an exception if the property's value is not in the provided set.
