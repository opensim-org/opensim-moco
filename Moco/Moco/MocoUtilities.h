#ifndef MOCO_MOCOUTILITIES_H
#define MOCO_MOCOUTILITIES_H
/* -------------------------------------------------------------------------- *
 * OpenSim Moco: MocoUtilities.h                                              *
 * -------------------------------------------------------------------------- *
 * Copyright (c) 2017 Stanford University and the Authors                     *
 *                                                                            *
 * Author(s): Christopher Dembia                                              *
 *                                                                            *
 * Licensed under the Apache License, Version 2.0 (the "License"); you may    *
 * not use this file except in compliance with the License. You may obtain a  *
 * copy of the License at http://www.apache.org/licenses/LICENSE-2.0          *
 *                                                                            *
 * Unless required by applicable law or agreed to in writing, software        *
 * distributed under the License is distributed on an "AS IS" BASIS,          *
 * WITHOUT WARRANTIES OR CONDITIONS OF ANY KIND, either express or implied.   *
 * See the License for the specific language governing permissions and        *
 * limitations under the License.                                             *
 * -------------------------------------------------------------------------- */

#include "osimMocoDLL.h"
#include "MocoIterate.h"

#include <set>
#include <stack>
#include <regex>

#include <OpenSim/Common/GCVSplineSet.h>
#include <OpenSim/Common/PiecewiseLinearFunction.h>
#include <OpenSim/Common/Storage.h>
#include <Simulation/Model/Model.h>
#include <Simulation/StatesTrajectory.h>
#include <Common/Reporter.h>

namespace OpenSim {

class StatesTrajectory;
class Model;
class MocoIterate;
class MocoProblem;

/// Since Moco does not require C++14 (which contains std::make_unique()),
/// here is an implementation of make_unique().
template <typename T, typename... Args>
std::unique_ptr<T> make_unique(Args&&... args) {
    return std::unique_ptr<T>(new T(std::forward<Args>(args)...));
}

/// Get a string with the current date and time formatted using the ISO standard
/// extended datetime format (%Y-%m-%dT%X))
OSIMMOCO_API std::string getFormattedDateTime();

/// Determine if `string` starts with the substring `start`.
/// https://stackoverflow.com/questions/874134/find-if-string-ends-with-another-string-in-c
inline bool startsWith(const std::string& string, const std::string& start) {
    if (string.length() >= start.length()) {
        return string.compare(0, start.length(), start) == 0;
    }
    return false;
}

/// Determine if `string` ends with the substring `ending`.
/// https://stackoverflow.com/questions/874134/find-if-string-ends-with-another-string-in-c
inline bool endsWith(const std::string& string, const std::string& ending) {
    if (string.length() >= ending.length()) {
        return string.compare(string.length() - ending.length(),
                       ending.length(), ending) == 0;
    }
    return false;
}

/// @name Filling in a string with variables.
/// @{

#ifndef SWIG
/// Return type for make_printable()
template <typename T>
struct make_printable_return {
    typedef T type;
};
/// Convert to types that can be printed with sprintf() (vsnprintf()).
/// The generic template does not alter the type.
template <typename T>
inline typename make_printable_return<T>::type make_printable(const T& x) {
    return x;
}

/// Specialization for std::string.
template <>
struct make_printable_return<std::string> {
    typedef const char* type;
};
/// Specialization for std::string.
template <>
inline typename make_printable_return<std::string>::type make_printable(
        const std::string& x) {
    return x.c_str();
}

/// Format a char array using (C interface; mainly for internal use).
OSIMMOCO_API std::string format_c(const char*, ...);

/// Format a string in the style of sprintf. For example, the code
/// `format("%s %d and %d yields %d", "adding", 2, 2, 4)` will produce
/// "adding 2 and 2 yields 4".
template <typename... Types>
std::string format(const std::string& formatString, Types... args) {
    return format_c(formatString.c_str(), make_printable(args)...);
}

/// Print a formatted string to std::cout. A newline is not included, but the
/// stream is flushed.
template <typename... Types>
void printMessage(const std::string& formatString, Types... args) {
    std::cout << format(formatString, args...);
    std::cout.flush();
}

#endif // SWIG

/// @}

/// This class stores the formatting of a stream and restores that format
/// when the StreamFormat is destructed.
class StreamFormat {
public:
    StreamFormat(std::ostream& stream) : m_stream(stream) {
        m_format.copyfmt(stream);
    }
    ~StreamFormat() {
        m_stream.copyfmt(m_format);
    }
private:
    std::ostream& m_stream;
    std::ios m_format {nullptr};
}; // StreamFormat

/// Create a SimTK::Vector with the provided length whose elements are
/// linearly spaced between start and end.
OSIMMOCO_API
SimTK::Vector createVectorLinspace(int length, double start, double end);

#ifndef SWIG
/// Create a SimTK::Vector using modern C++ syntax.
OSIMMOCO_API
SimTK::Vector createVector(std::initializer_list<SimTK::Real> elements);
#endif

/// Linearly interpolate y(x) at new values of x. The optional 'ignoreNaNs'
/// argument will ignore any NaN values contained in the input vectors and
/// create the interpolant from the non-NaN values only. Note that this option
/// does not necessarily prevent NaN values from being returned in 'newX', which
/// will have NaN for any values of newX outside of the range of x.
OSIMMOCO_API
SimTK::Vector interpolate(const SimTK::Vector& x, const SimTK::Vector& y,
        const SimTK::Vector& newX, const bool ignoreNaNs = false);

#ifndef SWIG
template <typename FunctionType>
std::unique_ptr<FunctionSet> createFunctionSet(const TimeSeriesTable& table) {
    auto set = make_unique<FunctionSet>();
    const auto& time = table.getIndependentColumn();
    const auto numRows = (int)table.getNumRows();
    for (int icol = 0; icol < (int)table.getNumColumns(); ++icol) {
        const double* y =
                table.getDependentColumnAtIndex(icol).getContiguousScalarData();
        set->adoptAndAppend(new FunctionType(numRows, time.data(), y));
    }
    return set;
}

template <>
inline std::unique_ptr<FunctionSet> createFunctionSet<GCVSpline>(
        const TimeSeriesTable& table) {
    const auto& time = table.getIndependentColumn();
    return std::unique_ptr<GCVSplineSet>(new GCVSplineSet(table,
            std::vector<std::string>{}, std::min((int)time.size() - 1, 5)));
}
#endif // SWIG

/// Resample (interpolate) the table at the provided times. In general, a
/// 5th-order GCVSpline is used as the interpolant; a lower order is used if the
/// table has too few points for a 5th-order spline. Alternatively, you can
/// provide a different function type as a template argument (e.g.,
/// PiecewiseLinearFunction).
/// @throws Exception if new times are
/// not within existing initial and final times, if the new times are
/// decreasing, or if getNumTimes() < 2.
template <typename TimeVector, typename FunctionType = GCVSpline>
TimeSeriesTable resample(const TimeSeriesTable& in, const TimeVector& newTime) {

    const auto& time = in.getIndependentColumn();

    OPENSIM_THROW_IF(time.size() < 2, Exception,
            "Cannot resample if number of times is 0 or 1.");
<<<<<<< HEAD
    if (newTime.size() > 0) {
        OPENSIM_THROW_IF(newTime[0] < time[0], Exception,
                format("New initial time (%f) cannot be less than existing "
                       "initial "
                       "time (%f)",
                        newTime[0], time[0]));
        OPENSIM_THROW_IF(newTime[newTime.size() - 1] > time[time.size() - 1],
                Exception,
                format("New final time (%f) cannot be greater than existing "
                       "final "
                       "time (%f)",
                        newTime[newTime.size() - 1], time[time.size() - 1]));
        for (int itime = 1; itime < (int)newTime.size(); ++itime) {
            OPENSIM_THROW_IF(newTime[itime] < newTime[itime - 1], Exception,
                    format("New times must be non-decreasing, but "
                           "time[%i] < time[%i] (%f < %f).",
                            itime, itime - 1, newTime[itime],
                            newTime[itime - 1]));
        }
=======
    OPENSIM_THROW_IF(newTime[0] < time[0], Exception,
            format("New initial time (%f) cannot be less than existing "
                   "initial time (%f)",
                    newTime[0], time[0]));
    OPENSIM_THROW_IF(newTime[newTime.size() - 1] > time[time.size() - 1],
            Exception,
            format("New final time (%f) cannot be greater than existing final "
                   "time (%f)",
                    newTime[newTime.size() - 1], time[time.size() - 1]));
    for (int itime = 1; itime < (int)newTime.size(); ++itime) {
        OPENSIM_THROW_IF(newTime[itime] < newTime[itime - 1], Exception,
                format("New times must be non-decreasing, but "
                       "time[%i] < time[%i] (%f < %f).",
                        itime, itime - 1, newTime[itime], newTime[itime - 1]));
>>>>>>> ebf0c1fc
    }

    // Copy over metadata.
    TimeSeriesTable out = in;
    for (int irow = (int)out.getNumRows() - 1; irow >= 0; --irow) {
        out.removeRowAtIndex(irow);
    }

    if (newTime.size() == 0) return out;

    std::unique_ptr<FunctionSet> functions =
            createFunctionSet<FunctionType>(in);

    const GCVSplineSet splines(in, {}, std::min((int)time.size() - 1, 5));
    SimTK::Vector curTime(1);
    SimTK::RowVector row(functions->getSize());
    for (int itime = 0; itime < (int)newTime.size(); ++itime) {
        curTime[0] = newTime[itime];
        for (int icol = 0; icol < functions->getSize(); ++icol) {
            row(icol) = functions->get(icol).calcValue(curTime);
        }
        // Not efficient!
        out.appendRow(curTime[0], row);
    }
    return out;
}

/// Create a Storage from a TimeSeriesTable. Metadata from the
/// TimeSeriesTable is *not* copied to the Storage.
/// You should use TimeSeriesTable if possible, as support for Storage may be
/// reduced in future versions of OpenSim. However, Storage supports some
/// operations not supported by TimeSeriesTable (e.g., filtering, resampling).
// TODO move to the Storage class.
OSIMMOCO_API Storage convertTableToStorage(const TimeSeriesTable&);

/// Lowpass filter the data in a TimeSeriesTable at a provided cutoff frequency.
/// The table is converted to a Storage object to use the lowpassIIR() method
/// to filter, and then converted back to TimeSeriesTable.
OSIMMOCO_API TimeSeriesTable filterLowpass(
        const TimeSeriesTable& table, double cutoffFreq, bool padData = false);

/// Read in a table of type TimeSeriesTable_<T> from file, where T is the type
/// of the elements contained in the table's columns. The `filepath` argument
/// should refer to a STO or CSV file (or other file types for which there is a
/// FileAdapter). This function assumes that only one table is contained in the
/// file, and will throw an exception otherwise.
template <typename T>
TimeSeriesTable_<T> readTableFromFileT(const std::string& filepath) {
    auto tablesFromFile = FileAdapter::readFile(filepath);
    // There should only be one table.
    OPENSIM_THROW_IF(tablesFromFile.size() != 1, Exception,
            format("Expected file '%s' to contain 1 table, but "
                   "it contains %i tables.",
                    filepath, tablesFromFile.size()));
    // Get the first table.
    auto* firstTable = dynamic_cast<TimeSeriesTable_<T>*>(
            tablesFromFile.begin()->second.get());
    OPENSIM_THROW_IF(!firstTable, Exception,
            "Expected file to contain a TimeSeriesTable_<T> where T is "
            "the type specified in the template argument, but it contains a "
            "different type of table.");

    return *firstTable;
}

/// Read in a TimeSeriesTable from file containing scalar elements. The
/// `filepath` argument should refer to a STO or CSV file (or other file types
/// for which there is a FileAdapter). This function assumes that only one table
/// is contained in the file, and will throw an exception otherwise.
OSIMMOCO_API inline TimeSeriesTable readTableFromFile(
        const std::string& filepath) {
    return readTableFromFileT<double>(filepath);
}

/// Write a single TimeSeriesTable to a file, using the FileAdapter associated
/// with the provided file extension.
OSIMMOCO_API void writeTableToFile(const TimeSeriesTable&, const std::string&);

/// Play back a motion (from the Storage) in the simbody-visuailzer. The Storage
/// should contain all generalized coordinates. The visualizer window allows the
/// user to control playback speed.
/// This function blocks until the user exits the simbody-visualizer window.
// TODO handle degrees.
OSIMMOCO_API void visualize(Model, Storage);

/// This function is the same as visualize(Model, Storage), except that
/// the states are provided in a TimeSeriesTable.
OSIMMOCO_API void visualize(Model, TimeSeriesTable);

/// Calculate the requested outputs using the model in the problem and the
/// states and controls in the MocoIterate.
/// The output paths can be regular expressions. For example,
/// ".*activation" gives the activation of all muscles.
/// Constraints are not enforced but prescribed motion (e.g.,
/// PositionMotion) is.
/// The output paths must correspond to outputs that match the type provided in
/// the template argument, otherwise they are not included in the report.
/// @note Parameters in the MocoIterate are **not** applied to the model.
template <typename T>
TimeSeriesTable_<T> analyze(Model model, const MocoIterate& iterate,
        std::vector<std::string> outputPaths) {

    // Initialize the system so we can access the outputs.
    model.initSystem();
    // Create the reporter object to which we'll add the output data to create
    // the report.
    auto* reporter = new TableReporter_<T>();
    // Loop through all the outputs for all components in the model, and if
    // the output path matches one provided in the argument and the output type
    // agrees with the template argument type, add it to the report.
    for (const auto& comp : model.getComponentList()) {
        for (const auto& outputName : comp.getOutputNames()) {
            const auto& output = comp.getOutput(outputName);
            // Make sure the output type agrees with the template.
            if (output.getTypeName() == Object_GetClassName<T>::name()) {
                auto thisOutputPath = output.getPathName();
                // Make sure the path is valid (i.e. no 'pipe' characters).
                std::replace(thisOutputPath.begin(), thisOutputPath.end(),
                    '|', '/');
                for (const auto& outputPathArg : outputPaths) {
                    if (std::regex_match(
                        thisOutputPath, std::regex(outputPathArg))) {
                        reporter->addToReport(output);
                    }
                }
            } else {
                std::cout << format("Warning: ignoring output %s of type %s.",
                                     output.getPathName(), output.getTypeName())
                          << std::endl;
            }
        }
    }
    model.addComponent(reporter);
    model.initSystem();

    // Get states trajectory.
    Storage storage = iterate.exportToStatesStorage();
    auto statesTraj = StatesTrajectory::createFromStatesStorage(model, storage);

    // Loop through the states trajectory to create the report.
    for (int i = 0; i < (int)statesTraj.getSize(); ++i) {
        // Get the current state.
        auto state = statesTraj[i];

        // Enforce any SimTK::Motion's included in the model.
        model.getSystem().prescribe(state);

        // Create a SimTK::Vector of the control values for the current state.
        SimTK::RowVector controlsRow =
            iterate.getControlsTrajectory().row(i);
        SimTK::Vector controls(controlsRow.size(),
            controlsRow.getContiguousScalarData(), true);

        // Set the controls on the state object.
        model.realizeVelocity(state);
        model.setControls(state, controls);

        // Generate report results for the current state.
        model.realizeReport(state);
    }

    return reporter->getTable();
}

/// Given a MocoIterate and the associated OpenSim model, return the model with
/// a prescribed controller appended that will compute the control values from
/// the MocoSolution. This can be useful when computing state-dependent model
/// quantities that require realization to the Dynamics stage or later.
/// The function used to fit the controls can either be GCVSpline or
/// PiecewiseLinearFunction.
OSIMMOCO_API void prescribeControlsToModel(const MocoIterate& iterate,
        Model& model, std::string functionType = "GCVSpline");

/// Use the controls and initial state in the provided iterate to simulate the
/// model using an ODE time stepping integrator (OpenSim::Manager), and return
/// the resulting states and controls. We return a MocoIterate (rather than a
/// StatesTrajectory) to facilitate comparing optimal control solutions with
/// time stepping. Use integratorAccuracy to override the default setting.
OSIMMOCO_API MocoIterate simulateIterateWithTimeStepping(
        const MocoIterate& iterate, Model model,
        double integratorAccuracy = -1);

/// The map provides the index of each state variable in
/// SimTK::State::getY() from its each state variable path string.
/// Empty slots in Y (e.g., for quaternions) are ignored.
OSIMMOCO_API
std::vector<std::string> createStateVariableNamesInSystemOrder(
        const Model& model);

#ifndef SWIG
/// Same as above, but you can obtain a map from the returned state variable
/// names to the index in SimTK::State::getY() that accounts for empty slots
/// in Y.
OSIMMOCO_API
std::vector<std::string> createStateVariableNamesInSystemOrder(
        const Model& model, std::unordered_map<int, int>& yIndexMap);

/// The map provides the index of each state variable in
/// SimTK::State::getY() from its state variable path string.
OSIMMOCO_API
std::unordered_map<std::string, int> createSystemYIndexMap(const Model& model);
#endif

/// Create a vector of control names based on the actuators in the model. For
/// actuators with one control (e.g. ScalarActuator) the control name is simply
/// the actuator name. For actuators with multiple controls, each control name
/// is the actuator name appended by the control index (e.g. "/actuator_0");
/// modelControlIndices has length equal to the number of controls associated
/// with actuators that apply a force (appliesForce == True). Its elements are
/// the indices of the controls in the Model::updControls() that are associated
/// with actuators that apply a force.
OSIMMOCO_API
std::vector<std::string> createControlNamesFromModel(
        const Model& model, std::vector<int>& modelControlIndices);
//// Same as above, but when there is no mapping to the modelControlIndices.
OSIMMOCO_API
std::vector<std::string> createControlNamesFromModel(const Model& model);
/// The map provides the index of each control variable in the SimTK::Vector
/// return by OpenSim::Model::getControls() from its control name.
OSIMMOCO_API
std::unordered_map<std::string, int> createSystemControlIndexMap(
        const Model& model);

/// Throws an exception if the order of the controls in the model is not the
/// same as the order of the actuators in the model.
OSIMMOCO_API void checkOrderSystemControls(const Model& model);

/// Throw an exception if the property's value is not in the provided set.
/// We assume that `p` is a single-value property.
template <typename T>
void checkPropertyInSet(
        const Object& obj, const Property<T>& p, const std::set<T>& set) {
    const auto& value = p.getValue();
    if (set.find(value) == set.end()) {
        std::stringstream msg;
        msg << "Property '" << p.getName() << "' (in ";
        if (!obj.getName().empty()) {
            msg << "object '" << obj.getName() << "' of type ";
        }
        msg << obj.getConcreteClassName() << ") has invalid value " << value
            << "; expected one of the following:";
        std::string separator(" ");
        for (const auto& s : set) {
            msg << separator << " " << s;
            if (separator.empty()) separator = ", ";
        }
        msg << ".";
        OPENSIM_THROW(Exception, msg.str());
    }
}

/// Throw an exception if the property's value is not positive.
/// We assume that `p` is a single-value property.
template <typename T>
void checkPropertyIsPositive(const Object& obj, const Property<T>& p) {
    const auto& value = p.getValue();
    if (value <= 0) {
        std::stringstream msg;
        msg << "Property '" << p.getName() << "' (in ";
        if (!obj.getName().empty()) {
            msg << "object '" << obj.getName() << "' of type ";
        }
        msg << obj.getConcreteClassName() << ") must be positive, but is "
            << value << ".";
        OPENSIM_THROW(Exception, msg.str());
    }
}

/// Throw an exception if the property's value is neither in the provided
/// range nor in the provided set.
/// We assume that `p` is a single-value property.
template <typename T>
void checkPropertyInRangeOrSet(const Object& obj, const Property<T>& p,
        const T& lower, const T& upper, const std::set<T>& set) {
    const auto& value = p.getValue();
    if ((value < lower || value > upper) && set.find(value) == set.end()) {
        std::stringstream msg;
        msg << "Property '" << p.getName() << "' (in ";
        if (!obj.getName().empty()) {
            msg << "object '" << obj.getName() << "' of type ";
        }
        msg << obj.getConcreteClassName() << ") has invalid value " << value
            << "; expected value to be in range " << lower << "," << upper
            << ", or one of the following:";
        std::string separator("");
        for (const auto& s : set) {
            msg << " " << separator << s;
            if (separator.empty()) separator = ",";
        }
        msg << ".";
        OPENSIM_THROW(Exception, msg.str());
    }
}

/// Record and report elapsed real time ("clock" or "wall" time) in seconds.
class Stopwatch {
public:
    /// This stores the start time as the current time.
    Stopwatch() { reset(); }
    /// Reset the start time to the current time.
    void reset() { m_startTime = SimTK::realTimeInNs(); }
    /// Return the amount of time that has elapsed since this object was
    /// constructed or since reset() has been called.
    double getElapsedTime() const {
        return SimTK::realTime() - SimTK::nsToSec(m_startTime);
    }
    /// Get elapsed time in nanoseconds. See SimTK::realTimeInNs() for more
    /// information.
    long long getElapsedTimeInNs() const {
        return SimTK::realTimeInNs() - m_startTime;
    }
    /// This provides the elapsed time as a formatted string (using format()).
    std::string getElapsedTimeFormatted() const {
        return formatNs(getElapsedTimeInNs());
    }
    /// Format the provided elapsed time in nanoseconds into a string.
    /// The time may be converted into seconds, milliseconds, or microseconds.
    /// Additionally, if the time is greater or equal to 60 seconds, the time in
    /// hours and/or minutes is also added to the string.
    /// Usually, you can call getElapsedTimeFormatted() instead of calling this
    /// function directly. If you call this function directly, use
    /// getElapsedTimeInNs() to get a time in nanoseconds (rather than
    /// getElapsedTime()).
    static std::string formatNs(const long long& nanoseconds) {
        std::stringstream ss;
        double seconds = SimTK::nsToSec(nanoseconds);
        int secRounded = (int)std::round(seconds);
        if (seconds > 1)
            ss << secRounded << " second(s)";
        else if (nanoseconds >= 1000000)
            ss << nanoseconds / 1000000 << " millisecond(s)";
        else if (nanoseconds >= 1000)
            ss << nanoseconds / 1000 << " microsecond(s)";
        else
            ss << nanoseconds << " nanosecond(s)";
        int minutes = secRounded / 60;
        int hours = minutes / 60;
        if (minutes || hours) {
            ss << " (";
            if (hours) {
                ss << hours << " hour(s), ";
                ss << minutes % 60 << " minute(s), ";
                ss << secRounded % 60 << " second(s)";
            } else {
                ss << minutes % 60 << " minute(s), ";
                ss << secRounded % 60 << " second(s)";
            }
            ss << ")";
        }
        return ss.str();
    }

private:
    long long m_startTime;
};

/// This obtains the value of the OPENSIM_MOCO_PARALLEL environment variable.
/// The value has the following meanings:
/// - 0: run in series (not parallel).
/// - 1: run in parallel using all cores.
/// - greater than 1: run in parallel with this number of threads.
/// If the environment variable is not set, this function returns -1.
///
/// This variable does not indicate which calculations are parallelized
/// or how the parallelization is achieved. Moco may even ignore or override
/// the setting from the environment variable. See documentation elsewhere
/// (e.g., from a specific MocoSolver) for more information.
OSIMMOCO_API int getMocoParallelEnvironmentVariable();

/// This class lets you store objects of a single type for reuse by multiple
/// threads, ensuring threadsafe access to each of those objects.
// TODO: Find a way to always give the same thread the same object.
template <typename T>
class ThreadsafeJar {
public:
    /// Request an object for your exclusive use on your thread. This function
    /// blocks the thread until an object is available. Make sure to return
    /// (leave()) the object when you're done!
    std::unique_ptr<T> take() {
        // Only one thread can lock the mutex at a time, so only one thread
        // at a time can be in any of the functions of this class.
        std::unique_lock<std::mutex> lock(m_mutex);
        // Block this thread until the condition variable is woken up
        // (by a notify_...()) and the lambda function returns true.
        m_inventoryMonitor.wait(lock, [this] { return m_entries.size() > 0; });
        std::unique_ptr<T> top = std::move(m_entries.top());
        m_entries.pop();
        return top;
    }
    /// Add or return an object so that another thread can use it. You will need
    /// to std::move() the entry, ensuring that you will no longer have access
    /// to the entry in your code (the pointer will now be null).
    void leave(std::unique_ptr<T> entry) {
        std::unique_lock<std::mutex> lock(m_mutex);
        m_entries.push(std::move(entry));
        lock.unlock();
        m_inventoryMonitor.notify_one();
    }
    /// Obtain the number of entries that can be taken.
    int size() const {
        std::lock_guard<std::mutex> lock(m_mutex);
        return (int)m_entries.size();
    }

private:
    std::stack<std::unique_ptr<T>> m_entries;
    mutable std::mutex m_mutex;
    std::condition_variable m_inventoryMonitor;
};

} // namespace OpenSim

#endif // MOCO_MOCOUTILITIES_H<|MERGE_RESOLUTION|>--- conflicted
+++ resolved
@@ -193,27 +193,6 @@
 
     OPENSIM_THROW_IF(time.size() < 2, Exception,
             "Cannot resample if number of times is 0 or 1.");
-<<<<<<< HEAD
-    if (newTime.size() > 0) {
-        OPENSIM_THROW_IF(newTime[0] < time[0], Exception,
-                format("New initial time (%f) cannot be less than existing "
-                       "initial "
-                       "time (%f)",
-                        newTime[0], time[0]));
-        OPENSIM_THROW_IF(newTime[newTime.size() - 1] > time[time.size() - 1],
-                Exception,
-                format("New final time (%f) cannot be greater than existing "
-                       "final "
-                       "time (%f)",
-                        newTime[newTime.size() - 1], time[time.size() - 1]));
-        for (int itime = 1; itime < (int)newTime.size(); ++itime) {
-            OPENSIM_THROW_IF(newTime[itime] < newTime[itime - 1], Exception,
-                    format("New times must be non-decreasing, but "
-                           "time[%i] < time[%i] (%f < %f).",
-                            itime, itime - 1, newTime[itime],
-                            newTime[itime - 1]));
-        }
-=======
     OPENSIM_THROW_IF(newTime[0] < time[0], Exception,
             format("New initial time (%f) cannot be less than existing "
                    "initial time (%f)",
@@ -228,7 +207,6 @@
                 format("New times must be non-decreasing, but "
                        "time[%i] < time[%i] (%f < %f).",
                         itime, itime - 1, newTime[itime], newTime[itime - 1]));
->>>>>>> ebf0c1fc
     }
 
     // Copy over metadata.
