/* -------------------------------------------------------------------------- *
 * OpenSim Moco: CasOCTrapezoidal.cpp                                         *
 * -------------------------------------------------------------------------- *
 * Copyright (c) 2018 Stanford University and the Authors                     *
 *                                                                            *
 * Author(s): Christopher Dembia                                              *
 *                                                                            *
 * Licensed under the Apache License, Version 2.0 (the "License"); you may    *
 * not use this file except in compliance with the License. You may obtain a  *
 * copy of the License at http://www.apache.org/licenses/LICENSE-2.0          *
 *                                                                            *
 * Unless required by applicable law or agreed to in writing, software        *
 * distributed under the License is distributed on an "AS IS" BASIS,          *
 * WITHOUT WARRANTIES OR CONDITIONS OF ANY KIND, either express or implied.   *
 * See the License for the specific language governing permissions and        *
 * limitations under the License.                                             *
 * -------------------------------------------------------------------------- */
#include "CasOCTrapezoidal.h"

using casadi::DM;
using casadi::MX;
using casadi::Slice;

namespace CasOC {

DM Trapezoidal::createQuadratureCoefficientsImpl() const {

    // For trapezoidal rule, grid points and mesh points are synonymous.
    const int numMeshPoints = m_numGridPoints;
    const DM meshIntervals = m_grid(Slice(1, numMeshPoints)) -
                             m_grid(Slice(0, numMeshPoints - 1));
    DM quadCoeffs(numMeshPoints, 1);
    quadCoeffs(Slice(0, numMeshPoints - 1)) = 0.5 * meshIntervals;
    quadCoeffs(Slice(1, numMeshPoints)) += 0.5 * meshIntervals;

    return quadCoeffs;
}

DM Trapezoidal::createKinematicConstraintIndicesImpl() const {
    return DM::ones(1, m_numGridPoints);
}

void Trapezoidal::calcDefectsImpl(
        const casadi::MX& x, const casadi::MX& xdot, casadi::MX& defects) const {

    // We have arranged the code this way so that all constraints at a given
    // mesh point are grouped together (organizing the sparsity of the Jacobian
    // this way might have benefits for sparse linear algebra).
<<<<<<< HEAD
    const auto& states = vars.at(Var::states);
    const DM zeroS = casadi::DM::zeros(m_problem.getNumStates(), 1);
    const DM zeroR = casadi::DM::zeros(
            m_problem.getNumMultibodyDynamicsEquations(), 1);
    for (int itime = 0; itime < m_numGridPoints; ++itime) {
        if (itime > 0) {
            const auto h = m_times(itime) - m_times(itime - 1);
            const auto x_i = states(Slice(), itime);
            const auto x_im1 = states(Slice(), itime - 1);
            const auto xdot_i = xdot(Slice(), itime);
            const auto xdot_im1 = xdot(Slice(), itime - 1);

            // Trapezoidal defects.
            addConstraints(zeroS, zeroS,
                    x_i - (x_im1 + 0.5 * h * (xdot_i + xdot_im1)));
        }

        if (m_solver.isDynamicsModeImplicit()) {
            addConstraints(zeroR, zeroR, residual(Slice(), itime));
        }

        // Kinematic constraint errors.
        if (m_problem.getNumKinematicConstraintEquations()) {
            DM kinConLowerBounds(
                    m_problem.getNumKinematicConstraintEquations(), 1);
            DM kinConUpperBounds(
                    m_problem.getNumKinematicConstraintEquations(), 1);

            const auto& bounds = m_problem.getKinematicConstraintBounds();
            kinConLowerBounds(Slice()) = bounds.lower;
            kinConUpperBounds(Slice()) = bounds.upper;

            addConstraints(kinConLowerBounds, kinConUpperBounds,
                    kcerr(Slice(), itime));
        }

        for (int ipc = 0; ipc < (int)path.size(); ++ipc) {
            const auto& pathInfo = m_problem.getPathConstraintInfos()[ipc];
            addConstraints(pathInfo.lowerBounds, pathInfo.upperBounds,
                    path[ipc](Slice(), itime));
        }
=======
    for (int itime = 0; itime < m_numMeshIntervals; ++itime) {
        const auto h = m_times(itime + 1) - m_times(itime);
        const auto x_i = x(Slice(), itime);
        const auto x_ip1 = x(Slice(), itime + 1);
        const auto xdot_i = xdot(Slice(), itime);
        const auto xdot_ip1 = xdot(Slice(), itime + 1);

        // Trapezoidal defects.
        defects(Slice(), itime) = x_ip1 - (x_i + 0.5 * h * (xdot_ip1 + xdot_i));
>>>>>>> 67d3d232
    }
}

} // namespace CasOC<|MERGE_RESOLUTION|>--- conflicted
+++ resolved
@@ -46,49 +46,6 @@
     // We have arranged the code this way so that all constraints at a given
     // mesh point are grouped together (organizing the sparsity of the Jacobian
     // this way might have benefits for sparse linear algebra).
-<<<<<<< HEAD
-    const auto& states = vars.at(Var::states);
-    const DM zeroS = casadi::DM::zeros(m_problem.getNumStates(), 1);
-    const DM zeroR = casadi::DM::zeros(
-            m_problem.getNumMultibodyDynamicsEquations(), 1);
-    for (int itime = 0; itime < m_numGridPoints; ++itime) {
-        if (itime > 0) {
-            const auto h = m_times(itime) - m_times(itime - 1);
-            const auto x_i = states(Slice(), itime);
-            const auto x_im1 = states(Slice(), itime - 1);
-            const auto xdot_i = xdot(Slice(), itime);
-            const auto xdot_im1 = xdot(Slice(), itime - 1);
-
-            // Trapezoidal defects.
-            addConstraints(zeroS, zeroS,
-                    x_i - (x_im1 + 0.5 * h * (xdot_i + xdot_im1)));
-        }
-
-        if (m_solver.isDynamicsModeImplicit()) {
-            addConstraints(zeroR, zeroR, residual(Slice(), itime));
-        }
-
-        // Kinematic constraint errors.
-        if (m_problem.getNumKinematicConstraintEquations()) {
-            DM kinConLowerBounds(
-                    m_problem.getNumKinematicConstraintEquations(), 1);
-            DM kinConUpperBounds(
-                    m_problem.getNumKinematicConstraintEquations(), 1);
-
-            const auto& bounds = m_problem.getKinematicConstraintBounds();
-            kinConLowerBounds(Slice()) = bounds.lower;
-            kinConUpperBounds(Slice()) = bounds.upper;
-
-            addConstraints(kinConLowerBounds, kinConUpperBounds,
-                    kcerr(Slice(), itime));
-        }
-
-        for (int ipc = 0; ipc < (int)path.size(); ++ipc) {
-            const auto& pathInfo = m_problem.getPathConstraintInfos()[ipc];
-            addConstraints(pathInfo.lowerBounds, pathInfo.upperBounds,
-                    path[ipc](Slice(), itime));
-        }
-=======
     for (int itime = 0; itime < m_numMeshIntervals; ++itime) {
         const auto h = m_times(itime + 1) - m_times(itime);
         const auto x_i = x(Slice(), itime);
@@ -98,7 +55,6 @@
 
         // Trapezoidal defects.
         defects(Slice(), itime) = x_ip1 - (x_i + 0.5 * h * (xdot_ip1 + xdot_i));
->>>>>>> 67d3d232
     }
 }
 
