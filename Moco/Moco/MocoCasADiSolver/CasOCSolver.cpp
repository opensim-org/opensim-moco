/* -------------------------------------------------------------------------- *
 * OpenSim Moco: MocoCasOCSolver.cpp                                          *
 * -------------------------------------------------------------------------- *
 * Copyright (c) 2018 Stanford University and the Authors                     *
 *                                                                            *
 * Author(s): Christopher Dembia                                              *
 *                                                                            *
 * Licensed under the Apache License, Version 2.0 (the "License"); you may    *
 * not use this file except in compliance with the License. You may obtain a  *
 * copy of the License at http://www.apache.org/licenses/LICENSE-2.0          *
 * * * Unless required by applicable law or agreed to in writing, software *
 * distributed under the License is distributed on an "AS IS" BASIS,          *
 * WITHOUT WARRANTIES OR CONDITIONS OF ANY KIND, either express or implied.   *
 * See the License for the specific language governing permissions and        *
 * limitations under the License.                                             *
 * -------------------------------------------------------------------------- */

#include "../MocoUtilities.h"
#include "CasOCHermiteSimpson.h"
#include "CasOCProblem.h"
#include "CasOCTranscription.h"
#include "CasOCTrapezoidal.h"

using OpenSim::Exception;
using OpenSim::format;

namespace CasOC {

std::unique_ptr<Transcription> Solver::createTranscription() const {
    std::unique_ptr<Transcription> transcription;
    if (m_transcriptionScheme == "trapezoidal") {
        transcription = OpenSim::make_unique<Trapezoidal>(*this, m_problem);
    } else if (m_transcriptionScheme == "hermite-simpson") {
        transcription = OpenSim::make_unique<HermiteSimpson>(*this, m_problem);
    } else {
        OPENSIM_THROW(Exception, format("Unknown transcription scheme '%s'.",
                                         m_transcriptionScheme));
    }
    return transcription;
}

Iterate Solver::createInitialGuessFromBounds() const {
    auto transcription = createTranscription();
    return transcription->createInitialGuessFromBounds();
}

Iterate Solver::createRandomIterateWithinBounds() const {
    auto transcription = createTranscription();
    return transcription->createRandomIterateWithinBounds();
}

void Solver::setSparsityDetection(const std::string& setting) {
    OPENSIM_THROW_IF(setting != "none" && setting != "random" &&
<<<<<<< HEAD
            setting != "initial-guess", Exception);
=======
                             setting != "initial-guess",
            Exception);
>>>>>>> 3ac5eb8e
    m_sparsity_detection = setting;
}

void Solver::setSparsityDetectionRandomCount(int count) {
    OPENSIM_THROW_IF(count <= 0, Exception);
    m_sparsity_detection_random_count = count;
}

void Solver::setParallelism(std::string parallelism, int numThreads) {
    m_parallelism = parallelism;
    OPENSIM_THROW_IF(numThreads < 1, OpenSim::Exception,
            OpenSim::format(
                    "Expected numThreads >= 1 but got %i.", numThreads));
    m_numThreads = numThreads;
}

Solution Solver::solve(const Iterate& guess) const {
    auto transcription = createTranscription();
    auto pointsForSparsityDetection =
<<<<<<< HEAD
            std::make_shared<std::vector<const VariablesDM>>();
=======
            std::make_shared<std::vector<VariablesDM>>();
>>>>>>> 3ac5eb8e
    if (m_sparsity_detection == "initial-guess") {
        // TODO: This guess has not been interpolated.
        pointsForSparsityDetection->push_back(guess.variables);
    } else if (m_sparsity_detection == "random") {
<<<<<<< HEAD
        for (int i = 0; i < m_sparsity_detection_random_count; ++i) {
            pointsForSparsityDetection->push_back(
                    transcription->createRandomIterateWithinBounds().variables);
        }
    }
    m_problem.constructFunctions(isDynamicsModeImplicit(),
            m_finite_difference_scheme, pointsForSparsityDetection);
=======
        // Make sure the exact same sparsity pattern is used every time.
        auto randGen = OpenSim::make_unique<SimTK::Random::Uniform>(-1, 1);
        randGen->setSeed(0);
        for (int i = 0; i < m_sparsity_detection_random_count; ++i) {
            pointsForSparsityDetection->push_back(
                    transcription->createRandomIterateWithinBounds(
                                         randGen.get())
                            .variables);
        }
    }
    m_problem.constructFunctions(
            m_finite_difference_scheme,
            std::const_pointer_cast<const std::vector<VariablesDM>>(
                    pointsForSparsityDetection));
>>>>>>> 3ac5eb8e
    return transcription->solve(guess);
}

} // namespace CasOC<|MERGE_RESOLUTION|>--- conflicted
+++ resolved
@@ -51,12 +51,8 @@
 
 void Solver::setSparsityDetection(const std::string& setting) {
     OPENSIM_THROW_IF(setting != "none" && setting != "random" &&
-<<<<<<< HEAD
-            setting != "initial-guess", Exception);
-=======
                              setting != "initial-guess",
             Exception);
->>>>>>> 3ac5eb8e
     m_sparsity_detection = setting;
 }
 
@@ -76,24 +72,11 @@
 Solution Solver::solve(const Iterate& guess) const {
     auto transcription = createTranscription();
     auto pointsForSparsityDetection =
-<<<<<<< HEAD
-            std::make_shared<std::vector<const VariablesDM>>();
-=======
             std::make_shared<std::vector<VariablesDM>>();
->>>>>>> 3ac5eb8e
     if (m_sparsity_detection == "initial-guess") {
         // TODO: This guess has not been interpolated.
         pointsForSparsityDetection->push_back(guess.variables);
     } else if (m_sparsity_detection == "random") {
-<<<<<<< HEAD
-        for (int i = 0; i < m_sparsity_detection_random_count; ++i) {
-            pointsForSparsityDetection->push_back(
-                    transcription->createRandomIterateWithinBounds().variables);
-        }
-    }
-    m_problem.constructFunctions(isDynamicsModeImplicit(),
-            m_finite_difference_scheme, pointsForSparsityDetection);
-=======
         // Make sure the exact same sparsity pattern is used every time.
         auto randGen = OpenSim::make_unique<SimTK::Random::Uniform>(-1, 1);
         randGen->setSeed(0);
@@ -108,7 +91,6 @@
             m_finite_difference_scheme,
             std::const_pointer_cast<const std::vector<VariablesDM>>(
                     pointsForSparsityDetection));
->>>>>>> 3ac5eb8e
     return transcription->solve(guess);
 }
 
