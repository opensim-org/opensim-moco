--- conflicted
+++ resolved
@@ -36,19 +36,6 @@
 public:
     Solver(const Problem& problem) : m_problem(problem) {}
     void setNumMeshPoints(int numMeshPoints) {
-<<<<<<< HEAD
-        for(int i = 0; i < numMeshPoints; ++i) {
-            m_mesh.push_back(i/((double)(numMeshPoints-1)));
-        }
-    }
-    void setMesh(std::vector<double> mesh) {
-        m_mesh = std::move(mesh);
-    }
-
-    const std::vector<double>& getMesh() const {
-        return m_mesh;
-    }
-=======
         for (int i = 0; i < numMeshPoints; ++i) {
             m_mesh.push_back(i / (double)(numMeshPoints - 1));
         }
@@ -56,7 +43,6 @@
     void setMesh(std::vector<double> mesh) { m_mesh = std::move(mesh); }
 
     const std::vector<double>& getMesh() const { return m_mesh; }
->>>>>>> e3f1dea1
     void setTranscriptionScheme(std::string scheme) {
         m_transcriptionScheme = std::move(scheme);
     }
