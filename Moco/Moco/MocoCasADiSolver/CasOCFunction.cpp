/* -------------------------------------------------------------------------- *
 * OpenSim Moco: MocoCasOCFunction.cpp                                        *
 * -------------------------------------------------------------------------- *
 * Copyright (c) 2018 Stanford University and the Authors                     *
 *                                                                            *
 * Author(s): Christopher Dembia                                              *
 *                                                                            *
 * Licensed under the Apache License, Version 2.0 (the "License"); you may    *
 * not use this file except in compliance with the License. You may obtain a  *
 * copy of the License at http://www.apache.org/licenses/LICENSE-2.0          *
 *                                                                            *
 * Unless required by applicable law or agreed to in writing, software        *
 * distributed under the License is distributed on an "AS IS" BASIS,          *
 * WITHOUT WARRANTIES OR CONDITIONS OF ANY KIND, either express or implied.   *
 * See the License for the specific language governing permissions and        *
 * limitations under the License.                                             *
 * -------------------------------------------------------------------------- */

#include "CasOCFunction.h"

#include "CasOCProblem.h"

using namespace CasOC;

casadi::Sparsity calcJacobianSparsityWithPerturbation(const VectorDM& x0s,
        int numOutputs,
        std::function<void(const casadi::DM&, casadi::DM&)> function) {

    OPENSIM_THROW_IF(x0s.size() < 1, OpenSim::Exception,
            "x0s must have at least 1 element.");
    using casadi::DM;
    using casadi::Sparsity;
    using std::isnan;
    auto sparsityForSingleX0 = [&](const casadi::DM& x0) {
        OPENSIM_THROW_IF(x0.columns() != 1, OpenSim::Exception,
                "x0 must have exactly 1 column.");
        Sparsity sparsity(numOutputs, x0.numel());
        double eps = 1e-5;
        DM x = x0;
        DM output0(numOutputs, 1);
        function(x, output0);
        DM output(numOutputs, 1);
        DM diff(numOutputs, 1);
        for (int j = 0; j < x0.numel(); ++j) {
            output = 0;
            x(j) += eps;
            function(x, output);
            x(j) = x0(j);
            diff = output - output0;
            for (int i = 0; i < (int)numOutputs; ++i) {
                if (std::isnan(diff(i).scalar())) {
                    std::cout << "[CasOC] Warning: NaN encountered when "
                                 "detecting sparsity of Jacobian; entry (";
                    std::cout << i << ", " << j;
                    std::cout << ")." << std::endl;
                    // Set non-zero here just in case this Jacobian element is
                    // important.
                    sparsity.add_nz(i, j);
                }
                if (diff(i).scalar() != 0) sparsity.add_nz(i, j);
            }
            diff = 0;
        }
        return sparsity;
    };

    Sparsity combinedSparsity(numOutputs, x0s[0].numel());
    for (const auto& x0 : x0s) {
        OPENSIM_THROW_IF(x0.numel() != x0s[0].numel(), OpenSim::Exception,
                "x0s contains vectors of different sizes.");
        combinedSparsity = combinedSparsity + sparsityForSingleX0(x0);
    }
    return combinedSparsity;
}

casadi::Sparsity Function::get_jacobian_sparsity() const {
    using casadi::DM;
    using casadi::Slice;

    auto function = [this](const casadi::DM& x, casadi::DM& y) {
        // Split input into separate DMs.
        std::vector<casadi::DM> in(this->n_in());
        {
            int offset = 0;
            for (int iin = 0; iin < this->n_in(); ++iin) {
                OPENSIM_THROW_IF(this->size2_in(iin) != 1, OpenSim::Exception,
                        "Internal error.");
                const auto size = this->size1_in(iin);
                in[iin] = x(Slice(offset, offset + size));
                offset += size;
            }
        }

        // Evaluate the function.
        std::vector<casadi::DM> out = this->eval(in);

        // Create output.
        y = casadi::DM::veccat(out);
    };

    const VectorDM x0s = getSubsetPointsForSparsityDetection();

    return calcJacobianSparsityWithPerturbation(
            x0s, (int)this->nnz_out(), function);
}

void Function::constructFunction(const Problem* casProblem,
        const std::string& name, const std::string& finiteDiffScheme,
<<<<<<< HEAD
        std::shared_ptr<std::vector<const VariablesDM>>
=======
        std::shared_ptr<const std::vector<VariablesDM>>
>>>>>>> 3ac5eb8e
                pointsForSparsityDetection) {
    m_casProblem = casProblem;
    m_finite_difference_scheme = finiteDiffScheme;
    m_fullPointsForSparsityDetection = pointsForSparsityDetection;
    casadi::Dict opts;
    setCommonOptions(opts);
    this->construct(name, opts);
}

casadi::Sparsity Function::get_sparsity_in(casadi_int i) {
    if (i == 0) {
        return casadi::Sparsity::dense(1, 1);
    } else if (i == 1) {
        return casadi::Sparsity::dense(m_casProblem->getNumStates(), 1);
    } else if (i == 2) {
        return casadi::Sparsity::dense(m_casProblem->getNumControls(), 1);
    } else if (i == 3) {
        return casadi::Sparsity::dense(m_casProblem->getNumMultipliers(), 1);
    } else if (i == 4) {
        return casadi::Sparsity::dense(m_casProblem->getNumDerivatives(), 1);
    } else if (i == 5) {
        return casadi::Sparsity::dense(m_casProblem->getNumParameters(), 1);
    } else {
        return casadi::Sparsity(0, 0);
    }
}

VectorDM PathConstraint::eval(const VectorDM& args) const {
    Problem::ContinuousInput input{args.at(0).scalar(), args.at(1), args.at(2),
            args.at(3), args.at(4), args.at(5)};
    VectorDM out{casadi::DM(sparsity_out(0))};
    m_casProblem->calcPathConstraint(m_index, input, out[0]);
    return out;
}

VectorDM IntegralCostIntegrand::eval(const VectorDM& args) const {
    Problem::ContinuousInput input{args.at(0).scalar(), args.at(1), args.at(2),
                                   args.at(3), args.at(4), args.at(5)};
    VectorDM out{casadi::DM(casadi::Sparsity::scalar())};
    m_casProblem->calcIntegralCostIntegrand(input, *out[0].ptr());
    return out;
}

<<<<<<< HEAD
template <bool CalcKinConErrors>
casadi::Sparsity MultibodySystem<CalcKinConErrors>::get_sparsity_in(
        casadi_int i) {
    if (i == 0) {
        return casadi::Sparsity::dense(1, 1);
    } else if (i == 1) {
        return casadi::Sparsity::dense(m_casProblem->getNumStates(), 1);
    } else if (i == 2) {
        return casadi::Sparsity::dense(m_casProblem->getNumControls(), 1);
    } else if (i == 3) {
        return casadi::Sparsity::dense(m_casProblem->getNumMultipliers(), 1);
    } else if (i == 4) {
        return casadi::Sparsity::dense(m_casProblem->getNumParameters(), 1);
    } else {
        return casadi::Sparsity(0, 0);
    }
}

template <bool CalcKinConErrors>
casadi::Sparsity MultibodySystem<CalcKinConErrors>::get_sparsity_out(
        casadi_int i) {
=======
VectorDM EndpointCost::eval(const VectorDM& args) const {
    Problem::EndpointInput input{args.at(0).scalar(), args.at(1), args.at(2),
                                   args.at(3), args.at(4), args.at(5)};
    VectorDM out{casadi::DM(casadi::Sparsity::scalar())};
    m_casProblem->calcEndpointCost(input, *out[0].ptr());
    return out;
}

template <bool CalcKCErrors>
casadi::Sparsity MultibodySystemExplicit<CalcKCErrors>::get_sparsity_out(casadi_int i) {
>>>>>>> 3ac5eb8e
    if (i == 0) {
        return casadi::Sparsity::dense(
                m_casProblem->getNumMultibodyDynamicsEquations(), 1);
    } else if (i == 1) {
        return casadi::Sparsity::dense(
                m_casProblem->getNumAuxiliaryStates(), 1);
    } else if (i == 2) {
        if (CalcKCErrors) {
            int numRows = m_casProblem->getNumKinematicConstraintEquations();
            return casadi::Sparsity::dense(numRows, 1);
        } else {
            return casadi::Sparsity(0, 0);
        }
    } else {
        return casadi::Sparsity(0, 0);
    }
}

template <bool CalcKCErrors>
VectorDM MultibodySystemExplicit<CalcKCErrors>::eval(const VectorDM& args) const {
    Problem::ContinuousInput input{args.at(0).scalar(), args.at(1), args.at(2),
                                   args.at(3), args.at(4), args.at(5)};
    VectorDM out((int)n_out());
    for (casadi_int i = 0; i < n_out(); ++i) {
        out[i] = casadi::DM(sparsity_out(i));
    }
    Problem::MultibodySystemExplicitOutput output {out[0], out[1], out[2]};
    m_casProblem->calcMultibodySystemExplicit(input, CalcKCErrors, output);
    return out;
}

template class CasOC::MultibodySystemExplicit<false>;
template class CasOC::MultibodySystemExplicit<true>;

casadi::Sparsity VelocityCorrection::get_sparsity_in(casadi_int i) {
    if (i == 0) {
        return casadi::Sparsity::dense(1, 1);
    } else if (i == 1) {
        return casadi::Sparsity::dense(
                m_casProblem->getNumStates() -
                        m_casProblem->getNumAuxiliaryStates(),
                1);
    } else if (i == 2) {
        return casadi::Sparsity::dense(m_casProblem->getNumSlacks(), 1);
    } else if (i == 3) {
        return casadi::Sparsity::dense(m_casProblem->getNumParameters(), 1);
    } else {
        return casadi::Sparsity(0, 0);
    }
}

casadi::Sparsity VelocityCorrection::get_sparsity_out(casadi_int i) {
    if (i == 0) {
        return casadi::Sparsity::dense(m_casProblem->getNumSpeeds(), 1);
    } else {
        return casadi::Sparsity(0, 0);
    }
}

casadi::DM VelocityCorrection::getSubsetPoint(
        const VariablesDM& fullPoint) const {
    int itime = 0;
    using casadi::Slice;
    const int NMBS = m_casProblem->getNumStates() -
                     m_casProblem->getNumAuxiliaryStates();
    return casadi::DM::vertcat({fullPoint.at(initial_time),
            fullPoint.at(states)(Slice(0, NMBS), itime),
            fullPoint.at(slacks)(Slice(), itime), fullPoint.at(parameters)});
<<<<<<< HEAD
}

template <bool CalcKinConErrors>
casadi::Sparsity MultibodySystemImplicit<CalcKinConErrors>::get_sparsity_in(
        casadi_int i) {
    if (i == 0) {
        return casadi::Sparsity::dense(1, 1);
    } else if (i == 1) {
        return casadi::Sparsity::dense(m_casProblem->getNumStates(), 1);
    } else if (i == 2) {
        return casadi::Sparsity::dense(m_casProblem->getNumControls(), 1);
    } else if (i == 3) {
        return casadi::Sparsity::dense(m_casProblem->getNumMultipliers(), 1);
    } else if (i == 4) {
        return casadi::Sparsity::dense(m_casProblem->getNumSpeeds(), 1);
    } else if (i == 5) {
        return casadi::Sparsity::dense(m_casProblem->getNumParameters(), 1);
    } else {
        return casadi::Sparsity(0, 0);
    }
}

template <bool CalcKinConErrors>
casadi::Sparsity MultibodySystemImplicit<CalcKinConErrors>::get_sparsity_out(
=======
}

VectorDM VelocityCorrection::eval(const VectorDM& args) const {
    VectorDM out{casadi::DM(sparsity_out(0))};
    m_casProblem->calcVelocityCorrection(args.at(0).scalar(), args.at(1),
            args.at(2), args.at(3), out[0]);
    return out;
}

template <bool CalcKCErrors>
casadi::Sparsity MultibodySystemImplicit<CalcKCErrors>::get_sparsity_out(
>>>>>>> 3ac5eb8e
        casadi_int i) {
    if (i == 0) {
        return casadi::Sparsity::dense(
                m_casProblem->getNumMultibodyDynamicsEquations(), 1);
    } else if (i == 1) {
        return casadi::Sparsity::dense(
                m_casProblem->getNumAuxiliaryStates(), 1);
    } else if (i == 2) {
        if (CalcKCErrors) {
            int numRows = m_casProblem->getNumKinematicConstraintEquations();
            return casadi::Sparsity::dense(numRows, 1);
        } else {
            return casadi::Sparsity(0, 0);
        }
    } else {
        return casadi::Sparsity(0, 0);
    }
}

template <bool CalcKCErrors>
VectorDM MultibodySystemImplicit<CalcKCErrors>::eval(const VectorDM& args) const {
    Problem::ContinuousInput input{args.at(0).scalar(), args.at(1), args.at(2),
                                   args.at(3), args.at(4), args.at(5)};
    VectorDM out((int)n_out());
    for (casadi_int i = 0; i < n_out(); ++i) {
        out[i] = casadi::DM(sparsity_out(i));
    }

    Problem::MultibodySystemImplicitOutput output {out[0], out[1], out[2]};
    m_casProblem->calcMultibodySystemImplicit(input, CalcKCErrors, output);
    return out;
}

template class CasOC::MultibodySystemImplicit<false>;
template class CasOC::MultibodySystemImplicit<true>;<|MERGE_RESOLUTION|>--- conflicted
+++ resolved
@@ -106,11 +106,7 @@
 
 void Function::constructFunction(const Problem* casProblem,
         const std::string& name, const std::string& finiteDiffScheme,
-<<<<<<< HEAD
-        std::shared_ptr<std::vector<const VariablesDM>>
-=======
         std::shared_ptr<const std::vector<VariablesDM>>
->>>>>>> 3ac5eb8e
                 pointsForSparsityDetection) {
     m_casProblem = casProblem;
     m_finite_difference_scheme = finiteDiffScheme;
@@ -154,29 +150,6 @@
     return out;
 }
 
-<<<<<<< HEAD
-template <bool CalcKinConErrors>
-casadi::Sparsity MultibodySystem<CalcKinConErrors>::get_sparsity_in(
-        casadi_int i) {
-    if (i == 0) {
-        return casadi::Sparsity::dense(1, 1);
-    } else if (i == 1) {
-        return casadi::Sparsity::dense(m_casProblem->getNumStates(), 1);
-    } else if (i == 2) {
-        return casadi::Sparsity::dense(m_casProblem->getNumControls(), 1);
-    } else if (i == 3) {
-        return casadi::Sparsity::dense(m_casProblem->getNumMultipliers(), 1);
-    } else if (i == 4) {
-        return casadi::Sparsity::dense(m_casProblem->getNumParameters(), 1);
-    } else {
-        return casadi::Sparsity(0, 0);
-    }
-}
-
-template <bool CalcKinConErrors>
-casadi::Sparsity MultibodySystem<CalcKinConErrors>::get_sparsity_out(
-        casadi_int i) {
-=======
 VectorDM EndpointCost::eval(const VectorDM& args) const {
     Problem::EndpointInput input{args.at(0).scalar(), args.at(1), args.at(2),
                                    args.at(3), args.at(4), args.at(5)};
@@ -187,7 +160,6 @@
 
 template <bool CalcKCErrors>
 casadi::Sparsity MultibodySystemExplicit<CalcKCErrors>::get_sparsity_out(casadi_int i) {
->>>>>>> 3ac5eb8e
     if (i == 0) {
         return casadi::Sparsity::dense(
                 m_casProblem->getNumMultibodyDynamicsEquations(), 1);
@@ -256,32 +228,6 @@
     return casadi::DM::vertcat({fullPoint.at(initial_time),
             fullPoint.at(states)(Slice(0, NMBS), itime),
             fullPoint.at(slacks)(Slice(), itime), fullPoint.at(parameters)});
-<<<<<<< HEAD
-}
-
-template <bool CalcKinConErrors>
-casadi::Sparsity MultibodySystemImplicit<CalcKinConErrors>::get_sparsity_in(
-        casadi_int i) {
-    if (i == 0) {
-        return casadi::Sparsity::dense(1, 1);
-    } else if (i == 1) {
-        return casadi::Sparsity::dense(m_casProblem->getNumStates(), 1);
-    } else if (i == 2) {
-        return casadi::Sparsity::dense(m_casProblem->getNumControls(), 1);
-    } else if (i == 3) {
-        return casadi::Sparsity::dense(m_casProblem->getNumMultipliers(), 1);
-    } else if (i == 4) {
-        return casadi::Sparsity::dense(m_casProblem->getNumSpeeds(), 1);
-    } else if (i == 5) {
-        return casadi::Sparsity::dense(m_casProblem->getNumParameters(), 1);
-    } else {
-        return casadi::Sparsity(0, 0);
-    }
-}
-
-template <bool CalcKinConErrors>
-casadi::Sparsity MultibodySystemImplicit<CalcKinConErrors>::get_sparsity_out(
-=======
 }
 
 VectorDM VelocityCorrection::eval(const VectorDM& args) const {
@@ -293,7 +239,6 @@
 
 template <bool CalcKCErrors>
 casadi::Sparsity MultibodySystemImplicit<CalcKCErrors>::get_sparsity_out(
->>>>>>> 3ac5eb8e
         casadi_int i) {
     if (i == 0) {
         return casadi::Sparsity::dense(
