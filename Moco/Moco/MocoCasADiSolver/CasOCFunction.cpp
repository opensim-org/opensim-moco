--- conflicted
+++ resolved
@@ -180,11 +180,7 @@
     }
 }
 VectorDM Cost::eval(const VectorDM& args) const {
-<<<<<<< HEAD
-    Problem::EndpointInput input{args.at(0).scalar(), args.at(1), args.at(2),
-=======
     Problem::CostInput input{args.at(0).scalar(), args.at(1), args.at(2),
->>>>>>> 5899a4f0
             args.at(3), args.at(4), args.at(5).scalar(), args.at(6), args.at(7),
             args.at(8), args.at(9), args.at(10), args.at(11).scalar()};
     VectorDM out{casadi::DM(casadi::Sparsity::scalar())};
