--- conflicted
+++ resolved
@@ -116,8 +116,7 @@
     this->construct(name, opts);
 }
 
-casadi::Sparsity Function::get_sparsity_in(
-        casadi_int i) {
+casadi::Sparsity Function::get_sparsity_in(casadi_int i) {
     if (i == 0) {
         return casadi::Sparsity::dense(1, 1);
     } else if (i == 1) {
@@ -151,27 +150,6 @@
     return out;
 }
 
-<<<<<<< HEAD
-template <bool CalcKCErrors>
-casadi::Sparsity MultibodySystem<CalcKCErrors>::get_sparsity_in(casadi_int i) {
-    if (i == 0) {
-        return casadi::Sparsity::dense(1, 1);
-    } else if (i == 1) {
-        return casadi::Sparsity::dense(m_casProblem->getNumStates(), 1);
-    } else if (i == 2) {
-        return casadi::Sparsity::dense(m_casProblem->getNumControls(), 1);
-    } else if (i == 3) {
-        return casadi::Sparsity::dense(m_casProblem->getNumMultipliers(), 1);
-    } else if (i == 4) {
-        return casadi::Sparsity::dense(m_casProblem->getNumParameters(), 1);
-    } else {
-        return casadi::Sparsity(0, 0);
-    }
-}
-
-template <bool CalcKCErrors>
-casadi::Sparsity MultibodySystem<CalcKCErrors>::get_sparsity_out(casadi_int i) {
-=======
 VectorDM EndpointCost::eval(const VectorDM& args) const {
     Problem::EndpointInput input{args.at(0).scalar(), args.at(1), args.at(2),
                                    args.at(3), args.at(4), args.at(5)};
@@ -181,9 +159,7 @@
 }
 
 template <bool CalcKCErrors>
-casadi::Sparsity MultibodySystemExplicit<CalcKCErrors>::get_sparsity_out(
-        casadi_int i) {
->>>>>>> 09c03b47
+casadi::Sparsity MultibodySystemExplicit<CalcKCErrors>::get_sparsity_out(casadi_int i) {
     if (i == 0) {
         return casadi::Sparsity::dense(
                 m_casProblem->getNumMultibodyDynamicsEquations(), 1);
