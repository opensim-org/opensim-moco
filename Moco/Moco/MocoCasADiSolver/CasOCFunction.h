#ifndef MOCO_CASOCFUNCTION_H
#define MOCO_CASOCFUNCTION_H
/* -------------------------------------------------------------------------- *
 * OpenSim Moco: MocoCasOCFunction.h                                          *
 * -------------------------------------------------------------------------- *
 * Copyright (c) 2018 Stanford University and the Authors                     *
 *                                                                            *
 * Author(s): Christopher Dembia                                              *
 *                                                                            *
 * Licensed under the Apache License, Version 2.0 (the "License"); you may    *
 * not use this file except in compliance with the License. You may obtain a  *
 * copy of the License at http://www.apache.org/licenses/LICENSE-2.0          *
 *                                                                            *
 * Unless required by applicable law or agreed to in writing, software        *
 * distributed under the License is distributed on an "AS IS" BASIS,          *
 * WITHOUT WARRANTIES OR CONDITIONS OF ANY KIND, either express or implied.   *
 * See the License for the specific language governing permissions and        *
 * limitations under the License.                                             *
 * -------------------------------------------------------------------------- */

#include "CasOCIterate.h"

#include <OpenSim/Common/Exception.h>

namespace CasOC {

class Problem;

using VectorDM = std::vector<casadi::DM>;

class Function : public casadi::Callback {
public:
    virtual ~Function() = default;
    void constructFunction(const Problem* casProblem, const std::string& name,
            const std::string& finiteDiffScheme,
<<<<<<< HEAD
            std::shared_ptr<std::vector<const VariablesDM>> pointsForSparsityDetection);
=======
            std::shared_ptr<const std::vector<VariablesDM>>
                    pointsForSparsityDetection);
>>>>>>> 3ac5eb8e
    void setCommonOptions(casadi::Dict& opts) {
        // Compute the derivatives of this function using finite differences.
        opts["enable_fd"] = true;
        opts["fd_method"] = getFiniteDifferenceScheme();
        // Using "forward", iterations are 10x faster but problems are less
        // likely to converge.
    }
    std::string getFiniteDifferenceScheme() {
        return m_finite_difference_scheme;
    }
<<<<<<< HEAD
=======
    casadi_int get_n_in() override { return 6; }
    std::string get_name_in(casadi_int i) override {
        switch (i) {
        case 0: return "time";
        case 1: return "states";
        case 2: return "controls";
        case 3: return "multipliers";
        case 4: return "derivatives";
        case 5: return "parameters";
        default: OPENSIM_THROW(OpenSim::Exception, "Internal error.");
        }
    }
    casadi::Sparsity get_sparsity_in(casadi_int i) override;
>>>>>>> 3ac5eb8e
    bool has_jacobian_sparsity() const override {
        return !m_fullPointsForSparsityDetection->empty();
    }
    casadi::Sparsity get_jacobian_sparsity() const override;

protected:
    const Problem* m_casProblem;

private:
    VectorDM getSubsetPointsForSparsityDetection() const {
        VectorDM out(m_fullPointsForSparsityDetection->size());
        for (int i = 0; i < (int)out.size(); ++i) {
            out[i] = getSubsetPoint(m_fullPointsForSparsityDetection->at(i));
        }
        return out;
    }
<<<<<<< HEAD
    virtual casadi::DM getSubsetPoint(const VariablesDM& fullPoint) const = 0;

    std::string m_finite_difference_scheme = "central";

    std::shared_ptr<std::vector<const VariablesDM>>
=======
    virtual casadi::DM getSubsetPoint(const VariablesDM& fullPoint) const {
        int itime = 0;
        using casadi::Slice;
        return casadi::DM::vertcat({fullPoint.at(initial_time),
                fullPoint.at(states)(Slice(), itime),
                fullPoint.at(controls)(Slice(), itime),
                fullPoint.at(multipliers)(Slice(), itime),
                fullPoint.at(derivatives)(Slice(), itime),
                fullPoint.at(parameters)});
    }

    std::string m_finite_difference_scheme = "central";

    std::shared_ptr<const std::vector<VariablesDM>>
>>>>>>> 3ac5eb8e
            m_fullPointsForSparsityDetection;
};

class PathConstraint : public Function {
public:
    void constructFunction(const Problem* casProblem, const std::string& name,
<<<<<<< HEAD
            int numEquations, const std::string& finiteDiffScheme,
            std::shared_ptr<std::vector<const VariablesDM>>
                    pointsForSparsityDetection) {
=======
            int index, int numEquations, const std::string& finiteDiffScheme,
            std::shared_ptr<const std::vector<VariablesDM>>
                    pointsForSparsityDetection) {
        m_index = index;
>>>>>>> 3ac5eb8e
        m_numEquations = numEquations;
        Function::constructFunction(
                casProblem, name, finiteDiffScheme, pointsForSparsityDetection);
    }
    casadi_int get_n_out() override final { return 1; }
    std::string get_name_out(casadi_int i) override final {
        switch (i) {
        case 0: return "path_constraint_" + name();
        default: OPENSIM_THROW(OpenSim::Exception, "Internal error.");
        }
    }
    casadi::Sparsity get_sparsity_out(casadi_int i) override final {
        if (i == 0) {
            return casadi::Sparsity::dense(m_numEquations, 1);
        } else
            return casadi::Sparsity(0, 0);
    }
<<<<<<< HEAD
    casadi::DM getSubsetPoint(const VariablesDM& fullPoint) const override {
        int itime = 0;
        using casadi::Slice;
        return casadi::DM::vertcat({fullPoint.at(initial_time),
                fullPoint.at(states)(Slice(), itime),
                fullPoint.at(controls)(Slice(), itime),
                fullPoint.at(parameters)});
    }
=======
    VectorDM eval(const VectorDM& args) const override;
>>>>>>> 3ac5eb8e

protected:
    int m_index = -1;
    int m_numEquations = -1;
};

class IntegralCostIntegrand : public Function {
public:
<<<<<<< HEAD
    casadi_int get_n_in() override final { return 4; }
=======
>>>>>>> 3ac5eb8e
    casadi_int get_n_out() override final { return 1; }
    std::string get_name_out(casadi_int i) override final {
        switch (i) {
        case 0: return "integral_cost_integrand";
        default: OPENSIM_THROW(OpenSim::Exception, "Internal error.");
        }
    }
    casadi::Sparsity get_sparsity_out(casadi_int i) override final {
        if (i == 0)
            return casadi::Sparsity::scalar();
        else
            return casadi::Sparsity(0, 0);
    }
<<<<<<< HEAD
    casadi::DM getSubsetPoint(const VariablesDM& fullPoint) const override {
        int itime = 0;
        using casadi::Slice;
        return casadi::DM::vertcat({fullPoint.at(initial_time),
                fullPoint.at(states)(Slice(), itime),
                fullPoint.at(controls)(Slice(), itime),
                fullPoint.at(parameters)});
    }
=======
    VectorDM eval(const VectorDM& args) const override;
>>>>>>> 3ac5eb8e
};

class EndpointCost : public Function {
public:
    casadi_int get_n_out() override final { return 1; }
    std::string get_name_in(casadi_int i) override final {
        switch (i) {
        case 0: return "final_time";
        case 1: return "final_states";
        case 2: return "final_controls";
        case 3: return "final_multipliers";
        case 4: return "final_derivatives";
        case 5: return "parameters";
        default: OPENSIM_THROW(OpenSim::Exception, "Internal error.");
        }
    }
    std::string get_name_out(casadi_int i) override final {
        switch (i) {
        case 0: return "endpoint_cost";
        default: OPENSIM_THROW(OpenSim::Exception, "Internal error.");
        }
    }
    casadi::Sparsity get_sparsity_out(casadi_int i) override final {
        if (i == 0)
            return casadi::Sparsity::scalar();
        else
            return casadi::Sparsity(0, 0);
    }
<<<<<<< HEAD
    casadi::DM getSubsetPoint(const VariablesDM& fullPoint) const override {
        using casadi::Slice;
        return casadi::DM::vertcat({fullPoint.at(final_time),
                fullPoint.at(states)(Slice(), -1), fullPoint.at(parameters)});
=======
    VectorDM eval(const VectorDM& args) const override;
    casadi::DM getSubsetPoint(const VariablesDM& fullPoint) const override {
        using casadi::Slice;
        return casadi::DM::vertcat(
                {fullPoint.at(final_time), fullPoint.at(states)(Slice(), -1),
                        fullPoint.at(controls)(Slice(), -1),
                        fullPoint.at(multipliers)(Slice(), -1),
                        fullPoint.at(derivatives)(Slice(), -1),
                        fullPoint.at(parameters)});
>>>>>>> 3ac5eb8e
    }
};

/// This function should compute forward dynamics (explicit multibody dynamics),
/// auxiliary explicit dynamics, and the errors for the kinematic constraints.
template <bool CalcKCErrors>
class MultibodySystemExplicit : public Function {
public:
    casadi_int get_n_out() override final { return 3; }
    std::string get_name_out(casadi_int i) override final {
        switch (i) {
        case 0: return "multibody_derivatives";
        case 1: return "auxiliary_derivatives";
        case 2: return "kinematic_constraint_errors";
        default: OPENSIM_THROW(OpenSim::Exception, "Internal error.");
        }
    }
    casadi::Sparsity get_sparsity_out(casadi_int i) override final;
<<<<<<< HEAD
    casadi::DM getSubsetPoint(const VariablesDM& fullPoint) const override {
        int itime = 0;
        using casadi::Slice;
        return casadi::DM::vertcat({fullPoint.at(initial_time),
                fullPoint.at(states)(Slice(), itime),
                fullPoint.at(controls)(Slice(), itime),
                fullPoint.at(multipliers)(Slice(), itime),
                fullPoint.at(parameters)});
    }
=======
    VectorDM eval(const VectorDM& args) const override;
>>>>>>> 3ac5eb8e
};

/// This function should compute a velocity correction term to make feasible
/// problems that enforce kinematic constraints and their derivatives.
class VelocityCorrection : public Function {
public:
    casadi_int get_n_in() override final { return 4; }
    casadi_int get_n_out() override final { return 1; }
    std::string get_name_in(casadi_int i) override final {
        switch (i) {
        case 0: return "time";
        case 1: return "multibody_states";
        case 2: return "slacks";
        case 3: return "parameters";
        default: OPENSIM_THROW(OpenSim::Exception, "Internal error.");
        }
    }
    std::string get_name_out(casadi_int i) override final {
        switch (i) {
        case 0: return "velocity_correction";
        default: OPENSIM_THROW(OpenSim::Exception, "Internal error.");
        }
    }
    casadi::Sparsity get_sparsity_in(casadi_int i) override final;
    casadi::Sparsity get_sparsity_out(casadi_int i) override final;
<<<<<<< HEAD
=======
    VectorDM eval(const VectorDM& args) const override;
>>>>>>> 3ac5eb8e
    casadi::DM getSubsetPoint(const VariablesDM& fullPoint) const override;
};

template <bool CalcKCErrors>
class MultibodySystemImplicit : public Function {
    casadi_int get_n_out() override final { return 3; }
    std::string get_name_out(casadi_int i) override final {
        switch (i) {
        case 0: return "multibody_residuals";
        case 1: return "auxiliary_derivatives";
        case 2: return "kinematic_constraint_errors";
        default: OPENSIM_THROW(OpenSim::Exception, "Internal error.");
        }
    }
    casadi::Sparsity get_sparsity_out(casadi_int i) override final;
<<<<<<< HEAD
    casadi::DM getSubsetPoint(const VariablesDM& fullPoint) const override {
        int itime = 0;
        using casadi::Slice;
        return casadi::DM::vertcat({fullPoint.at(initial_time),
                fullPoint.at(states)(Slice(), itime),
                fullPoint.at(controls)(Slice(), itime),
                fullPoint.at(multipliers)(Slice(), itime),
                fullPoint.at(derivatives)(Slice(), itime),
                fullPoint.at(parameters)});
    }
=======
    VectorDM eval(const VectorDM& args) const override;
>>>>>>> 3ac5eb8e
};

} // namespace CasOC

#endif // MOCO_CASOCFUNCTION_H<|MERGE_RESOLUTION|>--- conflicted
+++ resolved
@@ -33,12 +33,8 @@
     virtual ~Function() = default;
     void constructFunction(const Problem* casProblem, const std::string& name,
             const std::string& finiteDiffScheme,
-<<<<<<< HEAD
-            std::shared_ptr<std::vector<const VariablesDM>> pointsForSparsityDetection);
-=======
             std::shared_ptr<const std::vector<VariablesDM>>
                     pointsForSparsityDetection);
->>>>>>> 3ac5eb8e
     void setCommonOptions(casadi::Dict& opts) {
         // Compute the derivatives of this function using finite differences.
         opts["enable_fd"] = true;
@@ -49,8 +45,6 @@
     std::string getFiniteDifferenceScheme() {
         return m_finite_difference_scheme;
     }
-<<<<<<< HEAD
-=======
     casadi_int get_n_in() override { return 6; }
     std::string get_name_in(casadi_int i) override {
         switch (i) {
@@ -64,7 +58,6 @@
         }
     }
     casadi::Sparsity get_sparsity_in(casadi_int i) override;
->>>>>>> 3ac5eb8e
     bool has_jacobian_sparsity() const override {
         return !m_fullPointsForSparsityDetection->empty();
     }
@@ -81,13 +74,6 @@
         }
         return out;
     }
-<<<<<<< HEAD
-    virtual casadi::DM getSubsetPoint(const VariablesDM& fullPoint) const = 0;
-
-    std::string m_finite_difference_scheme = "central";
-
-    std::shared_ptr<std::vector<const VariablesDM>>
-=======
     virtual casadi::DM getSubsetPoint(const VariablesDM& fullPoint) const {
         int itime = 0;
         using casadi::Slice;
@@ -102,23 +88,16 @@
     std::string m_finite_difference_scheme = "central";
 
     std::shared_ptr<const std::vector<VariablesDM>>
->>>>>>> 3ac5eb8e
             m_fullPointsForSparsityDetection;
 };
 
 class PathConstraint : public Function {
 public:
     void constructFunction(const Problem* casProblem, const std::string& name,
-<<<<<<< HEAD
-            int numEquations, const std::string& finiteDiffScheme,
-            std::shared_ptr<std::vector<const VariablesDM>>
-                    pointsForSparsityDetection) {
-=======
             int index, int numEquations, const std::string& finiteDiffScheme,
             std::shared_ptr<const std::vector<VariablesDM>>
                     pointsForSparsityDetection) {
         m_index = index;
->>>>>>> 3ac5eb8e
         m_numEquations = numEquations;
         Function::constructFunction(
                 casProblem, name, finiteDiffScheme, pointsForSparsityDetection);
@@ -136,18 +115,7 @@
         } else
             return casadi::Sparsity(0, 0);
     }
-<<<<<<< HEAD
-    casadi::DM getSubsetPoint(const VariablesDM& fullPoint) const override {
-        int itime = 0;
-        using casadi::Slice;
-        return casadi::DM::vertcat({fullPoint.at(initial_time),
-                fullPoint.at(states)(Slice(), itime),
-                fullPoint.at(controls)(Slice(), itime),
-                fullPoint.at(parameters)});
-    }
-=======
-    VectorDM eval(const VectorDM& args) const override;
->>>>>>> 3ac5eb8e
+    VectorDM eval(const VectorDM& args) const override;
 
 protected:
     int m_index = -1;
@@ -156,10 +124,6 @@
 
 class IntegralCostIntegrand : public Function {
 public:
-<<<<<<< HEAD
-    casadi_int get_n_in() override final { return 4; }
-=======
->>>>>>> 3ac5eb8e
     casadi_int get_n_out() override final { return 1; }
     std::string get_name_out(casadi_int i) override final {
         switch (i) {
@@ -173,18 +137,7 @@
         else
             return casadi::Sparsity(0, 0);
     }
-<<<<<<< HEAD
-    casadi::DM getSubsetPoint(const VariablesDM& fullPoint) const override {
-        int itime = 0;
-        using casadi::Slice;
-        return casadi::DM::vertcat({fullPoint.at(initial_time),
-                fullPoint.at(states)(Slice(), itime),
-                fullPoint.at(controls)(Slice(), itime),
-                fullPoint.at(parameters)});
-    }
-=======
-    VectorDM eval(const VectorDM& args) const override;
->>>>>>> 3ac5eb8e
+    VectorDM eval(const VectorDM& args) const override;
 };
 
 class EndpointCost : public Function {
@@ -213,12 +166,6 @@
         else
             return casadi::Sparsity(0, 0);
     }
-<<<<<<< HEAD
-    casadi::DM getSubsetPoint(const VariablesDM& fullPoint) const override {
-        using casadi::Slice;
-        return casadi::DM::vertcat({fullPoint.at(final_time),
-                fullPoint.at(states)(Slice(), -1), fullPoint.at(parameters)});
-=======
     VectorDM eval(const VectorDM& args) const override;
     casadi::DM getSubsetPoint(const VariablesDM& fullPoint) const override {
         using casadi::Slice;
@@ -228,7 +175,6 @@
                         fullPoint.at(multipliers)(Slice(), -1),
                         fullPoint.at(derivatives)(Slice(), -1),
                         fullPoint.at(parameters)});
->>>>>>> 3ac5eb8e
     }
 };
 
@@ -247,19 +193,7 @@
         }
     }
     casadi::Sparsity get_sparsity_out(casadi_int i) override final;
-<<<<<<< HEAD
-    casadi::DM getSubsetPoint(const VariablesDM& fullPoint) const override {
-        int itime = 0;
-        using casadi::Slice;
-        return casadi::DM::vertcat({fullPoint.at(initial_time),
-                fullPoint.at(states)(Slice(), itime),
-                fullPoint.at(controls)(Slice(), itime),
-                fullPoint.at(multipliers)(Slice(), itime),
-                fullPoint.at(parameters)});
-    }
-=======
-    VectorDM eval(const VectorDM& args) const override;
->>>>>>> 3ac5eb8e
+    VectorDM eval(const VectorDM& args) const override;
 };
 
 /// This function should compute a velocity correction term to make feasible
@@ -285,10 +219,7 @@
     }
     casadi::Sparsity get_sparsity_in(casadi_int i) override final;
     casadi::Sparsity get_sparsity_out(casadi_int i) override final;
-<<<<<<< HEAD
-=======
-    VectorDM eval(const VectorDM& args) const override;
->>>>>>> 3ac5eb8e
+    VectorDM eval(const VectorDM& args) const override;
     casadi::DM getSubsetPoint(const VariablesDM& fullPoint) const override;
 };
 
@@ -304,20 +235,7 @@
         }
     }
     casadi::Sparsity get_sparsity_out(casadi_int i) override final;
-<<<<<<< HEAD
-    casadi::DM getSubsetPoint(const VariablesDM& fullPoint) const override {
-        int itime = 0;
-        using casadi::Slice;
-        return casadi::DM::vertcat({fullPoint.at(initial_time),
-                fullPoint.at(states)(Slice(), itime),
-                fullPoint.at(controls)(Slice(), itime),
-                fullPoint.at(multipliers)(Slice(), itime),
-                fullPoint.at(derivatives)(Slice(), itime),
-                fullPoint.at(parameters)});
-    }
-=======
-    VectorDM eval(const VectorDM& args) const override;
->>>>>>> 3ac5eb8e
+    VectorDM eval(const VectorDM& args) const override;
 };
 
 } // namespace CasOC
