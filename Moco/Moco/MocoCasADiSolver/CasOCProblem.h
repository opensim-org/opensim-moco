#ifndef MOCO_CASOCPROBLEM_H
#define MOCO_CASOCPROBLEM_H
/* -------------------------------------------------------------------------- *
 * OpenSim Moco: CasOCProblem.h                                               *
 * -------------------------------------------------------------------------- *
 * Copyright (c) 2018 Stanford University and the Authors                     *
 *                                                                            *
 * Author(s): Christopher Dembia                                              *
 *                                                                            *
 * Licensed under the Apache License, Version 2.0 (the "License"); you may    *
 * not use this file except in compliance with the License. You may obtain a  *
 * copy of the License at http://www.apache.org/licenses/LICENSE-2.0          *
 *                                                                            *
 * Unless required by applicable law or agreed to in writing, software        *
 * distributed under the License is distributed on an "AS IS" BASIS,          *
 * WITHOUT WARRANTIES OR CONDITIONS OF ANY KIND, either express or implied.   *
 * See the License for the specific language governing permissions and        *
 * limitations under the License.                                             *
 * -------------------------------------------------------------------------- */

#include "../MocoUtilities.h"
#include "CasOCFunction.h"
#include <casadi/casadi.hpp>
#include <string>
#include <unordered_map>

namespace OpenSim {
class MocoCasADiSolver;
} // namespace OpenSim

/// CasOC is a namespace containing classes for solving multibody optimal
/// control problems with CasADi. CasOC is not designed to solve generic optimal
/// control problems. For example, CasOC does not require the user to provide a
/// system of first-order differential equations.
///
/// CasOC does not conceptually depend on OpenSim or Moco, though CasOC may use
/// OpenSim/Moco utilities (e.g., exception handling).
/// CasADi Optimal Control.
namespace CasOC {

struct Bounds {
    Bounds() = default;
    Bounds(double lower, double upper) : lower(lower), upper(upper) {}
    double lower = std::numeric_limits<double>::quiet_NaN();
    double upper = std::numeric_limits<double>::quiet_NaN();
    bool isSet() const { return !std::isnan(lower) && !std::isnan(upper); }
};

/// This enum is used to categorize a state variable as a generalized
/// coordinate, as a generalized speed, or as an auxiliary state variable (e.g.,
/// muscle activity).
enum class StateType { Coordinate, Speed, Auxiliary };
enum class KinematicLevel { Position, Velocity, Acceleration };
struct StateInfo {
    std::string name;
    StateType type;
    Bounds bounds;
    Bounds initialBounds;
    Bounds finalBounds;
};
struct ControlInfo {
    std::string name;
    Bounds bounds;
    Bounds initialBounds;
    Bounds finalBounds;
};
struct MultiplierInfo {
    std::string name;
    Bounds bounds;
    Bounds initialBounds;
    Bounds finalBounds;
};
struct SlackInfo {
    std::string name;
    Bounds bounds;
};
struct ParameterInfo {
    std::string name;
    Bounds bounds;
};

/// The number outputs in the function must match the size of
/// lowerBounds and upperBounds.
struct PathConstraintInfo {
    std::string name;
    casadi::DM lowerBounds;
    casadi::DM upperBounds;
    std::unique_ptr<PathConstraint> function;
};

class Solver;
class TrapezoidalSolver;

class Problem {
public:
    virtual ~Problem() = default;

    struct ContinuousInput {
        const double& time;
        const casadi::DM& states;
        const casadi::DM& controls;
        const casadi::DM& multipliers;
        const casadi::DM& derivatives;
        const casadi::DM& parameters;
    };
    struct EndpointInput {
        const double& final_time;
        const casadi::DM& final_states;
        const casadi::DM& final_controls;
        const casadi::DM& final_multipliers;
        const casadi::DM& final_derivatives;
        const casadi::DM& parameters;
    };
    struct MultibodySystemExplicitOutput {
        casadi::DM& multibody_derivatives;
        casadi::DM& auxiliary_derivatives;
        casadi::DM& kinematic_constraint_errors;
    };
    struct MultibodySystemImplicitOutput {
        casadi::DM& multibody_residuals;
        casadi::DM& auxiliary_derivatives;
        casadi::DM& kinematic_constraint_errors;
    };

protected:
    /// @name Interface for the user building the problem.
    /// Call the add/set functions in the constructor for your problem.
    /// @{
    void setTimeBounds(Bounds initial, Bounds final) {
        m_timeInitialBounds = std::move(initial);
        m_timeFinalBounds = std::move(final);
    }
    /// Add a differential state. The MultibodySystem function must provide
    /// differential equations for Speed and Auxiliary states. Currently, CasOC
    /// internally handles the differential equations for the generalized
    /// coordinates. The state variables must be added in the order Coordinate,
    /// Speed, Auxiliary.
    // TODO: Create separate addDegreeOfFreedom() and addAuxiliaryState()?
    void addState(std::string name, StateType type, Bounds bounds,
            Bounds initialBounds, Bounds finalBounds) {
        clipEndpointBounds(bounds, initialBounds);
        clipEndpointBounds(bounds, finalBounds);
        m_stateInfos.push_back({std::move(name), type, std::move(bounds),
                std::move(initialBounds), std::move(finalBounds)});
        if (type == StateType::Coordinate)
            ++m_numCoordinates;
        else if (type == StateType::Speed)
            ++m_numSpeeds;
        else if (type == StateType::Auxiliary)
            ++m_numAuxiliaryStates;
    }
    /// Add an algebraic variable/"state" to the problem.
    void addControl(std::string name, Bounds bounds, Bounds initialBounds,
            Bounds finalBounds) {
        clipEndpointBounds(bounds, initialBounds);
        clipEndpointBounds(bounds, finalBounds);
        m_controlInfos.push_back({std::move(name), std::move(bounds),
                std::move(initialBounds), std::move(finalBounds)});
    }
    void addKinematicConstraint(std::string multName, Bounds multbounds,
            Bounds multInitialBounds, Bounds multFinalBounds,
            KinematicLevel kinLevel) {
        clipEndpointBounds(multbounds, multInitialBounds);
        clipEndpointBounds(multbounds, multFinalBounds);
        m_multiplierInfos.push_back({std::move(multName), std::move(multbounds),
                std::move(multInitialBounds), std::move(multFinalBounds)});

        if (kinLevel == KinematicLevel::Position)
            ++m_numHolonomicConstraintEquations;
        else if (kinLevel == KinematicLevel::Velocity)
            ++m_numNonHolonomicConstraintEquations;
        else if (kinLevel == KinematicLevel::Acceleration)
            ++m_numAccelerationConstraintEquations;
    }
    /// Add a slack velocity correction variable to the problem associated with
    /// a kinematic constraint in the model.
    void addSlack(std::string name, Bounds bounds) {
        m_slackInfos.push_back({std::move(name), std::move(bounds)});
    }
    void setPrescribedKinematics(bool tf, int numMultibodyDynamicsEquations) {
        m_prescribedKinematics = tf;
        m_numMultibodyDynamicsEquationsIfPrescribedKinematics =
                numMultibodyDynamicsEquations;
    }
    /// Set whether not constraint derivatives are to be enforced.
    void setEnforceConstraintDerivatives(bool tf) {
        m_enforceConstraintDerivatives = tf;
    }
    /// Set the bounds for *all* kinematic constraints in the problem.
    void setKinematicConstraintBounds(Bounds bounds) {
        m_kinematicConstraintBounds = std::move(bounds);
    }
    /// Add a constant (time-invariant) variable to the optimization problem.
    void addParameter(std::string name, Bounds bounds) {
        m_paramInfos.push_back({std::move(name), std::move(bounds)});
    }
    /// The size of bounds must match the number of outputs in the function.
    /// Use variadic template arguments to pass arguments to the constructor of
    /// FunctionType.
    void addPathConstraint(std::string name, std::vector<Bounds> bounds) {
        casadi::DM lower(bounds.size(), 1);
        casadi::DM upper(bounds.size(), 1);
        for (int ibound = 0; ibound < (int)bounds.size(); ++ibound) {
            lower(ibound, 0) = bounds[ibound].lower;
            upper(ibound, 0) = bounds[ibound].upper;
        }
<<<<<<< HEAD
        m_pathInfos.push_back(
                {std::move(name), std::move(lower), std::move(upper),
                        OpenSim::make_unique<FunctionType>(
                                std::forward<Args>(args)...)});
    }
    /// FunctionType must derive from IntegralCostIntegrand.
    /// Set a functon that computes the integrand of the integral cost.
    template <typename FunctionType, typename... Args>
    void setIntegralCost(Args&&... args) {
        m_integralCostFunc =
                OpenSim::make_unique<FunctionType>(std::forward<Args>(args)...);
    }
    /// FunctionType must derive from EndpointCost.
    template <typename FunctionType, typename... Args>
    void setEndpointCost(Args&&... args) {
        m_endpointCostFunc =
                OpenSim::make_unique<FunctionType>(std::forward<Args>(args)...);
    }
    /// FunctionType must derive from MultibodySystem.
    template <template <bool> class FunctionType, typename... Args>
    void setMultibodySystem(Args&&... args) {
        // Constraint a full multibody system (i.e. including kinematic
        // constraints).
        m_multibodyFunc = OpenSim::make_unique<FunctionType<true>>(
                std::forward<Args>(args)...);
        // Construct a multibody system ignoring kinematic constraints.
        m_multibodyFuncIgnoringConstraints =
                OpenSim::make_unique<FunctionType<false>>(
                        std::forward<Args>(args)...);
    }
    /// FunctionType must derive from VelocityCorrection.
    template <typename FunctionType, typename... Args>
    void setVelocityCorrection(Args&&... args) {
        m_velocityCorrectionFunc =
                OpenSim::make_unique<FunctionType>(std::forward<Args>(args)...);
    }
    template <template <bool> class FunctionType, typename... Args>
    void setImplicitMultibodySystem(Args&&... args) {
        // Constraint a full implicit multibody system (i.e. including kinematic
        // constraints).
        m_implicitMultibodyFunc = OpenSim::make_unique<FunctionType<true>>(
                std::forward<Args>(args)...);
        // Construct an implicit multibody system ignoring kinematic
        // constraints.
        m_implicitMultibodyFuncIgnoringConstraints =
                OpenSim::make_unique<FunctionType<false>>(
                        std::forward<Args>(args)...);
=======
        m_pathInfos.push_back({std::move(name), std::move(lower),
                std::move(upper), OpenSim::make_unique<PathConstraint>()});
    }
    void setDynamicsMode(std::string dynamicsMode) {
        OPENSIM_THROW_IF(
                dynamicsMode != "explicit" && dynamicsMode != "implicit",
                OpenSim::Exception, "Invalid dynamics mode.");
        m_dynamicsMode = std::move(dynamicsMode);
>>>>>>> 3ac5eb8e
    }

public:
    virtual void calcIntegralCostIntegrand(
            const ContinuousInput&, double& integrand) const {
        integrand = 0;
    }
    virtual void calcEndpointCost(
            const EndpointInput&, double& cost) const {
        cost = 0;
    }
    virtual void calcMultibodySystemExplicit(const ContinuousInput& input,
            bool calcKCErrors, MultibodySystemExplicitOutput& output) const = 0;
    virtual void calcMultibodySystemImplicit(const ContinuousInput& input,
            bool calcKCErrors, MultibodySystemImplicitOutput& output) const = 0;
    virtual void calcVelocityCorrection(const double& time,
            const casadi::DM& multibody_states, const casadi::DM& slacks,
            const casadi::DM& parameters,
            casadi::DM& velocity_correction) const = 0;

    virtual void calcPathConstraint(int,
            const ContinuousInput&, casadi::DM&) const {}

    /// @}

public:
    /// Create an iterate with the variable names populated according to the
    /// variables added to this problem.
    template <typename IterateType = Iterate>
    IterateType createIterate() const {
        IterateType it;
        for (const auto& info : m_stateInfos)
            it.state_names.push_back(info.name);
        for (const auto& info : m_controlInfos)
            it.control_names.push_back(info.name);
        for (const auto& info : m_multiplierInfos)
            it.multiplier_names.push_back(info.name);
        for (const auto& info : m_slackInfos)
            it.slack_names.push_back(info.name);
        // We do not know whether this problem will be solved using implicit
        // or explicit dynamics mode, so we populate the derivative_names
        // always.
        for (const auto& info : m_stateInfos) {
            if (info.type == StateType::Speed) {
                auto name = info.name;
                auto leafpos = name.find("speed");
                OPENSIM_THROW_IF(leafpos == std::string::npos,
                        OpenSim::Exception, "Internal error.");
                name.replace(leafpos, name.size(), "accel");
                it.derivative_names.push_back(name);
            }
        }
        for (const auto& info : m_paramInfos)
            it.parameter_names.push_back(info.name);
        return it;
    }

<<<<<<< HEAD
    void constructFunctions(bool constructImplicit,
            const std::string& finiteDiffScheme,
            std::shared_ptr<std::vector<const VariablesDM>>
                    pointsForSparsityDetection) const {
        auto* mutThis = const_cast<Problem*>(this);
        for (const auto& pathInfo : mutThis->m_pathInfos) {
            pathInfo.function->constructFunction(this,
                    "path_constraint_" + pathInfo.name,
                    (int)pathInfo.lowerBounds.size1(), finiteDiffScheme,
                    pointsForSparsityDetection);
        }
        if (mutThis->m_integralCostFunc) {
            mutThis->m_integralCostFunc->constructFunction(this,
                    "integral_cost_integrand", finiteDiffScheme,
                    pointsForSparsityDetection);
        }
        if (mutThis->m_endpointCostFunc) {
            mutThis->m_endpointCostFunc->constructFunction(this,
                    "endpoint_cost", finiteDiffScheme,
                    pointsForSparsityDetection);
        }
        if (mutThis->m_multibodyFunc) {
            mutThis->m_multibodyFunc->constructFunction(this,
                    "multibody_system", finiteDiffScheme,
                    pointsForSparsityDetection);
        }
        if (mutThis->m_multibodyFuncIgnoringConstraints) {
=======
    void constructFunctions(const std::string& finiteDiffScheme,
            std::shared_ptr<const std::vector<VariablesDM>>
                    pointsForSparsityDetection) const {
        auto* mutThis = const_cast<Problem*>(this);

        {
            int index = 0;
            for (const auto& pathInfo : mutThis->m_pathInfos) {
                pathInfo.function->constructFunction(this,
                        "path_constraint_" + pathInfo.name, index,
                        (int)pathInfo.lowerBounds.size1(), finiteDiffScheme,
                        pointsForSparsityDetection);
                ++index;
            }
        }
        mutThis->m_integralCostFunc =
                OpenSim::make_unique<IntegralCostIntegrand>();
        mutThis->m_integralCostFunc->constructFunction(this,
                "integral_cost_integrand", finiteDiffScheme,
                pointsForSparsityDetection);

        mutThis->m_endpointCostFunc = OpenSim::make_unique<EndpointCost>();
        mutThis->m_endpointCostFunc->constructFunction(this, "endpoint_cost",
                finiteDiffScheme, pointsForSparsityDetection);

        if (m_dynamicsMode == "implicit") {
            // Construct a full implicit multibody system (i.e. including
            // kinematic constraints).
            mutThis->m_implicitMultibodyFunc =
                    OpenSim::make_unique<MultibodySystemImplicit<true>>();
            mutThis->m_implicitMultibodyFunc->constructFunction(this,
                    "implicit_multibody_system", finiteDiffScheme,
                    pointsForSparsityDetection);

            // Construct an implicit multibody system ignoring kinematic
            // constraints.
            mutThis->m_implicitMultibodyFuncIgnoringConstraints =
                    OpenSim::make_unique<MultibodySystemImplicit<false>>();
            mutThis->m_implicitMultibodyFuncIgnoringConstraints
                    ->constructFunction(this,
                            "implicit_multibody_system_ignoring_constraints",
                            finiteDiffScheme, pointsForSparsityDetection);
        } else {
            mutThis->m_multibodyFunc =
                    OpenSim::make_unique<MultibodySystemExplicit<true>>();
            mutThis->m_multibodyFunc->constructFunction(this,
                    "explicit_multibody_system", finiteDiffScheme,
                    pointsForSparsityDetection);

            mutThis->m_multibodyFuncIgnoringConstraints =
                    OpenSim::make_unique<MultibodySystemExplicit<false>>();
>>>>>>> 3ac5eb8e
            mutThis->m_multibodyFuncIgnoringConstraints->constructFunction(this,
                    "multibody_system_ignoring_constraints", finiteDiffScheme,
                    pointsForSparsityDetection);
        }
<<<<<<< HEAD
        if (mutThis->m_velocityCorrectionFunc) {
=======

        if (m_enforceConstraintDerivatives) {
            mutThis->m_velocityCorrectionFunc =
                    OpenSim::make_unique<VelocityCorrection>();
>>>>>>> 3ac5eb8e
            mutThis->m_velocityCorrectionFunc->constructFunction(this,
                    "velocity_correction", finiteDiffScheme,
                    pointsForSparsityDetection);
        }
<<<<<<< HEAD
        if (constructImplicit && mutThis->m_implicitMultibodyFunc) {
            mutThis->m_implicitMultibodyFunc->constructFunction(this,
                    "implicit_multibody_system", finiteDiffScheme,
                    pointsForSparsityDetection);
        }
        if (constructImplicit &&
                mutThis->m_implicitMultibodyFuncIgnoringConstraints) {
            mutThis->m_implicitMultibodyFuncIgnoringConstraints
                    ->constructFunction(this,
                            "implicit_multibody_system_ignoring_constraints",
                            finiteDiffScheme, pointsForSparsityDetection);
        }
    }

    /// @}
=======
    }
>>>>>>> 3ac5eb8e

    /// @name Interface for CasOC::Transcription.
    /// @{
    // TODO: Skip over empty slots for quaternions.
    int getNumStates() const { return (int)m_stateInfos.size(); }
    int getNumControls() const { return (int)m_controlInfos.size(); }
    int getNumParameters() const { return (int)m_paramInfos.size(); }
    int getNumMultipliers() const { return (int)m_multiplierInfos.size(); }
    std::string getDynamicsMode() const { return m_dynamicsMode; }
    int getNumDerivatives() const {
        if (m_dynamicsMode == "implicit") {
            return getNumSpeeds();
        } else {
            return 0;
        }
    }
    int getNumSlacks() const { return (int)m_slackInfos.size(); }
    /// This is the number of generalized coordinates, which may be greater
    /// than the number of generalized speeds.
    int getNumCoordinates() const { return m_numCoordinates; }
    int getNumSpeeds() const { return m_numSpeeds; }
    int getNumAuxiliaryStates() const { return m_numAuxiliaryStates; }
    /// If the coordinates are prescribed, then the number of multibody dynamics
    /// equations is not the same as the number of speeds.
    int getNumMultibodyDynamicsEquations() const {
        if (m_prescribedKinematics) {
            return m_numMultibodyDynamicsEquationsIfPrescribedKinematics;
        }
        return getNumSpeeds();
    }
    int getNumKinematicConstraintEquations() const {
        if (m_enforceConstraintDerivatives) {
            return 3 * m_numHolonomicConstraintEquations +
                   2 * m_numNonHolonomicConstraintEquations +
                   m_numAccelerationConstraintEquations;
        } else {
            return m_numHolonomicConstraintEquations +
                   m_numNonHolonomicConstraintEquations +
                   m_numAccelerationConstraintEquations;
        }
    }
    int getNumHolonomicConstraintEquations() const {
        return m_numHolonomicConstraintEquations;
    }
    int getNumNonHolonomicConstraintEquations() const {
        return m_numNonHolonomicConstraintEquations;
    }
    int getNumAccelerationConstraintEquations() const {
        return m_numAccelerationConstraintEquations;
    }
    bool getEnforceConstraintDerivatives() const {
        return m_enforceConstraintDerivatives;
    }
    const Bounds& getKinematicConstraintBounds() const {
        return m_kinematicConstraintBounds;
    }
    const Bounds& getTimeInitialBounds() const { return m_timeInitialBounds; }
    const Bounds& getTimeFinalBounds() const { return m_timeFinalBounds; }
    const std::vector<StateInfo>& getStateInfos() const { return m_stateInfos; }
    const std::vector<ControlInfo>& getControlInfos() const {
        return m_controlInfos;
    }
    const std::vector<MultiplierInfo>& getMultiplierInfos() const {
        return m_multiplierInfos;
    }
    const std::vector<SlackInfo>& getSlackInfos() const { return m_slackInfos; }
    const std::vector<ParameterInfo>& getParameterInfos() const {
        return m_paramInfos;
    }
    const std::vector<PathConstraintInfo>& getPathConstraintInfos() const {
        return m_pathInfos;
    }
    const casadi::Function& getIntegralCostIntegrand() const {
        return *m_integralCostFunc;
    }
    const casadi::Function& getEndpointCost() const {
        return *m_endpointCostFunc;
    }
    /// Get a function to the full multibody system (i.e. including kinematic
    /// constraints errors).
    const casadi::Function& getMultibodySystem() const {
        return *m_multibodyFunc;
    }
    /// Get a function to the multibody system that does *not* compute kinematic
    /// constraint errors (if they exist). This may be necessary for computing
    /// state derivatives at grid points where we do not want to enforce
    /// kinematic constraint errors.
    const casadi::Function& getMultibodySystemIgnoringConstraints() const {
        return *m_multibodyFuncIgnoringConstraints;
    }
    /// Get a function to compute the velocity correction to qdot when enforcing
    /// kinematic constraints and their derivatives. We require a separate
    /// function for this since we don't actually compute qdot within the
    /// multibody system.
    const casadi::Function& getVelocityCorrection() const {
        return *m_velocityCorrectionFunc;
    }
    const casadi::Function& getImplicitMultibodySystem() const {
        return *m_implicitMultibodyFunc;
    }
    const casadi::Function&
    getImplicitMultibodySystemIgnoringConstraints() const {
        return *m_implicitMultibodyFuncIgnoringConstraints;
    }
    /// @}

private:
    /// Clip endpoint to be as strict as b.
    void clipEndpointBounds(const Bounds& b, Bounds& endpoint) {
        endpoint.lower = std::max(b.lower, endpoint.lower);
        endpoint.upper = std::min(b.upper, endpoint.upper);
    }

    Bounds m_timeInitialBounds;
    Bounds m_timeFinalBounds;
    std::vector<StateInfo> m_stateInfos;
    int m_numCoordinates = 0;
    int m_numSpeeds = 0;
    int m_numAuxiliaryStates = 0;
    int m_numHolonomicConstraintEquations = 0;
    int m_numNonHolonomicConstraintEquations = 0;
    int m_numAccelerationConstraintEquations = 0;
    bool m_enforceConstraintDerivatives = false;
    std::string m_dynamicsMode = "explicit";
    bool m_prescribedKinematics = false;
    int m_numMultibodyDynamicsEquationsIfPrescribedKinematics = 0;
    Bounds m_kinematicConstraintBounds;
    std::vector<ControlInfo> m_controlInfos;
    std::vector<MultiplierInfo> m_multiplierInfos;
    std::vector<SlackInfo> m_slackInfos;
    std::vector<PathConstraintInfo> m_pathInfos;
    std::vector<ParameterInfo> m_paramInfos;
    std::unique_ptr<IntegralCostIntegrand> m_integralCostFunc;
    std::unique_ptr<EndpointCost> m_endpointCostFunc;
    std::unique_ptr<MultibodySystemExplicit<true>> m_multibodyFunc;
    std::unique_ptr<MultibodySystemExplicit<false>>
            m_multibodyFuncIgnoringConstraints;
    std::unique_ptr<MultibodySystemImplicit<true>> m_implicitMultibodyFunc;
    std::unique_ptr<MultibodySystemImplicit<false>>
            m_implicitMultibodyFuncIgnoringConstraints;
    std::unique_ptr<VelocityCorrection> m_velocityCorrectionFunc;
};

} // namespace CasOC

#endif // MOCO_CASOCPROBLEM_H<|MERGE_RESOLUTION|>--- conflicted
+++ resolved
@@ -204,55 +204,6 @@
             lower(ibound, 0) = bounds[ibound].lower;
             upper(ibound, 0) = bounds[ibound].upper;
         }
-<<<<<<< HEAD
-        m_pathInfos.push_back(
-                {std::move(name), std::move(lower), std::move(upper),
-                        OpenSim::make_unique<FunctionType>(
-                                std::forward<Args>(args)...)});
-    }
-    /// FunctionType must derive from IntegralCostIntegrand.
-    /// Set a functon that computes the integrand of the integral cost.
-    template <typename FunctionType, typename... Args>
-    void setIntegralCost(Args&&... args) {
-        m_integralCostFunc =
-                OpenSim::make_unique<FunctionType>(std::forward<Args>(args)...);
-    }
-    /// FunctionType must derive from EndpointCost.
-    template <typename FunctionType, typename... Args>
-    void setEndpointCost(Args&&... args) {
-        m_endpointCostFunc =
-                OpenSim::make_unique<FunctionType>(std::forward<Args>(args)...);
-    }
-    /// FunctionType must derive from MultibodySystem.
-    template <template <bool> class FunctionType, typename... Args>
-    void setMultibodySystem(Args&&... args) {
-        // Constraint a full multibody system (i.e. including kinematic
-        // constraints).
-        m_multibodyFunc = OpenSim::make_unique<FunctionType<true>>(
-                std::forward<Args>(args)...);
-        // Construct a multibody system ignoring kinematic constraints.
-        m_multibodyFuncIgnoringConstraints =
-                OpenSim::make_unique<FunctionType<false>>(
-                        std::forward<Args>(args)...);
-    }
-    /// FunctionType must derive from VelocityCorrection.
-    template <typename FunctionType, typename... Args>
-    void setVelocityCorrection(Args&&... args) {
-        m_velocityCorrectionFunc =
-                OpenSim::make_unique<FunctionType>(std::forward<Args>(args)...);
-    }
-    template <template <bool> class FunctionType, typename... Args>
-    void setImplicitMultibodySystem(Args&&... args) {
-        // Constraint a full implicit multibody system (i.e. including kinematic
-        // constraints).
-        m_implicitMultibodyFunc = OpenSim::make_unique<FunctionType<true>>(
-                std::forward<Args>(args)...);
-        // Construct an implicit multibody system ignoring kinematic
-        // constraints.
-        m_implicitMultibodyFuncIgnoringConstraints =
-                OpenSim::make_unique<FunctionType<false>>(
-                        std::forward<Args>(args)...);
-=======
         m_pathInfos.push_back({std::move(name), std::move(lower),
                 std::move(upper), OpenSim::make_unique<PathConstraint>()});
     }
@@ -261,7 +212,6 @@
                 dynamicsMode != "explicit" && dynamicsMode != "implicit",
                 OpenSim::Exception, "Invalid dynamics mode.");
         m_dynamicsMode = std::move(dynamicsMode);
->>>>>>> 3ac5eb8e
     }
 
 public:
@@ -319,35 +269,6 @@
         return it;
     }
 
-<<<<<<< HEAD
-    void constructFunctions(bool constructImplicit,
-            const std::string& finiteDiffScheme,
-            std::shared_ptr<std::vector<const VariablesDM>>
-                    pointsForSparsityDetection) const {
-        auto* mutThis = const_cast<Problem*>(this);
-        for (const auto& pathInfo : mutThis->m_pathInfos) {
-            pathInfo.function->constructFunction(this,
-                    "path_constraint_" + pathInfo.name,
-                    (int)pathInfo.lowerBounds.size1(), finiteDiffScheme,
-                    pointsForSparsityDetection);
-        }
-        if (mutThis->m_integralCostFunc) {
-            mutThis->m_integralCostFunc->constructFunction(this,
-                    "integral_cost_integrand", finiteDiffScheme,
-                    pointsForSparsityDetection);
-        }
-        if (mutThis->m_endpointCostFunc) {
-            mutThis->m_endpointCostFunc->constructFunction(this,
-                    "endpoint_cost", finiteDiffScheme,
-                    pointsForSparsityDetection);
-        }
-        if (mutThis->m_multibodyFunc) {
-            mutThis->m_multibodyFunc->constructFunction(this,
-                    "multibody_system", finiteDiffScheme,
-                    pointsForSparsityDetection);
-        }
-        if (mutThis->m_multibodyFuncIgnoringConstraints) {
-=======
     void constructFunctions(const std::string& finiteDiffScheme,
             std::shared_ptr<const std::vector<VariablesDM>>
                     pointsForSparsityDetection) const {
@@ -399,42 +320,19 @@
 
             mutThis->m_multibodyFuncIgnoringConstraints =
                     OpenSim::make_unique<MultibodySystemExplicit<false>>();
->>>>>>> 3ac5eb8e
             mutThis->m_multibodyFuncIgnoringConstraints->constructFunction(this,
                     "multibody_system_ignoring_constraints", finiteDiffScheme,
                     pointsForSparsityDetection);
         }
-<<<<<<< HEAD
-        if (mutThis->m_velocityCorrectionFunc) {
-=======
 
         if (m_enforceConstraintDerivatives) {
             mutThis->m_velocityCorrectionFunc =
                     OpenSim::make_unique<VelocityCorrection>();
->>>>>>> 3ac5eb8e
             mutThis->m_velocityCorrectionFunc->constructFunction(this,
                     "velocity_correction", finiteDiffScheme,
                     pointsForSparsityDetection);
         }
-<<<<<<< HEAD
-        if (constructImplicit && mutThis->m_implicitMultibodyFunc) {
-            mutThis->m_implicitMultibodyFunc->constructFunction(this,
-                    "implicit_multibody_system", finiteDiffScheme,
-                    pointsForSparsityDetection);
-        }
-        if (constructImplicit &&
-                mutThis->m_implicitMultibodyFuncIgnoringConstraints) {
-            mutThis->m_implicitMultibodyFuncIgnoringConstraints
-                    ->constructFunction(this,
-                            "implicit_multibody_system_ignoring_constraints",
-                            finiteDiffScheme, pointsForSparsityDetection);
-        }
-    }
-
-    /// @}
-=======
-    }
->>>>>>> 3ac5eb8e
+    }
 
     /// @name Interface for CasOC::Transcription.
     /// @{
