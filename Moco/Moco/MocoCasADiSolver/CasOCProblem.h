--- conflicted
+++ resolved
@@ -177,8 +177,6 @@
     void addSlack(std::string name, Bounds bounds) {
         m_slackInfos.push_back({std::move(name), std::move(bounds)});
     }
-<<<<<<< HEAD
-=======
     /// Set if all kinematics are prescribed. In this case, do not add state
     /// variables for coordinates or speeds. The number of multibody dynamics
     /// equations is equal to the number of speeds in the original system. But
@@ -186,7 +184,6 @@
     /// dynamics equations directly. This is because no speed state variables
     /// are added and CasOCProblem can't obtain the number of multibody
     /// equations by counting the number of speed state variables.
->>>>>>> 2966d3c1
     void setPrescribedKinematics(bool tf, int numMultibodyDynamicsEquations) {
         m_prescribedKinematics = tf;
         m_numMultibodyDynamicsEquationsIfPrescribedKinematics =
