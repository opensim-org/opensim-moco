--- conflicted
+++ resolved
@@ -197,10 +197,6 @@
     int getJarSize() const { return (int)m_jar->size(); }
 
 private:
-<<<<<<< HEAD
-
-=======
->>>>>>> 5899a4f0
     void calcMultibodySystemExplicit(const ContinuousInput& input,
             bool calcKCErrors,
             MultibodySystemExplicitOutput& output) const override {
@@ -328,22 +324,6 @@
         auto& simtkStateDisabledConstraints =
                 mocoProblemRep->updStateDisabledConstraints();
 
-<<<<<<< HEAD
-        // TODO: Update index when we also have integrals for event constraints.
-        const auto& mocoCost = mocoProblemRep->getCostByIndex(integralIndex);
-        integrand =
-                mocoCost.calcIntegrand(simtkStateDisabledConstraints);
-
-        m_jar->leave(std::move(mocoProblemRep));
-    }
-    void calcCost(int index,
-            const EndpointInput& input, double& cost) const override {
-        auto mocoProblemRep = m_jar->take();
-
-        applyInput(input.initial_time, input.initial_states, input.initial_controls,
-                input.initial_multipliers, input.initial_derivatives,
-                input.parameters, mocoProblemRep, 0);
-=======
         const auto& mocoCost = mocoProblemRep->getCostByIndex(integralIndex);
         integrand = mocoCost.calcIntegrand(simtkStateDisabledConstraints);
 
@@ -356,7 +336,6 @@
         applyInput(input.initial_time, input.initial_states,
                 input.initial_controls, input.initial_multipliers,
                 input.initial_derivatives, input.parameters, mocoProblemRep, 0);
->>>>>>> 5899a4f0
 
         auto& simtkStateDisabledConstraintsInitial =
                 mocoProblemRep->updStateDisabledConstraints(0);
@@ -368,20 +347,10 @@
         auto& simtkStateDisabledConstraintsFinal =
                 mocoProblemRep->updStateDisabledConstraints(1);
 
-<<<<<<< HEAD
-        // Compute the endpoint cost for all MocoCosts.
-        const auto& mocoCost = mocoProblemRep->getCostByIndex(index);
-        cost = mocoCost.calcCost({
-            simtkStateDisabledConstraintsInitial,
-            simtkStateDisabledConstraintsFinal,
-            // TODO: assumes integral and cost indices are the same.
-            input.integral});
-=======
         // Compute the cost for this cost term.
         const auto& mocoCost = mocoProblemRep->getCostByIndex(index);
         cost = mocoCost.calcCost({simtkStateDisabledConstraintsInitial,
                 simtkStateDisabledConstraintsFinal, input.integral});
->>>>>>> 5899a4f0
 
         m_jar->leave(std::move(mocoProblemRep));
     }
