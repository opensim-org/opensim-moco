/* -------------------------------------------------------------------------- *
 * OpenSim Moco: MocoIterate.cpp                                              *
 * -------------------------------------------------------------------------- *
 * Copyright (c) 2017 Stanford University and the Authors                     *
 *                                                                            *
 * Author(s): Christopher Dembia                                              *
 *                                                                            *
 * Licensed under the Apache License, Version 2.0 (the "License"); you may    *
 * not use this file except in compliance with the License. You may obtain a  *
 * copy of the License at http://www.apache.org/licenses/LICENSE-2.0          *
 *                                                                            *
 * Unless required by applicable law or agreed to in writing, software        *
 * distributed under the License is distributed on an "AS IS" BASIS,          *
 * WITHOUT WARRANTIES OR CONDITIONS OF ANY KIND, either express or implied.   *
 * See the License for the specific language governing permissions and        *
 * limitations under the License.                                             *
 * -------------------------------------------------------------------------- */
#include "MocoIterate.h"

#include "MocoProblem.h"
#include "MocoUtilities.h"

#include <OpenSim/Common/FileAdapter.h>
#include <OpenSim/Common/GCVSplineSet.h>
#include <OpenSim/Simulation/Model/Model.h>

using namespace OpenSim;

MocoIterate::MocoIterate(const SimTK::Vector& time,
        std::vector<std::string> state_names,
        std::vector<std::string> control_names,
        std::vector<std::string> multiplier_names,
        std::vector<std::string> parameter_names,
        const SimTK::Matrix& statesTrajectory,
        const SimTK::Matrix& controlsTrajectory,
        const SimTK::Matrix& multipliersTrajectory,
        const SimTK::RowVector& parameters)
        : m_time(time), m_state_names(std::move(state_names)),
          m_control_names(std::move(control_names)),
          m_multiplier_names(std::move(multiplier_names)),
          m_parameter_names(std::move(parameter_names)),
          m_states(statesTrajectory), m_controls(controlsTrajectory),
          m_multipliers(multipliersTrajectory), m_parameters(parameters) {
    OPENSIM_THROW_IF((int)m_state_names.size() != m_states.ncol(), Exception,
            "Inconsistent number of states.");
    OPENSIM_THROW_IF((int)m_control_names.size() != m_controls.ncol(),
            Exception, "Inconsistent number of controls.");
    OPENSIM_THROW_IF((int)m_multiplier_names.size() != m_multipliers.ncol(),
            Exception, "Inconsistent number of multipliers.");
    if (m_states.ncol()) {
        OPENSIM_THROW_IF(time.size() != m_states.nrow(), Exception,
                format("Expected states to have %i rows but it has %i.",
                        time.size(), m_states.nrow()));
    } else {
        m_states.resize(m_time.size(), 0);
    }
    if (m_controls.ncol()) {
        OPENSIM_THROW_IF(time.size() != m_controls.nrow(), Exception,
                format("Expected controls to have %i rows but it has %i.",
                        time.size(), m_controls.nrow()));
    } else {
        m_controls.resize(m_time.size(), 0);
    }
    if (m_multipliers.ncol()) {
        OPENSIM_THROW_IF(time.size() != m_multipliers.nrow(), Exception,
                format("Expected multipliers to have %i rows but it has %i.",
                        time.size(), m_multipliers.nrow()));
    } else {
        m_multipliers.resize(m_time.size(), 0);
    }
    m_derivatives.resize(m_time.size(), 0);
    OPENSIM_THROW_IF((int)m_parameter_names.size() != m_parameters.nelt(),
            Exception, "Inconsistent number of parameters.");
}

MocoIterate::MocoIterate(const SimTK::Vector& time,
        std::vector<std::string> state_names,
        std::vector<std::string> control_names,
        std::vector<std::string> multiplier_names,
        std::vector<std::string> derivative_names,
        std::vector<std::string> parameter_names,
        const SimTK::Matrix& statesTrajectory,
        const SimTK::Matrix& controlsTrajectory,
        const SimTK::Matrix& multipliersTrajectory,
        const SimTK::Matrix& derivativesTrajectory,
        const SimTK::RowVector& parameters)
        : MocoIterate(time, state_names, control_names, multiplier_names,
                  parameter_names, statesTrajectory, controlsTrajectory,
                  multipliersTrajectory, parameters) {
    m_derivative_names = derivative_names;
    m_derivatives = derivativesTrajectory;
    OPENSIM_THROW_IF((int)m_derivative_names.size() != m_derivatives.ncol(),
            Exception, "Inconsistent number of derivatives.");
    if (m_derivatives.ncol()) {
        OPENSIM_THROW_IF((int)time.size() != m_derivatives.nrow(), Exception,
                "Inconsistent number of times in derivatives trajectory.");
    } else {
        m_derivatives.resize(m_time.size(), 0);
    }
}

MocoIterate::MocoIterate(const SimTK::Vector& time,
        const std::map<std::string, NamesAndData<SimTK::Matrix>>& conVars,
        const NamesAndData<SimTK::RowVector>& parameters)
        : MocoIterate(time,
                  conVars.count("states") ? conVars.at("states").first
                                          : std::vector<std::string>(),
                  conVars.count("controls") ? conVars.at("controls").first
                                            : std::vector<std::string>(),
                  conVars.count("multipliers") ? conVars.at("multipliers").first
                                               : std::vector<std::string>(),
                  conVars.count("derivatives") ? conVars.at("derivatives").first
                                               : std::vector<std::string>(),
                  parameters.first,
                  conVars.count("states") ? conVars.at("states").second
                                          : SimTK::Matrix(),
                  conVars.count("controls") ? conVars.at("controls").second
                                            : SimTK::Matrix(),
                  conVars.count("multipliers")
                          ? conVars.at("multipliers").second
                          : SimTK::Matrix(),
                  conVars.count("derivatives")
                          ? conVars.at("derivatives").second
                          : SimTK::Matrix(),
                  parameters.second) {}

void MocoIterate::setTime(const SimTK::Vector& time) {
    ensureUnsealed();
    OPENSIM_THROW_IF(time.size() != m_time.size(), Exception,
            format("Expected %i times but got %i.", m_time.size(),
                    time.size()));
    m_time = time;
}

void MocoIterate::setState(
        const std::string& name, const SimTK::Vector& trajectory) {
    ensureUnsealed();
    OPENSIM_THROW_IF(trajectory.size() != m_states.nrow(), Exception,
            format("For state %s, expected %i elements but got %i.", name,
                    m_states.nrow(), trajectory.size()));

    auto it = std::find(m_state_names.cbegin(), m_state_names.cend(), name);
    OPENSIM_THROW_IF(it == m_state_names.cend(), Exception,
            format("Cannot find state named %s.", name));
    int index = (int)std::distance(m_state_names.cbegin(), it);
    m_states.updCol(index) = trajectory;
}

void MocoIterate::setControl(
        const std::string& name, const SimTK::Vector& trajectory) {
    ensureUnsealed();
    OPENSIM_THROW_IF(trajectory.size() != m_controls.nrow(), Exception,
            format("For control %s, expected %i elements but got %i.", name,
                    m_controls.nrow(), trajectory.size()));

    auto it = std::find(m_control_names.cbegin(), m_control_names.cend(), name);
    OPENSIM_THROW_IF(it == m_control_names.cend(), Exception,
            format("Cannot find control named %s.", name));
    int index = (int)std::distance(m_control_names.cbegin(), it);
    m_controls.updCol(index) = trajectory;
}

void MocoIterate::setMultiplier(
        const std::string& name, const SimTK::Vector& trajectory) {
    ensureUnsealed();
    OPENSIM_THROW_IF(trajectory.size() != m_multipliers.nrow(), Exception,
            format("For multiplier %s, expected %i elements but got %i.", name,
                    m_multipliers.nrow(), trajectory.size()));

    auto it = std::find(
            m_multiplier_names.cbegin(), m_multiplier_names.cend(), name);
    OPENSIM_THROW_IF(it == m_multiplier_names.cend(), Exception,
            format("Cannot find multiplier named %s.", name));
    int index = (int)std::distance(m_multiplier_names.cbegin(), it);
    m_multipliers.updCol(index) = trajectory;
}

void MocoIterate::setSlack(
        const std::string& name, const SimTK::Vector& trajectory) {
    ensureUnsealed();

    OPENSIM_THROW_IF(trajectory.size() != m_slacks.nrow(), Exception,
            format("For slack %s, expected %i elements but got %i.", name,
                    m_slacks.nrow(), trajectory.size()));

    auto it = std::find(m_slack_names.cbegin(), m_slack_names.cend(), name);
    OPENSIM_THROW_IF(it == m_slack_names.cend(), Exception,
            format("Cannot find slack named %s.", name));
    int index = (int)std::distance(m_slack_names.cbegin(), it);
    m_slacks.updCol(index) = trajectory;
}

void MocoIterate::appendSlack(
        const std::string& name, const SimTK::Vector& trajectory) {
    ensureUnsealed();

    OPENSIM_THROW_IF(m_time.nrow() == 0, Exception,
            "The time vector must be set before adding slack variables.");
    OPENSIM_THROW_IF(trajectory.size() != m_time.nrow(), Exception,
            format("Attempted to add slack %s of length %i, but it is "
                   "incompatible with the time vector, which has length %i.",
                    name, trajectory.size(), m_time.nrow()));

    m_slack_names.push_back(name);
    m_slacks.resizeKeep(m_time.nrow(), m_slacks.ncol() + 1);
    m_slacks.updCol(m_slacks.ncol() - 1) = trajectory;
}

void MocoIterate::setParameter(
        const std::string& name, const SimTK::Real& value) {
    ensureUnsealed();

    auto it = std::find(
            m_parameter_names.cbegin(), m_parameter_names.cend(), name);
    OPENSIM_THROW_IF(it == m_parameter_names.cend(), Exception,
            format("Cannot find parameter named %s.", name));
    int index = (int)std::distance(m_parameter_names.cbegin(), it);
    m_parameters.updElt(0, index) = value;
}

void MocoIterate::setStatesTrajectory(const TimeSeriesTable& states,
        bool allowMissingColumns, bool allowExtraColumns) {
    ensureUnsealed();

    int numTimesTable = (int)states.getNumRows();
    OPENSIM_THROW_IF(numTimesTable < 2, Exception,
            "Cannot interpolate if number of times in table is 0 or 1.");

    const auto& labels = states.getColumnLabels();

    if (!allowMissingColumns) {
        for (const auto& iterate_state : m_state_names) {
            OPENSIM_THROW_IF(find(labels, iterate_state) == labels.end(),
                    Exception,
                    format("Expected table to contain column '%s'; consider "
                           "setting allowMissingColumns to true.",
                            iterate_state));
        }
    }

    std::vector<std::string> labelsToUse;
    for (const auto& label : labels) {
        if (find(m_state_names, label) != m_state_names.end()) {
            labelsToUse.push_back(label);
        } else {
            if (!allowExtraColumns) {
                OPENSIM_THROW(Exception,
                        format("Column '%s' is not a state in the "
                               "iterate; consider setting allowExtraColumns to "
                               "true.",
                                label));
            }
        }
    }

    GCVSplineSet splines(states, labelsToUse, std::min(numTimesTable - 1, 5));

    SimTK::Vector curTime(1, SimTK::NaN);
    for (const auto& label : labelsToUse) {
        auto it = find(m_state_names, label);
        int istate = (int)std::distance(m_state_names.cbegin(), it);
        for (int itime = 0; itime < m_time.size(); ++itime) {
            curTime[0] = m_time[itime];
            m_states(itime, istate) = splines.get(label).calcValue(curTime);
        }
    }
}

void MocoIterate::insertStatesTrajectory(
        const TimeSeriesTable& subsetOfStates, bool overwrite) {
    ensureUnsealed();

    const auto origStateNames = m_state_names;
    const auto& labelsToInsert = subsetOfStates.getColumnLabels();
    for (const auto& label : labelsToInsert) {
        auto it = find(m_state_names, label);
        if (it == m_state_names.cend()) { m_state_names.push_back(label); }
    }

    m_states.resizeKeep(getNumTimes(), (int)m_state_names.size());

    const int numTimesTable = (int)subsetOfStates.getNumRows();

    GCVSplineSet splines(subsetOfStates, {}, std::min(numTimesTable - 1, 5));
    SimTK::Vector curTime(1, SimTK::NaN);
    for (const auto& label : labelsToInsert) {
        if (find(origStateNames, label) == origStateNames.cend() || overwrite) {
            auto it = find(m_state_names, label);
            int istate = (int)std::distance(m_state_names.cbegin(), it);
            for (int itime = 0; itime < m_time.size(); ++itime) {
                curTime[0] = m_time[itime];
                m_states(itime, istate) = splines.get(label).calcValue(curTime);
            }
        }
    }
}

double MocoIterate::getInitialTime() const {
    ensureUnsealed();
    OPENSIM_THROW_IF(m_time.size() == 0, Exception, "Time vector is empty.");
    return m_time[0];
}

double MocoIterate::getFinalTime() const {
    ensureUnsealed();
    OPENSIM_THROW_IF(m_time.size() == 0, Exception, "Time vector is empty.");
    return m_time[m_time.size() - 1];
}

SimTK::VectorView MocoIterate::getState(const std::string& name) const {
    ensureUnsealed();
    auto it = std::find(m_state_names.cbegin(), m_state_names.cend(), name);
    OPENSIM_THROW_IF(it == m_state_names.cend(), Exception,
            format("Cannot find state named %s.", name));
    int index = (int)std::distance(m_state_names.cbegin(), it);
    return m_states.col(index);
}
SimTK::VectorView MocoIterate::getControl(const std::string& name) const {
    ensureUnsealed();
    auto it = std::find(m_control_names.cbegin(), m_control_names.cend(), name);
    OPENSIM_THROW_IF(it == m_control_names.cend(), Exception,
            format("Cannot find control named %s.", name));
    int index = (int)std::distance(m_control_names.cbegin(), it);
    return m_controls.col(index);
}
SimTK::VectorView MocoIterate::getMultiplier(const std::string& name) const {
    ensureUnsealed();
    auto it = std::find(
            m_multiplier_names.cbegin(), m_multiplier_names.cend(), name);
    OPENSIM_THROW_IF(it == m_multiplier_names.cend(), Exception,
            format("Cannot find multiplier named %s.", name));
    int index = (int)std::distance(m_multiplier_names.cbegin(), it);
    return m_multipliers.col(index);
}
SimTK::VectorView MocoIterate::getDerivative(const std::string& name) const {
    ensureUnsealed();
    auto it = std::find(
            m_derivative_names.cbegin(), m_derivative_names.cend(), name);
    OPENSIM_THROW_IF(it == m_derivative_names.cend(), Exception,
            format("Cannot find derivative named %s.", name));
    int index = (int)std::distance(m_derivative_names.cbegin(), it);
    return m_derivatives.col(index);
}
SimTK::VectorView MocoIterate::getSlack(const std::string& name) const {
    ensureUnsealed();
    auto it = std::find(m_slack_names.cbegin(), m_slack_names.cend(), name);
    OPENSIM_THROW_IF(it == m_slack_names.cend(), Exception,
            format("Cannot find slack named %s.", name));
    int index = (int)std::distance(m_slack_names.cbegin(), it);
    return m_slacks.col(index);
}
const SimTK::Real& MocoIterate::getParameter(const std::string& name) const {
    ensureUnsealed();
    auto it = std::find(
            m_parameter_names.cbegin(), m_parameter_names.cend(), name);
    OPENSIM_THROW_IF(it == m_parameter_names.cend(), Exception,
            format("Cannot find parameter named %s.", name));
    int index = (int)std::distance(m_parameter_names.cbegin(), it);
    return m_parameters.getElt(0, index);
}

double MocoIterate::resampleWithNumTimes(int numTimes) {
    ensureUnsealed();
    SimTK::Vector newTime = createVectorLinspace(
            numTimes, m_time[0], m_time[m_time.size() - 1]);
    resample(newTime);
    return newTime[1] - newTime[0];
}
double MocoIterate::resampleWithInterval(double desiredTimeInterval) {
    ensureUnsealed();
    // As a guide, solve for num_times in this equation, and convert that to
    // an integer:
    // time_interval = duration / (num_times - 1)
    const auto& duration = m_time[m_time.size() - 1] - m_time[0];
    const int actualNumTimes = (int)ceil(duration / desiredTimeInterval) + 1;
    resampleWithNumTimes(actualNumTimes);
    return duration / ((double)actualNumTimes - 1);
}
double MocoIterate::resampleWithFrequency(double desiredFrequency) {
    ensureUnsealed();
    // frequency = num_times / duration, so
    // num_times = ceil(duration * frequency);
    const auto& duration = m_time[m_time.size() - 1] - m_time[0];
    const int actualNumTimes = (int)ceil(duration * desiredFrequency);
    resampleWithNumTimes(actualNumTimes);
    return (double)actualNumTimes / duration;
}
void MocoIterate::resample(SimTK::Vector time) {
    ensureUnsealed();
    OPENSIM_THROW_IF(m_time.size() < 2, Exception,
            "Cannot resample if number of times is 0 or 1.");
    OPENSIM_THROW_IF(time[0] < m_time[0], Exception,
            format("New initial time (%f) cannot be less than existing initial "
                   "time (%f)",
                    time[0], m_time[0]));
    OPENSIM_THROW_IF(time[time.size() - 1] > m_time[m_time.size() - 1],
            Exception,
            format("New final time (%f) cannot be less than existing final "
                   "time (%f)",
                    time[time.size() - 1], m_time[m_time.size() - 1]));
    for (int itime = 1; itime < time.size(); ++itime) {
        OPENSIM_THROW_IF(time[itime] < time[itime - 1], Exception,
                format("New times must be non-decreasing, but "
                       "time[%i] < time[%i] (%f < %f).",
                        itime, itime - 1, time[itime], time[itime - 1]));
    }

    int numStates = (int)m_state_names.size();
    int numControls = (int)m_control_names.size();
    int numMultipliers = (int)m_multiplier_names.size();
    int numDerivatives = (int)m_derivative_names.size();
    int numSlacks = (int)m_slack_names.size();

    const TimeSeriesTable table = convertToTable();
    const GCVSplineSet splines(table, {}, std::min(m_time.size() - 1, 5));

    m_time = std::move(time);
    const int numTimes = m_time.size();
    m_states.resize(numTimes, numStates);
    m_controls.resize(numTimes, numControls);
    m_multipliers.resize(numTimes, numMultipliers);
    m_derivatives.resize(numTimes, numDerivatives);
    m_slacks.resize(numTimes, numSlacks);
    if (m_time[numTimes - 1] == m_time[0]) {
        // If, for example, all times are 0.0, then we cannot use the spline,
        // which requires strictly increasing time.
        int icol;
        for (icol = 0; icol < numStates; ++icol)
            m_states.updCol(icol).setTo(
                    table.getDependentColumnAtIndex(icol).getElt(0, 0));
        for (int icontr = 0; icontr < numControls; ++icontr, ++icol)
            m_controls.updCol(icontr).setTo(
                    table.getDependentColumnAtIndex(icol).getElt(0, 0));
        for (int imult = 0; imult < numMultipliers; ++imult, ++icol)
            m_multipliers.updCol(imult).setTo(
                    table.getDependentColumnAtIndex(icol).getElt(0, 0));
        for (int ideriv = 0; ideriv < numDerivatives; ++ideriv, ++icol)
            m_derivatives.updCol(ideriv).setTo(
                    table.getDependentColumnAtIndex(icol).getElt(0, 0));
<<<<<<< HEAD
        for (int islack = 0; islack < numSlacks; ++islack, ++icol)
=======
        for (int islack = 0; islack < numDerivatives; ++islack, ++icol)
>>>>>>> 2ee84dae
            m_slacks.updCol(islack).setTo(
                    table.getDependentColumnAtIndex(icol).getElt(0, 0));

    } else {
        SimTK::Vector curTime(1);
        for (int itime = 0; itime < m_time.size(); ++itime) {
            curTime[0] = m_time[itime];
            int icol;
            for (icol = 0; icol < numStates; ++icol)
                m_states(itime, icol) = splines[icol].calcValue(curTime);
            for (int icontr = 0; icontr < numControls; ++icontr, ++icol)
                m_controls(itime, icontr) = splines[icol].calcValue(curTime);
            for (int imult = 0; imult < numMultipliers; ++imult, ++icol)
                m_multipliers(itime, imult) = splines[icol].calcValue(curTime);
            for (int ideriv = 0; ideriv < numDerivatives; ++ideriv, ++icol)
                m_derivatives(itime, ideriv) = splines[icol].calcValue(curTime);
            for (int islack = 0; islack < numSlacks; ++islack, ++icol)
                m_slacks(itime, islack) = splines[icol].calcValue(curTime);
        }
    }
}

MocoIterate::MocoIterate(const std::string& filepath) {
<<<<<<< HEAD
    FileAdapter::OutputTables tables = FileAdapter::readFile(filepath);

    // There should only be one table.
    OPENSIM_THROW_IF(tables.size() != 1, Exception,
            format("Expected MocoIterate file '%s' to contain 1 table, but it "
                   "contains %i tables.",
                    filepath, tables.size()));

    // Get the first table.
    auto* table = dynamic_cast<TimeSeriesTable*>(tables.begin()->second.get());
    OPENSIM_THROW_IF(!table, Exception,
            "Expected MocoIterate file to contain a (scalar) "
            "TimeSeriesTable, but it contains a different type of table.");

    const auto& metadata = table->getTableMetaData();
=======
    TimeSeriesTable table = readTableFromFile<double>(filepath);
    const auto& metadata = table.getTableMetaData();
>>>>>>> 2ee84dae
    // TODO: bug with file adapters.
    // auto numStates = metadata.getValueForKey("num_states").getValue<int>();
    // auto numControls =
    // metadata.getValueForKey("num_controls").getValue<int>(); auto
    // numMultipliers =
    //    metadata.getValueForKey("num_multipliers").getValue<int>();
    // auto numParameters =
    //    metadata.getValueForKey("num_parameters").getValue<int>();
    int numStates;
    SimTK::convertStringTo(
            metadata.getValueForKey("num_states").getValue<std::string>(),
            numStates);
    int numControls;
    SimTK::convertStringTo(
            metadata.getValueForKey("num_controls").getValue<std::string>(),
            numControls);
    int numMultipliers;
    SimTK::convertStringTo(
            metadata.getValueForKey("num_multipliers").getValue<std::string>(),
            numMultipliers);
    int numDerivatives;
    SimTK::convertStringTo(
            metadata.getValueForKey("num_derivatives").getValue<std::string>(),
            numDerivatives);
    int numSlacks;
    SimTK::convertStringTo(
            metadata.getValueForKey("num_slacks").getValue<std::string>(),
            numSlacks);
    int numParameters;
    SimTK::convertStringTo(
            metadata.getValueForKey("num_parameters").getValue<std::string>(),
            numParameters);
    OPENSIM_THROW_IF(numStates < 0, Exception, "Invalid num_states.");
    OPENSIM_THROW_IF(numControls < 0, Exception, "Invalid num_controls.");
    OPENSIM_THROW_IF(numMultipliers < 0, Exception, "Invalid num_multipliers.");
    OPENSIM_THROW_IF(numDerivatives < 0, Exception, "Invalid num_derivatives.");
    OPENSIM_THROW_IF(numSlacks < 0, Exception, "Invalid num_slacks.");
    OPENSIM_THROW_IF(numParameters < 0, Exception, "Invalid num_parameters.");

    const auto& labels = table.getColumnLabels();
    int offset = 0;
    m_state_names.insert(m_state_names.end(), labels.begin() + offset,
            labels.begin() + offset + numStates);
    offset += numStates;
    m_control_names.insert(m_control_names.end(), labels.begin() + offset,
            labels.begin() + offset + numControls);
    offset += numControls;
    m_multiplier_names.insert(m_multiplier_names.end(), labels.begin() + offset,
            labels.begin() + offset + numMultipliers);
    offset += numMultipliers;
    m_derivative_names.insert(m_derivative_names.end(), labels.begin() + offset,
            labels.begin() + offset + numDerivatives);
    offset += numDerivatives;
    m_slack_names.insert(m_slack_names.end(), labels.begin() + offset,
            labels.begin() + offset + numSlacks);
    offset += numSlacks;
    m_parameter_names.insert(
            m_parameter_names.end(), labels.begin() + offset, labels.end());

    OPENSIM_THROW_IF(numStates + numControls + numMultipliers + numDerivatives +
                                     numSlacks + numParameters !=
                             (int)table.getNumColumns(),
            Exception,
            format("Expected num_states + num_controls + num_multipliers + "
                   "num_derivatives + num_slacks + num_parameters = "
                   "number of columns, but "
                   "num_states=%i, num_controls=%i, "
                   "num_multipliers=%i, num_derivatives=%i, num_slacks=%i, "
                   "num_parameters=%i, number of columns=%i.",
                    numStates, numControls, numMultipliers, numDerivatives,
<<<<<<< HEAD
                    numSlacks, numParameters, table->getNumColumns()));
=======
                    numSlacks, numParameters, table.getNumColumns()));
>>>>>>> 2ee84dae

    const auto& time = table.getIndependentColumn();
    m_time = SimTK::Vector((int)time.size(), time.data());

    if (numStates) {
<<<<<<< HEAD
        m_states = table->getMatrixBlock(0, 0, table->getNumRows(), numStates);
    } else {
        m_states.resize((int)table->getNumRows(), 0);
    }
    if (numControls) {
        m_controls = table->getMatrixBlock(
                0, numStates, table->getNumRows(), numControls);
    } else {
        m_controls.resize((int)table->getNumRows(), 0);
    }
    if (numMultipliers) {
        m_multipliers = table->getMatrixBlock(0, numStates + numControls,
                table->getNumRows(), numMultipliers);
    } else {
        m_multipliers.resize((int)table->getNumRows(), 0);
=======
        m_states = table.getMatrixBlock(0, 0, table.getNumRows(), numStates);
    } else {
        m_states.resize((int)table.getNumRows(), 0);
    }
    if (numControls) {
        m_controls = table.getMatrixBlock(
                0, numStates, table.getNumRows(), numControls);
    } else {
        m_controls.resize((int)table.getNumRows(), 0);
    }
    if (numMultipliers) {
        m_multipliers = table.getMatrixBlock(
                0, numStates + numControls, table.getNumRows(), numMultipliers);
    } else {
        m_multipliers.resize((int)table.getNumRows(), 0);
>>>>>>> 2ee84dae
    }
    if (numDerivatives) {
        m_derivatives = table.getMatrixBlock(0,
                numStates + numControls + numMultipliers, table.getNumRows(),
                numDerivatives);
    } else {
<<<<<<< HEAD
        m_derivatives.resize((int)table->getNumRows(), 0);
=======
        m_derivatives.resize((int)table.getNumRows(), 0);
>>>>>>> 2ee84dae
    }
    if (numSlacks) {
        m_slacks = table.getMatrixBlock(0,
                numStates + numControls + numMultipliers + numDerivatives,
<<<<<<< HEAD
                table->getNumRows(), numSlacks);
    } else {
        m_slacks.resize((int)table->getNumRows(), 0);
=======
                table.getNumRows(), numSlacks);
    } else {
        m_slacks.resize((int)table.getNumRows(), 0);
>>>>>>> 2ee84dae
    }
    if (numParameters) {
        m_parameters = table.getMatrixBlock(0,
                                    numStates + numControls + numMultipliers +
                                            numDerivatives + numSlacks,
                                    1, numParameters)
                               .getAsRowVectorBase();
    }
}

void MocoIterate::write(const std::string& filepath) const {
    ensureUnsealed();
    TimeSeriesTable table0 = convertToTable();
    DataAdapter::InputTables tables = {{"table", &table0}};
    FileAdapter::writeFile(tables, filepath);
}

TimeSeriesTable MocoIterate::convertToTable() const {
    ensureUnsealed();
    std::vector<double> time(&m_time[0], &m_time[0] + m_time.size());

    // Concatenate the state, control, multiplier, and parameter names in a
    // single vector.
    std::vector<std::string> labels = m_state_names;
    labels.insert(labels.end(), m_control_names.begin(), m_control_names.end());
    labels.insert(
            labels.end(), m_multiplier_names.begin(), m_multiplier_names.end());
    labels.insert(
            labels.end(), m_derivative_names.begin(), m_derivative_names.end());
    labels.insert(labels.end(), m_slack_names.begin(), m_slack_names.end());
    labels.insert(
            labels.end(), m_parameter_names.begin(), m_parameter_names.end());
    int numTimes = (int)m_time.size();
    int numStates = (int)m_state_names.size();
    int numControls = (int)m_control_names.size();
    int numMultipliers = (int)m_multiplier_names.size();
    int numDerivatives = (int)m_derivative_names.size();
    int numSlacks = (int)m_slack_names.size();
    int numParameters = (int)m_parameter_names.size();

    SimTK::Matrix data(numTimes, (int)labels.size());
    int startCol = 0;
    if (numStates) {
        data.updBlock(0, startCol, numTimes, numStates) = m_states;
        startCol += numStates;
    }
    if (numControls) {
        data.updBlock(0, startCol, numTimes, numControls) = m_controls;
        startCol += numControls;
    }
    if (numMultipliers) {
        data.updBlock(0, startCol, numTimes, numMultipliers) = m_multipliers;
        startCol += numMultipliers;
    }
    if (numDerivatives) {
        data.updBlock(0, startCol, numTimes, numDerivatives) = m_derivatives;
        startCol += numDerivatives;
    }
    if (numSlacks) {
        SimTK::Matrix slacksNoNans(m_slacks);
        for (int i = 0; i < numTimes; ++i) {
            for (int j = 0; j < numSlacks; ++j) {
                if (SimTK::isNaN(slacksNoNans.get(i, j))) {
                    slacksNoNans.updElt(i, j) = 0;
                }
            }
        }

        data.updBlock(0, startCol, numTimes, numSlacks) = slacksNoNans;
        startCol += numSlacks;
    }
    if (numParameters) {
        // First row of table contains parameter values.
        data.updBlock(0, startCol, 1, numParameters) = m_parameters;
        // Remaining rows of table contain NaNs in parameter columns.
        SimTK::Matrix parameter_nan_rows(
                numTimes - 1, (int)m_parameter_names.size());
        parameter_nan_rows.setToNaN();
        data.updBlock(1, startCol, numTimes - 1, numParameters) =
                parameter_nan_rows;
    }
    TimeSeriesTable table;
    try {
        table = TimeSeriesTable(time, data, labels);
    } catch (const TimestampGreaterThanEqualToNext&) {
        // TimeSeriesTable requires monotonically increasing time, but
        // this might not be true for iterates. Create the table with complying
        // times then hack in to set times back to what the iterate contains.
        std::vector<double> tempTime(time.size());
        for (int i = 0; i < (int)tempTime.size(); ++i)
            tempTime[i] = -1000.0 + i;
        table = TimeSeriesTable(tempTime, data, labels);
        const_cast<std::vector<double>&>(table.getIndependentColumn()) = time;
    }
    // TODO table.updTableMetaData().setValueForKey("header", m_name);
    // table.updTableMetaData().setValueForKey("num_states", numStates);
    // table.updTableMetaData().setValueForKey("num_controls", numControls);
    // table.updTableMetaData().setValueForKey("num_multipliers",
    // numMultipliers); table.updTableMetaData().setValueForKey("num_slacks",
    // numSlacks); table.updTableMetaData().setValueForKey("num_parameters",
    // numParameters);
    table.updTableMetaData().setValueForKey(
            "num_states", std::to_string(numStates));
    table.updTableMetaData().setValueForKey(
            "num_controls", std::to_string(numControls));
    table.updTableMetaData().setValueForKey(
            "num_multipliers", std::to_string(numMultipliers));
    table.updTableMetaData().setValueForKey(
            "num_derivatives", std::to_string(numDerivatives));
    table.updTableMetaData().setValueForKey(
            "num_slacks", std::to_string(numSlacks));
    table.updTableMetaData().setValueForKey(
            "num_parameters", std::to_string(numParameters));
    return table;
}

Storage MocoIterate::exportToStatesStorage() const {
    ensureUnsealed();
    return convertTableToStorage(exportToStatesTable());
}

TimeSeriesTable MocoIterate::exportToStatesTable() const {
    ensureUnsealed();
    return {std::vector<double>(&m_time[0], &m_time[0] + m_time.size()),
            m_states, m_state_names};
}

StatesTrajectory MocoIterate::exportToStatesTrajectory(
        const MocoProblem& problem) const {
    ensureUnsealed();
    Storage storage = exportToStatesStorage();
    // TODO update when we support multiple phases.
    const auto& model = problem.getPhase(0).getModel();
    return StatesTrajectory::createFromStatesStorage(model, storage, true);
}

/*static*/ MocoIterate MocoIterate::createFromStatesControlsTables(
        const MocoProblemRep& /*problem*/,
        const TimeSeriesTable& statesTrajectory,
        const TimeSeriesTable& controlsTrajectory) {
    const int statesNumRows = (int)statesTrajectory.getNumRows();
    const int controlsNumRows = (int)controlsTrajectory.getNumRows();
    OPENSIM_THROW_IF(statesNumRows != controlsNumRows, Exception,
            format("Expected statesTrajectory (%i rows) and controlsTrajectory "
                   "(%i rows) to have the same number of rows.",
                    statesNumRows, controlsNumRows));
    // TODO interpolate instead of creating this error.
    for (int i = 0; i < statesNumRows; ++i) {
        const auto& statesTime = statesTrajectory.getIndependentColumn()[i];
        const auto& controlsTime = controlsTrajectory.getIndependentColumn()[i];
        OPENSIM_THROW_IF(statesTime != controlsTime, Exception,
                format("Expected time columns of statesTrajectory and "
                       "controlsTrajectory to match, but they differ at i = %i "
                       "(states time: %g; controls time: %g).",
                        i, statesTime, controlsTime));
    }

    // TODO Support controlsTrajectory being empty.

    const auto& statesTimes = statesTrajectory.getIndependentColumn();
    // The "true" means to not copy the data.
    SimTK::Vector time((int)statesTimes.size(), statesTimes.data(), true);

    // TODO MocoProblem should be able to produce a MocoIterate template; it's
    // what knows the state, control, and parameter names.
    return MocoIterate(time, statesTrajectory.getColumnLabels(),
            controlsTrajectory.getColumnLabels(), {}, // TODO (multiplier_names)
            {},                                       // TODO (parameter_names)
            statesTrajectory.getMatrix(), controlsTrajectory.getMatrix(),
            SimTK::Matrix(0, 0),  // TODO (multipliersTrajectory)
            SimTK::RowVector(0)); // TODO (parameters)
}

bool MocoIterate::isCompatible(
        const MocoProblemRep& mp, bool throwOnError) const {
    ensureUnsealed();
    // Slack variables might be solver dependent, so we can't check for
    // compatibility on the problem.

    auto mpsn = mp.createStateInfoNames();
    std::sort(mpsn.begin(), mpsn.end());
    auto mpcn = mp.createControlInfoNames();
    std::sort(mpcn.begin(), mpcn.end());
    auto mpmn = mp.createMultiplierInfoNames();
    std::sort(mpmn.begin(), mpmn.end());
    auto mppn = mp.createParameterNames();
    std::sort(mppn.begin(), mppn.end());

    auto sn(m_state_names);
    std::sort(sn.begin(), sn.end());

    auto cn(m_control_names);
    std::sort(cn.begin(), cn.end());

    auto mn(m_multiplier_names);
    std::sort(mn.begin(), mn.end());

    auto dn(m_derivative_names);
    std::sort(dn.begin(), dn.end());

    auto pn(m_parameter_names);
    std::sort(pn.begin(), pn.end());

    // Create the expected names for the derivative variable names.
    std::vector<std::string> mpdn;
    for (auto name : mpsn) {
        auto leafpos = name.find("value");
        if (leafpos != std::string::npos) {
            name.replace(leafpos, name.size(), "accel");
            mpdn.push_back(name);
        }
    }
    std::sort(mpdn.begin(), mpdn.end());

    bool compatible = mpsn == sn && mpcn == cn && mpmn == mn &&
                      // It's okay to not have any derivatives (for solving the
                      // problem with an explicit dynamics mode).
                      (dn.empty() || mpdn == dn) && mppn == pn;

    // TODO more detailed error message specifying exactly what's different.
    OPENSIM_THROW_IF(!compatible && throwOnError, Exception,
            "Iterate and provided problem are not compatible.");

    return compatible;
}

bool MocoIterate::isNumericallyEqual(
        const MocoIterate& other, double tol) const {
    ensureUnsealed();

    return m_state_names == other.m_state_names &&
           m_control_names == other.m_control_names &&
           m_multiplier_names == other.m_multiplier_names &&
           m_derivative_names == other.m_derivative_names &&
           // TODO include slack variables?
           // m_slack_names == other.m_slack_names &&
           m_parameter_names == other.m_parameter_names &&
           SimTK::Test::numericallyEqual(m_time, other.m_time, 1, tol) &&
           SimTK::Test::numericallyEqual(m_states, other.m_states, 1, tol) &&
           SimTK::Test::numericallyEqual(
                   m_controls, other.m_controls, 1, tol) &&
           SimTK::Test::numericallyEqual(
                   m_multipliers, other.m_multipliers, 1, tol) &&
           SimTK::Test::numericallyEqual(
                   m_derivatives, other.m_derivatives, 1, tol)
           // TODO include slack variables?
           //&& SimTK::Test::numericallyEqual(m_slacks, other.m_slacks, 1, tol)
           && SimTK::Test::numericallyEqual(
                      m_parameters, other.m_parameters, 1, tol);
}

using VecStr = std::vector<std::string>;

// Check that two different vectors of strings have the same contents.
bool sameContents(VecStr v1, VecStr v2) {
    std::sort(v1.begin(), v1.end());
    std::sort(v2.begin(), v2.end());
    return v1 == v2;
}

// Check that two different vectors of string ("b", "c") contain the same subset
// vector of strings ("a").
void checkContains(std::string type, VecStr a, VecStr b, VecStr c) {
    // set_difference requires sorted containers.
    std::sort(a.begin(), a.end());
    std::sort(b.begin(), b.end());
    std::sort(c.begin(), c.end());
    std::vector<std::string> diff;
    std::set_difference(
            a.begin(), a.end(), b.begin(), b.end(), std::back_inserter(diff));
    if (!diff.empty()) {
        std::string msg = "Expected this iterate's " + type +
                          " names to "
                          "contain the following:";
        for (const auto& elem : diff) msg += "\n  " + elem;
        OPENSIM_THROW(Exception, msg);
    }
    diff.clear();
    std::set_difference(
            a.begin(), a.end(), c.begin(), c.end(), std::back_inserter(diff));
    if (!diff.empty()) {
        std::string msg = "Expected the other iterate's " + type +
                          " names to contain the following:";
        for (const auto& elem : diff) msg += "\n  " + elem;
        OPENSIM_THROW(Exception, msg);
    }
}

double MocoIterate::compareContinuousVariablesRMSInternal(
        const MocoIterate& other, std::vector<std::string> stateNames,
        std::vector<std::string> controlNames,
        std::vector<std::string> multiplierNames,
        std::vector<std::string> derivativeNames) const {
    ensureUnsealed();

    // Process state, control, multiplier, and derivative names.
    // ---------------------------------------------------------
    if (stateNames.empty()) {
        OPENSIM_THROW_IF(!sameContents(m_state_names, other.m_state_names),
                Exception,
                "Expected both iterates to have the same state names; consider "
                "specifying the states to compare.");
        stateNames = m_state_names;
    } else if (stateNames.size() == 1 && stateNames[0] == "none") {
        stateNames.clear();
    } else {
        // Will hold elements of stateNames that are not in m_state_names, etc.
        checkContains("state", stateNames, m_state_names, other.m_state_names);
    }
    if (controlNames.empty()) {
        OPENSIM_THROW_IF(!sameContents(m_control_names, other.m_control_names),
                Exception,
                "Expected both iterates to have the same control names; "
                "consider specifying the controls to compare.");
        controlNames = m_control_names;
    } else if (controlNames.size() == 1 && controlNames[0] == "none") {
        controlNames.clear();
    } else {
        std::sort(controlNames.begin(), controlNames.end());
        checkContains("control", controlNames, m_control_names,
                other.m_control_names);
    }
    if (multiplierNames.empty()) {
        OPENSIM_THROW_IF(
                !sameContents(m_multiplier_names, other.m_multiplier_names),
                Exception,
                "Expected both iterates to have the same multiplier names; "
                "consider specifying the multipliers to compare.");
        multiplierNames = m_multiplier_names;
    } else if (multiplierNames.size() == 1 && multiplierNames[0] == "none") {
        multiplierNames.clear();
    } else {
        checkContains("multiplier", multiplierNames, m_multiplier_names,
                other.m_multiplier_names);
    }
    if (derivativeNames.empty()) {
        OPENSIM_THROW_IF(
                !sameContents(m_derivative_names, other.m_derivative_names),
                Exception,
                "Expected both iterates to have the same derivative names; "
                "consider specifying the derivatives to compare.");
        derivativeNames = m_derivative_names;
    } else if (derivativeNames.size() == 1 && derivativeNames[0] == "none") {
        derivativeNames.clear();
    } else {
        checkContains("derivative", derivativeNames, m_derivative_names,
                other.m_derivative_names);
    }
    const int numColumns = int(stateNames.size() + controlNames.size() +
                               multiplierNames.size() + derivativeNames.size());
    if (numColumns == 0) return 0;

    std::vector<double> selfTime =
            std::vector<double>(&m_time[0], &m_time[0] + m_time.size());
    std::vector<double> otherTime = std::vector<double>(
            &other.m_time[0], &other.m_time[0] + other.m_time.size());

    const auto initialTime = std::min(selfTime.front(), otherTime.front());
    const auto finalTime = std::max(selfTime.back(), otherTime.back());
    const auto numTimes = std::max(getNumTimes(), other.getNumTimes());
    // Times to use for integrating over time.
    auto integTime = createVectorLinspace(numTimes, initialTime, finalTime);
    const auto timeInterval = integTime[1] - integTime[0];

    auto integralSumSquaredError =
            [&selfTime, &otherTime, &numTimes, &integTime, &timeInterval](
                    const VecStr& namesToUse, const SimTK::Matrix& selfData,
                    const VecStr& selfNames, const SimTK::Matrix& otherData,
                    const VecStr& otherNames) -> double {
        if (namesToUse.empty()) return 0;

        TimeSeriesTable selfTable(selfTime, selfData, selfNames);
        TimeSeriesTable otherTable(otherTime, otherData, otherNames);

        GCVSplineSet self(selfTable, namesToUse);
        GCVSplineSet other(otherTable, namesToUse);

        SimTK::Vector sumSquaredError(numTimes, 0.0);
        for (int itime = 0; itime < numTimes; ++itime) {
            const auto& curTime = integTime[itime];
            SimTK::Vector curTimeVec(1, curTime);
            bool selfInRange =
                    self.getMinX() <= curTime && curTime <= self.getMaxX();
            bool otherInRange =
                    other.getMinX() <= curTime && curTime <= other.getMaxX();
            for (int iname = 0; iname < (int)namesToUse.size(); ++iname) {
                double selfValue =
                        selfInRange ? self.get(iname).calcValue(curTimeVec) : 0;
                double otherValue =
                        otherInRange ? other.get(iname).calcValue(curTimeVec)
                                     : 0;
                sumSquaredError[itime] += SimTK::square(selfValue - otherValue);
            }
        }
        // Trapezoidal rule for uniform grid:
        // dt / 2 (f_0 + 2f_1 + 2f_2 + 2f_3 + ... + 2f_{N-1} + f_N)
        assert(numTimes > 2);
        return timeInterval / 2.0 *
               (sumSquaredError.sum() + sumSquaredError(1, numTimes - 2).sum());
    };

    const auto stateISS = integralSumSquaredError(stateNames, m_states,
            m_state_names, other.m_states, other.m_state_names);
    const auto controlISS = integralSumSquaredError(controlNames, m_controls,
            m_control_names, other.m_controls, other.m_control_names);
    const auto multiplierISS = integralSumSquaredError(multiplierNames,
            m_multipliers, m_multiplier_names, other.m_multipliers,
            other.m_multiplier_names);
    const auto derivativeISS = integralSumSquaredError(derivativeNames,
            m_derivatives, m_derivative_names, other.m_derivatives,
            other.m_derivative_names);

    // sqrt(1/(T*N) * integral_t (sum_is error_is^2 + sum_ic error_ic^2
    //                                          + sum_im error_im^2)
    // `is`: index for states; `ic`: index for controls;
    // `im`: index for multipliers.
    const double ISS = stateISS + controlISS + multiplierISS + derivativeISS;
    return sqrt(ISS / (finalTime - initialTime) / numColumns);
}

double MocoIterate::compareContinuousVariablesRMS(const MocoIterate& other,
        std::map<std::string, std::vector<std::string>> cols) const {
    ensureUnsealed();
    std::vector<std::string> allowedKeys{
            "states", "controls", "multipliers", "derivatives"};
    for (auto kv : cols) {
        bool keyIsAllowed = false;
        for (auto allowedKey : allowedKeys) {
            if (kv.first == allowedKey) {
                keyIsAllowed = true;
                break;
            }
        }
        OPENSIM_THROW_IF(!keyIsAllowed, Exception,
                format("Key '%s' is not allowed.", kv.first));
    }
    if (cols.size() == 0) {
        return compareContinuousVariablesRMSInternal(other);
    }
    static const std::vector<std::string> none{"none"};
    return compareContinuousVariablesRMSInternal(other,
            cols.count("states") ? cols.at("states") : none,
            cols.count("controls") ? cols.at("controls") : none,
            cols.count("multipliers") ? cols.at("multipliers") : none,
            cols.count("derivatives") ? cols.at("derivatives") : none);
}

double MocoIterate::compareParametersRMS(const MocoIterate& other,
        std::vector<std::string> parameterNames) const {
    ensureUnsealed();

    // Process parameter names.
    // ------------------------
    if (parameterNames.empty()) {
        OPENSIM_THROW_IF(
                !sameContents(m_parameter_names, other.m_parameter_names),
                Exception,
                "Expected both iterates to have the same parameter names; "
                "consider "
                "specifying the parameters to compare.");
        parameterNames = m_parameter_names;
    } else {
        // Will hold elements of parameterNames that are not in
        // m_parameter_names, etc.
        checkContains("parameter", parameterNames, m_parameter_names,
                other.m_parameter_names);
    }

    double sumSquaredError = 0;
    for (auto& name : parameterNames) {
        const SimTK::Real& selfValue = this->getParameter(name);
        const SimTK::Real& otherValue = other.getParameter(name);
        sumSquaredError += SimTK::square(selfValue - otherValue);
    }

    return sqrt(sumSquaredError / parameterNames.size());
}

void MocoIterate::ensureUnsealed() const {
    OPENSIM_THROW_IF(m_sealed, MocoIterateIsSealed);
}<|MERGE_RESOLUTION|>--- conflicted
+++ resolved
@@ -437,11 +437,7 @@
         for (int ideriv = 0; ideriv < numDerivatives; ++ideriv, ++icol)
             m_derivatives.updCol(ideriv).setTo(
                     table.getDependentColumnAtIndex(icol).getElt(0, 0));
-<<<<<<< HEAD
         for (int islack = 0; islack < numSlacks; ++islack, ++icol)
-=======
-        for (int islack = 0; islack < numDerivatives; ++islack, ++icol)
->>>>>>> 2ee84dae
             m_slacks.updCol(islack).setTo(
                     table.getDependentColumnAtIndex(icol).getElt(0, 0));
 
@@ -465,26 +461,9 @@
 }
 
 MocoIterate::MocoIterate(const std::string& filepath) {
-<<<<<<< HEAD
-    FileAdapter::OutputTables tables = FileAdapter::readFile(filepath);
-
-    // There should only be one table.
-    OPENSIM_THROW_IF(tables.size() != 1, Exception,
-            format("Expected MocoIterate file '%s' to contain 1 table, but it "
-                   "contains %i tables.",
-                    filepath, tables.size()));
-
-    // Get the first table.
-    auto* table = dynamic_cast<TimeSeriesTable*>(tables.begin()->second.get());
-    OPENSIM_THROW_IF(!table, Exception,
-            "Expected MocoIterate file to contain a (scalar) "
-            "TimeSeriesTable, but it contains a different type of table.");
-
-    const auto& metadata = table->getTableMetaData();
-=======
-    TimeSeriesTable table = readTableFromFile<double>(filepath);
+    TimeSeriesTable table = readTableFromFile<double>(
+                    filepath);
     const auto& metadata = table.getTableMetaData();
->>>>>>> 2ee84dae
     // TODO: bug with file adapters.
     // auto numStates = metadata.getValueForKey("num_states").getValue<int>();
     // auto numControls =
@@ -555,33 +534,12 @@
                    "num_multipliers=%i, num_derivatives=%i, num_slacks=%i, "
                    "num_parameters=%i, number of columns=%i.",
                     numStates, numControls, numMultipliers, numDerivatives,
-<<<<<<< HEAD
-                    numSlacks, numParameters, table->getNumColumns()));
-=======
                     numSlacks, numParameters, table.getNumColumns()));
->>>>>>> 2ee84dae
 
     const auto& time = table.getIndependentColumn();
     m_time = SimTK::Vector((int)time.size(), time.data());
 
     if (numStates) {
-<<<<<<< HEAD
-        m_states = table->getMatrixBlock(0, 0, table->getNumRows(), numStates);
-    } else {
-        m_states.resize((int)table->getNumRows(), 0);
-    }
-    if (numControls) {
-        m_controls = table->getMatrixBlock(
-                0, numStates, table->getNumRows(), numControls);
-    } else {
-        m_controls.resize((int)table->getNumRows(), 0);
-    }
-    if (numMultipliers) {
-        m_multipliers = table->getMatrixBlock(0, numStates + numControls,
-                table->getNumRows(), numMultipliers);
-    } else {
-        m_multipliers.resize((int)table->getNumRows(), 0);
-=======
         m_states = table.getMatrixBlock(0, 0, table.getNumRows(), numStates);
     } else {
         m_states.resize((int)table.getNumRows(), 0);
@@ -597,31 +555,20 @@
                 0, numStates + numControls, table.getNumRows(), numMultipliers);
     } else {
         m_multipliers.resize((int)table.getNumRows(), 0);
->>>>>>> 2ee84dae
     }
     if (numDerivatives) {
         m_derivatives = table.getMatrixBlock(0,
                 numStates + numControls + numMultipliers, table.getNumRows(),
                 numDerivatives);
     } else {
-<<<<<<< HEAD
-        m_derivatives.resize((int)table->getNumRows(), 0);
-=======
         m_derivatives.resize((int)table.getNumRows(), 0);
->>>>>>> 2ee84dae
     }
     if (numSlacks) {
         m_slacks = table.getMatrixBlock(0,
                 numStates + numControls + numMultipliers + numDerivatives,
-<<<<<<< HEAD
-                table->getNumRows(), numSlacks);
-    } else {
-        m_slacks.resize((int)table->getNumRows(), 0);
-=======
                 table.getNumRows(), numSlacks);
     } else {
         m_slacks.resize((int)table.getNumRows(), 0);
->>>>>>> 2ee84dae
     }
     if (numParameters) {
         m_parameters = table.getMatrixBlock(0,
