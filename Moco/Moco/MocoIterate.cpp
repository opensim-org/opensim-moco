--- conflicted
+++ resolved
@@ -461,12 +461,7 @@
 }
 
 MocoIterate::MocoIterate(const std::string& filepath) {
-<<<<<<< HEAD
-    TimeSeriesTable table = readTableFromFile<double>(
-                    filepath);
-=======
     TimeSeriesTable table = readTableFromFile(filepath);
->>>>>>> ebf0c1fc
     const auto& metadata = table.getTableMetaData();
     // TODO: bug with file adapters.
     // auto numStates = metadata.getValueForKey("num_states").getValue<int>();
