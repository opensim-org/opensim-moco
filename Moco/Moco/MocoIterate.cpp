/* -------------------------------------------------------------------------- *
 * OpenSim Moco: MocoIterate.cpp                                              *
 * -------------------------------------------------------------------------- *
 * Copyright (c) 2017 Stanford University and the Authors                     *
 *                                                                            *
 * Author(s): Christopher Dembia                                              *
 *                                                                            *
 * Licensed under the Apache License, Version 2.0 (the "License"); you may    *
 * not use this file except in compliance with the License. You may obtain a  *
 * copy of the License at http://www.apache.org/licenses/LICENSE-2.0          *
 *                                                                            *
 * Unless required by applicable law or agreed to in writing, software        *
 * distributed under the License is distributed on an "AS IS" BASIS,          *
 * WITHOUT WARRANTIES OR CONDITIONS OF ANY KIND, either express or implied.   *
 * See the License for the specific language governing permissions and        *
 * limitations under the License.                                             *
 * -------------------------------------------------------------------------- */
#include "MocoIterate.h"

#include "MocoProblem.h"
#include "MocoUtilities.h"

#include <OpenSim/Common/FileAdapter.h>
#include <OpenSim/Common/GCVSplineSet.h>
#include <OpenSim/Simulation/Model/Model.h>

using namespace OpenSim;

MocoIterate::MocoIterate(const SimTK::Vector& time,
        std::vector<std::string> state_names,
        std::vector<std::string> control_names,
        std::vector<std::string> multiplier_names,
        std::vector<std::string> parameter_names,
        const SimTK::Matrix& statesTrajectory,
        const SimTK::Matrix& controlsTrajectory,
        const SimTK::Matrix& multipliersTrajectory,
        const SimTK::RowVector& parameters)
        : m_time(time), m_state_names(std::move(state_names)),
          m_control_names(std::move(control_names)),
          m_multiplier_names(std::move(multiplier_names)),
          m_parameter_names(std::move(parameter_names)),
          m_states(statesTrajectory), m_controls(controlsTrajectory),
          m_multipliers(multipliersTrajectory), m_parameters(parameters) {
    OPENSIM_THROW_IF((int)m_state_names.size() != m_states.ncol(), Exception,
            "Inconsistent number of states.");
    OPENSIM_THROW_IF((int)m_control_names.size() != m_controls.ncol(),
            Exception, "Inconsistent number of controls.");
    OPENSIM_THROW_IF((int)m_multiplier_names.size() != m_multipliers.ncol(),
            Exception, "Inconsistent number of multipliers.");
    if (m_states.ncol()) {
        OPENSIM_THROW_IF(time.size() != m_states.nrow(), Exception,
                format("Expected states to have %i rows but it has %i.",
                        time.size(), m_states.nrow()));
    }
    if (m_controls.ncol()) {
        OPENSIM_THROW_IF(time.size() != m_controls.nrow(), Exception,
                format("Expected controls to have %i rows but it has %i.",
                        time.size(), m_controls.nrow()));
    }
    if (m_multipliers.ncol()) {
        OPENSIM_THROW_IF(time.size() != m_multipliers.nrow(), Exception,
                format("Expected multipliers to have %i rows but it has %i.",
                        time.size(), m_multipliers.nrow()));
    }
    OPENSIM_THROW_IF((int)m_parameter_names.size() != m_parameters.nelt(),
            Exception, "Inconsistent number of parameters.");
}

MocoIterate::MocoIterate(const SimTK::Vector& time,
        std::vector<std::string> state_names,
        std::vector<std::string> control_names,
        std::vector<std::string> multiplier_names,
        std::vector<std::string> derivative_names,
        std::vector<std::string> parameter_names,
        const SimTK::Matrix& statesTrajectory,
        const SimTK::Matrix& controlsTrajectory,
        const SimTK::Matrix& multipliersTrajectory,
        const SimTK::Matrix& derivativesTrajectory,
        const SimTK::RowVector& parameters)
        : MocoIterate(time, state_names, control_names, multiplier_names,
                  parameter_names, statesTrajectory, controlsTrajectory,
                  multipliersTrajectory, parameters) {
    m_derivative_names = derivative_names;
    m_derivatives = derivativesTrajectory;
    OPENSIM_THROW_IF((int)m_derivative_names.size() != m_derivatives.ncol(),
            Exception, "Inconsistent number of derivatives.");
    if (m_derivatives.ncol()) {
        OPENSIM_THROW_IF((int)time.size() != m_derivatives.nrow(), Exception,
                "Inconsistent number of times in derivatives trajectory.");
    }
}

void MocoIterate::setTime(const SimTK::Vector& time) {
    ensureUnsealed();
    OPENSIM_THROW_IF(time.size() != m_time.size(), Exception, format(
            "Expected %i times but got %i.", m_time.size(), time.size()));
    m_time = time;
}

void MocoIterate::setState(
        const std::string& name, const SimTK::Vector& trajectory) {
    ensureUnsealed();
    OPENSIM_THROW_IF(trajectory.size() != m_states.nrow(), Exception, format(
            "For state %s, expected %i elements but got %i.", name,
            m_states.nrow(), trajectory.size()));

    auto it = std::find(m_state_names.cbegin(), m_state_names.cend(), name);
    OPENSIM_THROW_IF(it == m_state_names.cend(), Exception,
            format("Cannot find state named %s.", name));
    int index = (int)std::distance(m_state_names.cbegin(), it);
    m_states.updCol(index) = trajectory;
}

void MocoIterate::setControl(
        const std::string& name, const SimTK::Vector& trajectory) {
    ensureUnsealed();
    OPENSIM_THROW_IF(trajectory.size() != m_controls.nrow(), Exception,
            format("For control %s, expected %i elements but got %i.",
                    name, m_controls.nrow(), trajectory.size()));

    auto it = std::find(m_control_names.cbegin(), m_control_names.cend(), name);
    OPENSIM_THROW_IF(it == m_control_names.cend(), Exception,
            format("Cannot find control named %s.", name));
    int index = (int)std::distance(m_control_names.cbegin(), it);
    m_controls.updCol(index) = trajectory;
}

void MocoIterate::setMultiplier(
        const std::string& name, const SimTK::Vector& trajectory) {
    ensureUnsealed();
    OPENSIM_THROW_IF(trajectory.size() != m_multipliers.nrow(), Exception,
            format("For multiplier %s, expected %i elements but got %i.",
            name, m_multipliers.nrow(), trajectory.size()));

    auto it = std::find(
            m_multiplier_names.cbegin(), m_multiplier_names.cend(), name);
    OPENSIM_THROW_IF(it == m_multiplier_names.cend(), Exception,
            format("Cannot find multiplier named %s.", name));
    int index = (int)std::distance(m_multiplier_names.cbegin(), it);
    m_multipliers.updCol(index) = trajectory;
}

void MocoIterate::setSlack(
        const std::string& name, const SimTK::Vector& trajectory) {
    ensureUnsealed();

    OPENSIM_THROW_IF(trajectory.size() != m_slacks.nrow(), Exception,
        format("For slack %s, expected %i elements but got %i.",
                name, m_slacks.nrow(), trajectory.size()));

    auto it = std::find(m_slack_names.cbegin(), m_slack_names.cend(), name);
    OPENSIM_THROW_IF(it == m_slack_names.cend(), Exception,
        format("Cannot find slack named %s.", name));
    int index = (int)std::distance(m_slack_names.cbegin(), it);
    m_slacks.updCol(index) = trajectory;
}

void MocoIterate::appendSlack(
        const std::string& name, const SimTK::Vector& trajectory) {
    ensureUnsealed();

    OPENSIM_THROW_IF(m_time.nrow() == 0, Exception,
        "The time vector must be set before adding slack variables.");
    OPENSIM_THROW_IF(trajectory.size() != m_time.nrow(), Exception,
            format("Attempted to add slack %s of length %i, but it is "
                   "incompatible with the time vector, which has length %i.",
                    name, trajectory.size(), m_time.nrow()));

    m_slack_names.push_back(name);
    m_slacks.resizeKeep(m_time.nrow(), m_slacks.ncol() + 1);
    m_slacks.updCol(m_slacks.ncol() - 1) = trajectory;
}

void MocoIterate::setParameter(
        const std::string& name, const SimTK::Real& value) {
    ensureUnsealed();

    auto it = std::find(
            m_parameter_names.cbegin(), m_parameter_names.cend(), name);
    OPENSIM_THROW_IF(it == m_parameter_names.cend(), Exception,
            format("Cannot find parameter named %s.", name));
    int index = (int)std::distance(m_parameter_names.cbegin(), it);
    m_parameters.updElt(0, index) = value;
}

void MocoIterate::setStatesTrajectory(const TimeSeriesTable& states,
        bool allowMissingColumns, bool allowExtraColumns) {
    ensureUnsealed();

    int numTimesTable = (int)states.getNumRows();
    OPENSIM_THROW_IF(numTimesTable < 2, Exception,
            "Cannot interpolate if number of times in table is 0 or 1.");

    const auto& labels = states.getColumnLabels();

    auto find = [](const std::vector<std::string>& v, const std::string& elem) {
        return std::find(v.cbegin(), v.cend(), elem);
    };

    if (!allowMissingColumns) {
       for (const auto& iterate_state : m_state_names) {
           OPENSIM_THROW_IF(find(labels, iterate_state) == labels.end(),
                   Exception,
                   format("Expected table to contain column '%s'; consider "
                          "setting allowMissingColumns to true.",
                          iterate_state));
       }
    }

    std::vector<std::string> labelsToUse;
    for (const auto& label : labels) {
        if (std::find(m_state_names.begin(), m_state_names.end(), label) !=
                m_state_names.end()) {
            labelsToUse.push_back(label);
        } else {
            if (!allowExtraColumns) {
                OPENSIM_THROW(Exception,
                        format("Column '%s' is not a state in the "
                        "iterate; consider setting allowExtraColumns to "
                        "true.", label));
            }
        }
    }

    GCVSplineSet splines(states, labelsToUse, std::min(numTimesTable - 1, 5));

    SimTK::Vector curTime(1, SimTK::NaN);
    for (const auto& label : labelsToUse) {
        auto it = find(m_state_names, label);
        int istate = (int)std::distance(m_state_names.cbegin(), it);
        for (int itime = 0; itime < m_time.size(); ++itime) {
            curTime[0] = m_time[itime];
            m_states(itime, istate) = splines.get(label).calcValue(curTime);
        }
    }
}

double MocoIterate::getInitialTime() const {
    ensureUnsealed();
    OPENSIM_THROW_IF(m_time.size() == 0, Exception, "Time vector is empty.");
    return m_time[0];
}

double MocoIterate::getFinalTime() const {
    ensureUnsealed();
    OPENSIM_THROW_IF(m_time.size() == 0, Exception, "Time vector is empty.");
    return m_time[m_time.size() - 1];
}

SimTK::VectorView MocoIterate::getState(const std::string& name) const {
    ensureUnsealed();
    auto it = std::find(m_state_names.cbegin(), m_state_names.cend(), name);
    OPENSIM_THROW_IF(it == m_state_names.cend(), Exception,
            format("Cannot find state named %s.", name));
    int index = (int)std::distance(m_state_names.cbegin(), it);
    return m_states.col(index);
}
SimTK::VectorView MocoIterate::getControl(const std::string& name) const {
    ensureUnsealed();
    auto it = std::find(m_control_names.cbegin(), m_control_names.cend(), name);
    OPENSIM_THROW_IF(it == m_control_names.cend(), Exception,
            format("Cannot find control named %s.", name));
    int index = (int)std::distance(m_control_names.cbegin(), it);
    return m_controls.col(index);
}
SimTK::VectorView MocoIterate::getMultiplier(const std::string& name) const {
    ensureUnsealed();
    auto it = std::find(m_multiplier_names.cbegin(), m_multiplier_names.cend(),
            name);
    OPENSIM_THROW_IF(it == m_multiplier_names.cend(), Exception, 
            format("Cannot find multiplier named %s.", name));
    int index = (int)std::distance(m_multiplier_names.cbegin(), it);
    return m_multipliers.col(index);
}
SimTK::VectorView MocoIterate::getSlack(const std::string& name) const {
    ensureUnsealed();
    auto it = std::find(m_slack_names.cbegin(), m_slack_names.cend(), name);
    OPENSIM_THROW_IF(it == m_slack_names.cend(), Exception,
        format("Cannot find slack named %s.", name));
    int index = (int)std::distance(m_slack_names.cbegin(), it);
    return m_slacks.col(index);
}
const SimTK::Real& MocoIterate::getParameter(const std::string& name) const {
    ensureUnsealed();
    auto it = std::find(
            m_parameter_names.cbegin(), m_parameter_names.cend(), name);
    OPENSIM_THROW_IF(it == m_parameter_names.cend(), Exception,
            format("Cannot find parameter named %s.", name));
    int index = (int)std::distance(m_parameter_names.cbegin(), it);
    return m_parameters.getElt(0, index);
}

double MocoIterate::resampleWithNumTimes(int numTimes) {
    ensureUnsealed();
<<<<<<< HEAD
    SimTK::Vector newTime =
            createVectorLinspace(numTimes, m_time[0], m_time[m_time.size()-1]);
=======
    SimTK::Vector newTime = createVectorLinspace(
            numTimes, m_time[0], m_time[m_time.size() - 1]);
>>>>>>> 75ff91c4
    resample(newTime);
    return newTime[1] - newTime[0];
}
double MocoIterate::resampleWithInterval(double desiredTimeInterval) {
    ensureUnsealed();
    // As a guide, solve for num_times in this equation, and convert that to
    // an integer:
    // time_interval = duration / (num_times - 1)
    const auto& duration = m_time[m_time.size() - 1] - m_time[0];
    const int actualNumTimes = (int)ceil(duration / desiredTimeInterval) + 1;
    resampleWithNumTimes(actualNumTimes);
    return duration / ((double)actualNumTimes - 1);
}
double MocoIterate::resampleWithFrequency(double desiredFrequency) {
    ensureUnsealed();
    // frequency = num_times / duration, so
    // num_times = ceil(duration * frequency);
    const auto& duration = m_time[m_time.size() - 1] - m_time[0];
    const int actualNumTimes = (int)ceil(duration * desiredFrequency);
    resampleWithNumTimes(actualNumTimes);
    return (double)actualNumTimes / duration;
}
void MocoIterate::resample(SimTK::Vector time) {
    ensureUnsealed();
    OPENSIM_THROW_IF(m_time.size() < 2, Exception,
            "Cannot resample if number of times is 0 or 1.");
    OPENSIM_THROW_IF(time[0] < m_time[0], Exception,
            format("New initial time (%f) cannot be less than existing initial "
<<<<<<< HEAD
                   "time (%f)", time[0], m_time[0]));
=======
                   "time (%f)",
                    time[0], m_time[0]));
>>>>>>> 75ff91c4
    OPENSIM_THROW_IF(time[time.size() - 1] > m_time[m_time.size() - 1],
            Exception,
            format("New final time (%f) cannot be less than existing final "
                   "time (%f)",
<<<<<<< HEAD
                   time[time.size() - 1], m_time[m_time.size() - 1]));
=======
                    time[time.size() - 1], m_time[m_time.size() - 1]));
>>>>>>> 75ff91c4
    for (int itime = 1; itime < time.size(); ++itime) {
        OPENSIM_THROW_IF(time[itime] < time[itime - 1], Exception,
                format("New times must be non-decreasing, but "
                       "time[%i] < time[%i] (%f < %f).",
<<<<<<< HEAD
                       itime, itime - 1, time[itime], time[itime - 1]));
=======
                        itime, itime - 1, time[itime], time[itime - 1]));
>>>>>>> 75ff91c4
    }

    int numStates = (int)m_state_names.size();
    int numControls = (int)m_control_names.size();
    int numMultipliers = (int)m_multiplier_names.size();
    int numDerivatives = (int)m_derivative_names.size();
    int numSlacks = (int)m_slack_names.size();

    TimeSeriesTable table = convertToTable();
    GCVSplineSet splines(table, {}, std::min(m_time.size() - 1, 5));

    m_time = std::move(time);
    const int numTimes = m_time.size();
    m_states.resize(numTimes, numStates);
    m_controls.resize(numTimes, numControls);
    m_multipliers.resize(numTimes, numMultipliers);
    m_derivatives.resize(numTimes, numDerivatives);
    m_slacks.resize(numTimes, numSlacks);
    if (m_time[numTimes - 1] == m_time[0]) {
        // If, for example, all times are 0.0, then we cannot use the spline,
        // which requires strictly increasing time.
        int icol;
        for (icol = 0; icol < numStates; ++icol)
            m_states.updCol(icol) = table.getDependentColumnAtIndex(icol)[0];
        for (int icontr = 0; icontr < numControls; ++icontr, ++icol)
            m_controls.updCol(icontr) =
                    table.getDependentColumnAtIndex(icol)[0];
        for (int imult = 0; imult < numMultipliers; ++imult, ++icol)
            m_multipliers.updCol(imult) =
                    table.getDependentColumnAtIndex(icol)[0];
        for (int ideriv = 0; ideriv < numDerivatives; ++ideriv, ++icol)
            m_derivatives.updCol(ideriv) =
                    table.getDependentColumnAtIndex(icol)[0];
        for (int islack = 0; islack < numDerivatives; ++islack, ++icol)
<<<<<<< HEAD
            m_slacks.updCol(islack) =
                    table.getDependentColumnAtIndex(icol)[0];
=======
            m_slacks.updCol(islack) = table.getDependentColumnAtIndex(icol)[0];
>>>>>>> 75ff91c4

    } else {
        SimTK::Vector curTime(1);
        for (int itime = 0; itime < m_time.size(); ++itime) {
            curTime[0] = m_time[itime];
            int icol;
            for (icol = 0; icol < numStates; ++icol)
                m_states(itime, icol) = splines[icol].calcValue(curTime);
            for (int icontr = 0; icontr < numControls; ++icontr, ++icol)
                m_controls(itime, icontr) = splines[icol].calcValue(curTime);
            for (int imult = 0; imult < numMultipliers; ++imult, ++icol)
                m_multipliers(itime, imult) = splines[icol].calcValue(curTime);
            for (int ideriv = 0; ideriv < numDerivatives; ++ideriv, ++icol)
                m_derivatives(itime, ideriv) = splines[icol].calcValue(curTime);
            for (int islack = 0; islack < numSlacks; ++islack, ++icol)
                m_slacks(itime, islack) = splines[icol].calcValue(time);
        }
    }
}

MocoIterate::MocoIterate(const std::string& filepath) {
    FileAdapter::OutputTables tables = FileAdapter::readFile(filepath);

    // There should only be one table.
    OPENSIM_THROW_IF(tables.size() != 1, Exception,
            format("Expected MocoIterate file '%s' to contain 1 table, but it "
                   "contains %i tables.", filepath, tables.size()));

    // Get the first table.
    auto* table = dynamic_cast<TimeSeriesTable*>(tables.begin()->second.get());
    OPENSIM_THROW_IF(!table, Exception,
            "Expected MocoIterate file to contain a (scalar) "
            "TimeSeriesTable, but it contains a different type of table.");

    const auto& metadata = table->getTableMetaData();
    // TODO: bug with file adapters.
    // auto numStates = metadata.getValueForKey("num_states").getValue<int>();
    // auto numControls =
    // metadata.getValueForKey("num_controls").getValue<int>(); auto
    // numMultipliers =
    //    metadata.getValueForKey("num_multipliers").getValue<int>();
    // auto numParameters =
    //    metadata.getValueForKey("num_parameters").getValue<int>();
    int numStates;
    SimTK::convertStringTo(
            metadata.getValueForKey("num_states").getValue<std::string>(),
            numStates);
    int numControls;
    SimTK::convertStringTo(
            metadata.getValueForKey("num_controls").getValue<std::string>(),
            numControls);
    int numMultipliers;
    SimTK::convertStringTo(
            metadata.getValueForKey("num_multipliers").getValue<std::string>(),
            numMultipliers);
    int numDerivatives;
    SimTK::convertStringTo(
            metadata.getValueForKey("num_derivatives").getValue<std::string>(),
            numDerivatives);
    int numSlacks;
    SimTK::convertStringTo(
            metadata.getValueForKey("num_slacks").getValue<std::string>(),
            numSlacks);
    int numParameters;
    SimTK::convertStringTo(
            metadata.getValueForKey("num_parameters").getValue<std::string>(),
            numParameters);
    OPENSIM_THROW_IF(numStates < 0, Exception, "Invalid num_states.");
    OPENSIM_THROW_IF(numControls < 0, Exception, "Invalid num_controls.");
    OPENSIM_THROW_IF(numMultipliers < 0, Exception, "Invalid num_multipliers.");
    OPENSIM_THROW_IF(numDerivatives < 0, Exception, "Invalid num_derivatives.");
    OPENSIM_THROW_IF(numSlacks < 0, Exception, "Invalid num_slacks.");
    OPENSIM_THROW_IF(numParameters < 0, Exception, "Invalid num_parameters.");

    const auto& labels = table->getColumnLabels();
    int offset = 0;
    m_state_names.insert(m_state_names.end(), labels.begin() + offset,
            labels.begin() + offset + numStates);
    offset += numStates;
    m_control_names.insert(m_control_names.end(), labels.begin() + offset,
            labels.begin() + offset + numControls);
    offset += numControls;
    m_multiplier_names.insert(m_multiplier_names.end(), labels.begin() + offset,
            labels.begin() + offset + numMultipliers);
    offset += numMultipliers;
    m_derivative_names.insert(m_derivative_names.end(), labels.begin() + offset,
            labels.begin() + offset + numDerivatives);
    offset += numDerivatives;
    m_slack_names.insert(m_slack_names.end(), labels.begin() + offset,
            labels.begin() + offset + numSlacks);
    offset += numSlacks;
    m_parameter_names.insert(
            m_parameter_names.end(), labels.begin() + offset, labels.end());

    OPENSIM_THROW_IF(numStates + numControls + numMultipliers + numDerivatives +
                                     numSlacks + numParameters !=
                             (int)table->getNumColumns(),
            Exception,
            format("Expected num_states + num_controls + num_multipliers + "
                   "num_derivatives + num_slacks + num_parameters = "
                   "number of columns, but "
                   "num_states=%i, num_controls=%i, "
                   "num_multipliers=%i, num_derivatives=%i, num_slacks=%i, "
                   "num_parameters=%i, number of columns=%i.",
                    numStates, numControls,
                    numMultipliers, numDerivatives, numSlacks,
                    numParameters, table->getNumColumns()));

    const auto& time = table->getIndependentColumn();
    m_time = SimTK::Vector((int)time.size(), time.data());

    if (numStates) {
        m_states = table->getMatrixBlock(0, 0, table->getNumRows(), numStates);
    }
    if (numControls) {
        m_controls = table->getMatrixBlock(
                0, numStates, table->getNumRows(), numControls);
    }
    if (numMultipliers) {
        m_multipliers = table->getMatrixBlock(0, numStates + numControls,
                table->getNumRows(), numMultipliers);
    }
    if (numDerivatives) {
        m_derivatives = table->getMatrixBlock(0,
                numStates + numControls + numMultipliers, table->getNumRows(),
                numDerivatives);
    }
    if (numSlacks) {
        m_slacks = table->getMatrixBlock(0,
                numStates + numControls + numMultipliers + numDerivatives,
                table->getNumRows(), numSlacks);
    }
    if (numParameters) {
        m_parameters = table->getMatrixBlock(0,
                                    numStates + numControls + numMultipliers +
                                            numDerivatives + numSlacks,
                                    1, numParameters)
                               .getAsRowVectorBase();
    }
}

void MocoIterate::write(const std::string& filepath) const {
    ensureUnsealed();
    TimeSeriesTable table0 = convertToTable();
    DataAdapter::InputTables tables = {{"table", &table0}};
    FileAdapter::writeFile(tables, filepath);
}

TimeSeriesTable MocoIterate::convertToTable() const {
    ensureUnsealed();
    std::vector<double> time(&m_time[0], &m_time[0] + m_time.size());

    // Concatenate the state, control, multiplier, and parameter names in a
    // single vector.
    std::vector<std::string> labels = m_state_names;
    labels.insert(labels.end(), m_control_names.begin(), m_control_names.end());
    labels.insert(
            labels.end(), m_multiplier_names.begin(), m_multiplier_names.end());
    labels.insert(
            labels.end(), m_derivative_names.begin(), m_derivative_names.end());
    labels.insert(labels.end(), m_slack_names.begin(), m_slack_names.end());
    labels.insert(
            labels.end(), m_parameter_names.begin(), m_parameter_names.end());
    int numTimes = (int)m_time.size();
    int numStates = (int)m_state_names.size();
    int numControls = (int)m_control_names.size();
    int numMultipliers = (int)m_multiplier_names.size();
    int numDerivatives = (int)m_derivative_names.size();
    int numSlacks = (int)m_slack_names.size();
    int numParameters = (int)m_parameter_names.size();

    SimTK::Matrix data(numTimes, (int)labels.size());
    int startCol = 0;
    if (numStates) {
        data.updBlock(0, startCol, numTimes, numStates) = m_states;
        startCol += numStates;
    }
    if (numControls) {
        data.updBlock(0, startCol, numTimes, numControls) = m_controls;
        startCol += numControls;
    }
    if (numMultipliers) {
        data.updBlock(0, startCol, numTimes, numMultipliers) = m_multipliers;
        startCol += numMultipliers;
    }
    if (numDerivatives) {
        data.updBlock(0, startCol, numTimes, numDerivatives) = m_derivatives;
        startCol += numDerivatives;
    }
    if (numSlacks) {
        data.updBlock(0, startCol, numTimes, numSlacks) = m_slacks;
        startCol += numSlacks;
    }
    if (numParameters) {
        // First row of table contains parameter values.
        data.updBlock(0, startCol, 1, numParameters) = m_parameters;
        // Remaining rows of table contain NaNs in parameter columns.
        SimTK::Matrix parameter_nan_rows(
                numTimes - 1, (int)m_parameter_names.size());
        parameter_nan_rows.setToNaN();
        data.updBlock(1, startCol, numTimes - 1, numParameters) =
                parameter_nan_rows;
    }
    TimeSeriesTable table;
    try {
        table = TimeSeriesTable(time, data, labels);
    } catch (const TimestampGreaterThanEqualToNext&) {
        // TimeSeriesTable requires monotonically increasing time, but
        // this might not be true for iterates. Create the table with complying
        // times then hack in to set times back to what the iterate contains.
        std::vector<double> tempTime(time.size());
        for (int i = 0; i < (int)tempTime.size(); ++i)
            tempTime[i] = -1000.0 + i;
        table = TimeSeriesTable(tempTime, data, labels);
        const_cast<std::vector<double>&>(table.getIndependentColumn()) = time;
    }
    // TODO table.updTableMetaData().setValueForKey("header", m_name);
    // table.updTableMetaData().setValueForKey("num_states", numStates);
    // table.updTableMetaData().setValueForKey("num_controls", numControls);
    // table.updTableMetaData().setValueForKey("num_multipliers",
    // numMultipliers); table.updTableMetaData().setValueForKey("num_slacks",
    // numSlacks); table.updTableMetaData().setValueForKey("num_parameters",
    // numParameters);
    table.updTableMetaData().setValueForKey(
            "num_states", std::to_string(numStates));
    table.updTableMetaData().setValueForKey(
            "num_controls", std::to_string(numControls));
    table.updTableMetaData().setValueForKey(
            "num_multipliers", std::to_string(numMultipliers));
    table.updTableMetaData().setValueForKey(
            "num_derivatives", std::to_string(numDerivatives));
    table.updTableMetaData().setValueForKey(
            "num_slacks", std::to_string(numSlacks));
    table.updTableMetaData().setValueForKey(
            "num_parameters", std::to_string(numParameters));
    return table;
}

Storage MocoIterate::exportToStatesStorage() const {
    ensureUnsealed();
    return convertTableToStorage(exportToStatesTable());
}

TimeSeriesTable MocoIterate::exportToStatesTable() const {
    ensureUnsealed();
    return {std::vector<double>(&m_time[0], &m_time[0] + m_time.size()),
            m_states, m_state_names};
}

StatesTrajectory MocoIterate::exportToStatesTrajectory(
        const MocoProblem& problem) const {
    ensureUnsealed();
    Storage storage = exportToStatesStorage();
    // TODO update when we support multiple phases.
    const auto& model = problem.getPhase(0).getModel();
    return StatesTrajectory::createFromStatesStorage(model, storage);
}

/*static*/ MocoIterate MocoIterate::createFromStatesControlsTables(
        const MocoProblemRep& /*problem*/,
        const TimeSeriesTable& statesTrajectory,
        const TimeSeriesTable& controlsTrajectory) {
    const int statesNumRows = (int)statesTrajectory.getNumRows();
    const int controlsNumRows = (int)controlsTrajectory.getNumRows();
    OPENSIM_THROW_IF(statesNumRows != controlsNumRows, Exception,
            format("Expected statesTrajectory (%i rows) and controlsTrajectory "
                   "(%i rows) to have the same number of rows.",
                   statesNumRows, controlsNumRows));
    // TODO interpolate instead of creating this error.
    for (int i = 0; i < statesNumRows; ++i) {
        const auto& statesTime = statesTrajectory.getIndependentColumn()[i];
        const auto& controlsTime = controlsTrajectory.getIndependentColumn()[i];
        OPENSIM_THROW_IF(statesTime != controlsTime, Exception,
                format("Expected time columns of statesTrajectory and "
                       "controlsTrajectory to match, but they differ at i = %i "
                       "(states time: %g; controls time: %g).",
                       i, statesTime, controlsTime));
    }

    // TODO Support controlsTrajectory being empty.

    const auto& statesTimes = statesTrajectory.getIndependentColumn();
    // The "true" means to not copy the data.
    SimTK::Vector time((int)statesTimes.size(), statesTimes.data(), true);

    // TODO MocoProblem should be able to produce a MocoIterate template; it's
    // what knows the state, control, and parameter names.
    return MocoIterate(time, statesTrajectory.getColumnLabels(),
            controlsTrajectory.getColumnLabels(), {}, // TODO (multiplier_names)
            {},                                       // TODO (parameter_names)
            statesTrajectory.getMatrix(), controlsTrajectory.getMatrix(),
            SimTK::Matrix(0, 0),  // TODO (multipliersTrajectory)
            SimTK::RowVector(0)); // TODO (parameters)
}

bool MocoIterate::isCompatible(
        const MocoProblemRep& mp, bool throwOnError) const {
    ensureUnsealed();
    // Slack variables might be solver dependent, so we can't check for
    // compatibility on the problem.

    auto mpsn = mp.createStateInfoNames();
    std::sort(mpsn.begin(), mpsn.end());
    auto mpcn = mp.createControlInfoNames();
    std::sort(mpcn.begin(), mpcn.end());
    auto mpmn = mp.createMultiplierInfoNames();
    std::sort(mpmn.begin(), mpmn.end());
    auto mppn = mp.createParameterNames();
    std::sort(mppn.begin(), mppn.end());

    auto sn(m_state_names);
    std::sort(sn.begin(), sn.end());

    auto cn(m_control_names);
    std::sort(cn.begin(), cn.end());

    auto mn(m_multiplier_names);
    std::sort(mn.begin(), mn.end());

    auto dn(m_derivative_names);
    std::sort(dn.begin(), dn.end());

    auto pn(m_parameter_names);
    std::sort(pn.begin(), pn.end());

    // Create the expected names for the derivative variable names.
    std::vector<std::string> mpdn;
    for (auto name : mpsn) {
        auto leafpos = name.find("value");
        if (leafpos != std::string::npos) {
            name.replace(leafpos, name.size(), "accel");
            mpdn.push_back(name);
        }
    }
    std::sort(mpdn.begin(), mpdn.end());

    bool compatible = mpsn == sn && mpcn == cn && mpmn == mn &&
                      // It's okay to not have any derivatives (for solving the
                      // problem with an explicit dynamics mode).
                      (dn.empty() || mpdn == dn) && mppn == pn;

    // TODO more detailed error message specifying exactly what's different.
    OPENSIM_THROW_IF(!compatible && throwOnError, Exception,
            "Iterate and provided problem are not compatible.");

    return compatible;
}

bool MocoIterate::isNumericallyEqual(
        const MocoIterate& other, double tol) const {
    ensureUnsealed();

    return m_state_names == other.m_state_names &&
           m_control_names == other.m_control_names &&
           m_multiplier_names == other.m_multiplier_names &&
           m_derivative_names == other.m_derivative_names &&
           // TODO include slack variables?
           // m_slack_names == other.m_slack_names &&
           m_parameter_names == other.m_parameter_names &&
           SimTK::Test::numericallyEqual(m_time, other.m_time, 1, tol) &&
           SimTK::Test::numericallyEqual(m_states, other.m_states, 1, tol) &&
           SimTK::Test::numericallyEqual(
                   m_controls, other.m_controls, 1, tol) &&
           SimTK::Test::numericallyEqual(
                   m_multipliers, other.m_multipliers, 1, tol) &&
           SimTK::Test::numericallyEqual(
                   m_derivatives, other.m_derivatives, 1, tol)
           // TODO include slack variables?
           //&& SimTK::Test::numericallyEqual(m_slacks, other.m_slacks, 1, tol)
           && SimTK::Test::numericallyEqual(
                      m_parameters, other.m_parameters, 1, tol);
}

using VecStr = std::vector<std::string>;

// Check that two different vectors of strings have the same contents.
bool sameContents(VecStr v1, VecStr v2) {
    std::sort(v1.begin(), v1.end());
    std::sort(v2.begin(), v2.end());
    return v1 == v2;
}

// Check that two different vectors of string ("b", "c") contain the same subset
// vector of strings ("a").
void checkContains(std::string type, VecStr a, VecStr b, VecStr c) {
    // set_difference requires sorted containers.
    std::sort(a.begin(), a.end());
    std::sort(b.begin(), b.end());
    std::sort(c.begin(), c.end());
    std::vector<std::string> diff;
    std::set_difference(
            a.begin(), a.end(), b.begin(), b.end(), std::back_inserter(diff));
    if (!diff.empty()) {
        std::string msg = "Expected this iterate's " + type +
                          " names to "
                          "contain the following:";
        for (const auto& elem : diff) msg += "\n  " + elem;
        OPENSIM_THROW(Exception, msg);
    }
    diff.clear();
    std::set_difference(
            a.begin(), a.end(), c.begin(), c.end(), std::back_inserter(diff));
    if (!diff.empty()) {
        std::string msg = "Expected the other iterate's " + type +
                          " names to contain the following:";
        for (const auto& elem : diff) msg += "\n  " + elem;
        OPENSIM_THROW(Exception, msg);
    }
}

double MocoIterate::compareContinuousVariablesRMS(const MocoIterate& other,
        std::vector<std::string> stateNames,
        std::vector<std::string> controlNames,
        std::vector<std::string> multiplierNames,
        std::vector<std::string> derivativeNames) const {
    ensureUnsealed();

    // Process state, control, multiplier, and derivative names.
    // ---------------------------------------------------------
    if (stateNames.empty()) {
        OPENSIM_THROW_IF(!sameContents(m_state_names, other.m_state_names),
                Exception,
                "Expected both iterates to have the same state names; consider "
                "specifying the states to compare.");
        stateNames = m_state_names;
    } else if (stateNames.size() == 1 && stateNames[0] == "none") {
        stateNames.clear();
    } else {
        // Will hold elements of stateNames that are not in m_state_names, etc.
        checkContains("state", stateNames, m_state_names, other.m_state_names);
    }
    if (controlNames.empty()) {
        OPENSIM_THROW_IF(!sameContents(m_control_names, other.m_control_names),
                Exception,
                "Expected both iterates to have the same control names; "
                "consider specifying the controls to compare.");
        controlNames = m_control_names;
    } else if (controlNames.size() == 1 && controlNames[0] == "none") {
        controlNames.clear();
    } else {
        std::sort(controlNames.begin(), controlNames.end());
        checkContains("control", controlNames, m_control_names,
                other.m_control_names);
    }
    if (multiplierNames.empty()) {
        OPENSIM_THROW_IF(
                !sameContents(m_multiplier_names, other.m_multiplier_names),
                Exception,
                "Expected both iterates to have the same multiplier names; "
                "consider specifying the multipliers to compare.");
        multiplierNames = m_multiplier_names;
    } else if (multiplierNames.size() == 1 && multiplierNames[0] == "none") {
        multiplierNames.clear();
    } else {
        checkContains("multiplier", multiplierNames, m_multiplier_names,
                other.m_multiplier_names);
    }
    if (derivativeNames.empty()) {
        OPENSIM_THROW_IF(
                !sameContents(m_derivative_names, other.m_derivative_names),
                Exception,
                "Expected both iterates to have the same derivative names; "
                "consider specifying the derivatives to compare.");
        derivativeNames = m_derivative_names;
    } else if (derivativeNames.size() == 1 && derivativeNames[0] == "none") {
        derivativeNames.clear();
    } else {
        checkContains("derivative", derivativeNames, m_derivative_names,
                other.m_derivative_names);
    }
    const int numColumns = int(stateNames.size() + controlNames.size() +
                               multiplierNames.size() + derivativeNames.size());
    if (numColumns == 0) return 0;

    std::vector<double> selfTime =
            std::vector<double>(&m_time[0], &m_time[0] + m_time.size());
    std::vector<double> otherTime = std::vector<double>(
            &other.m_time[0], &other.m_time[0] + other.m_time.size());

    const auto initialTime = std::min(selfTime.front(), otherTime.front());
    const auto finalTime = std::max(selfTime.back(), otherTime.back());
    const auto numTimes = std::max(getNumTimes(), other.getNumTimes());
    // Times to use for integrating over time.
    auto integTime = createVectorLinspace(numTimes, initialTime, finalTime);
    const auto timeInterval = integTime[1] - integTime[0];

    auto integralSumSquaredError =
            [&selfTime, &otherTime, &numTimes, &integTime, &timeInterval](
                    const VecStr& namesToUse, const SimTK::Matrix& selfData,
                    const VecStr& selfNames, const SimTK::Matrix& otherData,
                    const VecStr& otherNames) -> double {
        if (namesToUse.empty()) return 0;

        TimeSeriesTable selfTable(selfTime, selfData, selfNames);
        TimeSeriesTable otherTable(otherTime, otherData, otherNames);

        GCVSplineSet self(selfTable, namesToUse);
        GCVSplineSet other(otherTable, namesToUse);

        SimTK::Vector sumSquaredError(numTimes, 0.0);
        for (int itime = 0; itime < numTimes; ++itime) {
            const auto& curTime = integTime[itime];
            SimTK::Vector curTimeVec(1, curTime);
            bool selfInRange =
                    self.getMinX() <= curTime && curTime <= self.getMaxX();
            bool otherInRange =
                    other.getMinX() <= curTime && curTime <= other.getMaxX();
            for (int iname = 0; iname < (int)namesToUse.size(); ++iname) {
                double selfValue =
                        selfInRange ? self.get(iname).calcValue(curTimeVec) : 0;
                double otherValue =
                        otherInRange ? other.get(iname).calcValue(curTimeVec)
                                     : 0;
                sumSquaredError[itime] += SimTK::square(selfValue - otherValue);
            }
        }
        // Trapezoidal rule for uniform grid:
        // dt / 2 (f_0 + 2f_1 + 2f_2 + 2f_3 + ... + 2f_{N-1} + f_N)
        assert(numTimes > 2);
        return timeInterval / 2.0 *
               (sumSquaredError.sum() + sumSquaredError(1, numTimes - 2).sum());
    };

    const auto stateISS = integralSumSquaredError(stateNames, m_states,
            m_state_names, other.m_states, other.m_state_names);
    const auto controlISS = integralSumSquaredError(controlNames, m_controls,
            m_control_names, other.m_controls, other.m_control_names);
    const auto multiplierISS = integralSumSquaredError(multiplierNames,
            m_multipliers, m_multiplier_names, other.m_multipliers,
            other.m_multiplier_names);
    const auto derivativeISS = integralSumSquaredError(derivativeNames,
            m_derivatives, m_derivative_names, other.m_derivatives,
            other.m_derivative_names);

    // sqrt(1/(T*N) * integral_t (sum_is error_is^2 + sum_ic error_ic^2
    //                                          + sum_im error_im^2)
    // `is`: index for states; `ic`: index for controls;
    // `im`: index for multipliers.
    const double ISS = stateISS + controlISS + multiplierISS + derivativeISS;
    return sqrt(ISS / (finalTime - initialTime) / numColumns);
}

double MocoIterate::compareParametersRMS(const MocoIterate& other,
        std::vector<std::string> parameterNames) const {
    ensureUnsealed();

    // Process parameter names.
    // ------------------------
    if (parameterNames.empty()) {
        OPENSIM_THROW_IF(
                !sameContents(m_parameter_names, other.m_parameter_names),
                Exception,
                "Expected both iterates to have the same parameter names; "
                "consider "
                "specifying the parameters to compare.");
        parameterNames = m_parameter_names;
    } else {
        // Will hold elements of parameterNames that are not in
        // m_parameter_names, etc.
        checkContains("parameter", parameterNames, m_parameter_names,
                other.m_parameter_names);
    }

    double sumSquaredError = 0;
    for (auto& name : parameterNames) {
        const SimTK::Real& selfValue = this->getParameter(name);
        const SimTK::Real& otherValue = other.getParameter(name);
        sumSquaredError += SimTK::square(selfValue - otherValue);
    }

    return sqrt(sumSquaredError / parameterNames.size());
}

void MocoIterate::ensureUnsealed() const {
    OPENSIM_THROW_IF(m_sealed, MocoIterateIsSealed);
}<|MERGE_RESOLUTION|>--- conflicted
+++ resolved
@@ -292,13 +292,8 @@
 
 double MocoIterate::resampleWithNumTimes(int numTimes) {
     ensureUnsealed();
-<<<<<<< HEAD
-    SimTK::Vector newTime =
-            createVectorLinspace(numTimes, m_time[0], m_time[m_time.size()-1]);
-=======
     SimTK::Vector newTime = createVectorLinspace(
             numTimes, m_time[0], m_time[m_time.size() - 1]);
->>>>>>> 75ff91c4
     resample(newTime);
     return newTime[1] - newTime[0];
 }
@@ -327,30 +322,18 @@
             "Cannot resample if number of times is 0 or 1.");
     OPENSIM_THROW_IF(time[0] < m_time[0], Exception,
             format("New initial time (%f) cannot be less than existing initial "
-<<<<<<< HEAD
-                   "time (%f)", time[0], m_time[0]));
-=======
                    "time (%f)",
                     time[0], m_time[0]));
->>>>>>> 75ff91c4
     OPENSIM_THROW_IF(time[time.size() - 1] > m_time[m_time.size() - 1],
             Exception,
             format("New final time (%f) cannot be less than existing final "
                    "time (%f)",
-<<<<<<< HEAD
-                   time[time.size() - 1], m_time[m_time.size() - 1]));
-=======
                     time[time.size() - 1], m_time[m_time.size() - 1]));
->>>>>>> 75ff91c4
     for (int itime = 1; itime < time.size(); ++itime) {
         OPENSIM_THROW_IF(time[itime] < time[itime - 1], Exception,
                 format("New times must be non-decreasing, but "
                        "time[%i] < time[%i] (%f < %f).",
-<<<<<<< HEAD
-                       itime, itime - 1, time[itime], time[itime - 1]));
-=======
                         itime, itime - 1, time[itime], time[itime - 1]));
->>>>>>> 75ff91c4
     }
 
     int numStates = (int)m_state_names.size();
@@ -385,12 +368,7 @@
             m_derivatives.updCol(ideriv) =
                     table.getDependentColumnAtIndex(icol)[0];
         for (int islack = 0; islack < numDerivatives; ++islack, ++icol)
-<<<<<<< HEAD
-            m_slacks.updCol(islack) =
-                    table.getDependentColumnAtIndex(icol)[0];
-=======
             m_slacks.updCol(islack) = table.getDependentColumnAtIndex(icol)[0];
->>>>>>> 75ff91c4
 
     } else {
         SimTK::Vector curTime(1);
