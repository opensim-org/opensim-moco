--- conflicted
+++ resolved
@@ -95,24 +95,15 @@
         std::string prefix = getName().empty() ? "MocoTool" : getName();
         solution.unseal();
         const std::string filename = get_write_solution() +
-<<<<<<< HEAD
-                SimTK::Pathname::getPathSeparator() + prefix + "_solution_"
+                                     SimTK::Pathname::getPathSeparator() +
+                                     prefix + "_solution_"
                 + getFormattedDateTime() + ".sto";
         try {
             solution.write(filename);
         } catch (const TimestampGreaterThanEqualToNext&) {
             std::cout << "Could not write solution to file due to "
                          "nonincreasing timestamps...skipping."
-                    << std::endl;
-=======
-                                     SimTK::Pathname::getPathSeparator() +
-                                     prefix + "_solution.sto";
-        try {
-            solution.write(filename);
-        } catch (const TimestampGreaterThanEqualToNext&) {
-            std::cout << "Could not write solution to file...skipping."
                       << std::endl;
->>>>>>> 3ac5eb8e
         }
         if (originallySealed) solution.seal();
     }
