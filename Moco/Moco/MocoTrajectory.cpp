/* -------------------------------------------------------------------------- *
 * OpenSim Moco: MocoTrajectory.cpp                                           *
 * -------------------------------------------------------------------------- *
 * Copyright (c) 2017 Stanford University and the Authors                     *
 *                                                                            *
 * Author(s): Christopher Dembia                                              *
 *                                                                            *
 * Licensed under the Apache License, Version 2.0 (the "License"); you may    *
 * not use this file except in compliance with the License. You may obtain a  *
 * copy of the License at http://www.apache.org/licenses/LICENSE-2.0          *
 *                                                                            *
 * Unless required by applicable law or agreed to in writing, software        *
 * distributed under the License is distributed on an "AS IS" BASIS,          *
 * WITHOUT WARRANTIES OR CONDITIONS OF ANY KIND, either express or implied.   *
 * See the License for the specific language governing permissions and        *
 * limitations under the License.                                             *
 * -------------------------------------------------------------------------- */
#include "MocoTrajectory.h"

#include "MocoProblem.h"
#include "MocoUtilities.h"

#include <OpenSim/Common/FileAdapter.h>
#include <OpenSim/Common/GCVSplineSet.h>
#include <OpenSim/Simulation/Model/Model.h>

using namespace OpenSim;

const std::vector<std::string> MocoTrajectory::m_allowedKeys =
        {"states", "controls", "multipliers", "derivatives"};

<<<<<<< HEAD
=======
MocoTrajectory::MocoTrajectory(
        std::vector<std::string> state_names,
        std::vector<std::string> control_names,
        std::vector<std::string> multiplier_names,
        std::vector<std::string> parameter_names)
        : m_state_names(std::move(state_names)),
          m_control_names(std::move(control_names)),
          m_multiplier_names(std::move(multiplier_names)),
          m_parameter_names(std::move(parameter_names)) {}

MocoTrajectory::MocoTrajectory(
        std::vector<std::string> state_names,
        std::vector<std::string> control_names,
        std::vector<std::string> multiplier_names,
        std::vector<std::string> derivative_names,
        std::vector<std::string> parameter_names)
        : m_state_names(std::move(state_names)),
          m_control_names(std::move(control_names)),
          m_multiplier_names(std::move(multiplier_names)),
          m_derivative_names(std::move(derivative_names)),
          m_parameter_names(std::move(parameter_names)) {}

>>>>>>> 7bdd4e05
MocoTrajectory::MocoTrajectory(const SimTK::Vector& time,
        std::vector<std::string> state_names,
        std::vector<std::string> control_names,
        std::vector<std::string> multiplier_names,
        std::vector<std::string> parameter_names,
        const SimTK::Matrix& statesTrajectory,
        const SimTK::Matrix& controlsTrajectory,
        const SimTK::Matrix& multipliersTrajectory,
        const SimTK::RowVector& parameters)
        : m_time(time), m_state_names(std::move(state_names)),
          m_control_names(std::move(control_names)),
          m_multiplier_names(std::move(multiplier_names)),
          m_parameter_names(std::move(parameter_names)),
          m_states(statesTrajectory), m_controls(controlsTrajectory),
          m_multipliers(multipliersTrajectory), m_parameters(parameters) {
    OPENSIM_THROW_IF((int)m_state_names.size() != m_states.ncol(), Exception,
            "Inconsistent number of states.");
    OPENSIM_THROW_IF((int)m_control_names.size() != m_controls.ncol(),
            Exception, "Inconsistent number of controls.");
    OPENSIM_THROW_IF((int)m_multiplier_names.size() != m_multipliers.ncol(),
            Exception, "Inconsistent number of multipliers.");
    if (m_states.ncol()) {
        OPENSIM_THROW_IF(time.size() != m_states.nrow(), Exception,
                format("Expected states to have %i rows but it has %i.",
                        time.size(), m_states.nrow()));
    } else {
        m_states.resize(m_time.size(), 0);
    }
    if (m_controls.ncol()) {
        OPENSIM_THROW_IF(time.size() != m_controls.nrow(), Exception,
                format("Expected controls to have %i rows but it has %i.",
                        time.size(), m_controls.nrow()));
    } else {
        m_controls.resize(m_time.size(), 0);
    }
    if (m_multipliers.ncol()) {
        OPENSIM_THROW_IF(time.size() != m_multipliers.nrow(), Exception,
                format("Expected multipliers to have %i rows but it has %i.",
                        time.size(), m_multipliers.nrow()));
    } else {
        m_multipliers.resize(m_time.size(), 0);
    }
    m_derivatives.resize(m_time.size(), 0);
    OPENSIM_THROW_IF((int)m_parameter_names.size() != m_parameters.nelt(),
            Exception, "Inconsistent number of parameters.");
}

MocoTrajectory::MocoTrajectory(const SimTK::Vector& time,
        std::vector<std::string> state_names,
        std::vector<std::string> control_names,
        std::vector<std::string> multiplier_names,
        std::vector<std::string> derivative_names,
        std::vector<std::string> parameter_names,
        const SimTK::Matrix& statesTrajectory,
        const SimTK::Matrix& controlsTrajectory,
        const SimTK::Matrix& multipliersTrajectory,
        const SimTK::Matrix& derivativesTrajectory,
        const SimTK::RowVector& parameters)
        : MocoTrajectory(time, state_names, control_names, multiplier_names,
                  parameter_names, statesTrajectory, controlsTrajectory,
                  multipliersTrajectory, parameters) {
    m_derivative_names = derivative_names;
    m_derivatives = derivativesTrajectory;
    OPENSIM_THROW_IF((int)m_derivative_names.size() != m_derivatives.ncol(),
            Exception, "Inconsistent number of derivatives.");
    if (m_derivatives.ncol()) {
        OPENSIM_THROW_IF((int)time.size() != m_derivatives.nrow(), Exception,
                "Inconsistent number of times in derivatives trajectory.");
    } else {
        m_derivatives.resize(m_time.size(), 0);
    }
}

MocoTrajectory::MocoTrajectory(const SimTK::Vector& time,
        const std::map<std::string, NamesAndData<SimTK::Matrix>>& conVars,
        const NamesAndData<SimTK::RowVector>& parameters)
        : MocoTrajectory(time,
                  conVars.count("states") ? conVars.at("states").first
                                          : std::vector<std::string>(),
                  conVars.count("controls") ? conVars.at("controls").first
                                            : std::vector<std::string>(),
                  conVars.count("multipliers") ? conVars.at("multipliers").first
                                               : std::vector<std::string>(),
                  conVars.count("derivatives") ? conVars.at("derivatives").first
                                               : std::vector<std::string>(),
                  parameters.first,
                  conVars.count("states") ? conVars.at("states").second
                                          : SimTK::Matrix(),
                  conVars.count("controls") ? conVars.at("controls").second
                                            : SimTK::Matrix(),
                  conVars.count("multipliers")
                          ? conVars.at("multipliers").second
                          : SimTK::Matrix(),
                  conVars.count("derivatives")
                          ? conVars.at("derivatives").second
                          : SimTK::Matrix(),
                  parameters.second) {}

void MocoTrajectory::setTime(const SimTK::Vector& time) {
    ensureUnsealed();
    OPENSIM_THROW_IF(time.size() != m_time.size(), Exception,
            format("Expected %i times but got %i.", m_time.size(),
                    time.size()));
    m_time = time;
}

void MocoTrajectory::setState(
        const std::string& name, const SimTK::Vector& trajectory) {
    ensureUnsealed();
    OPENSIM_THROW_IF(trajectory.size() != m_states.nrow(), Exception,
            format("For state %s, expected %i elements but got %i.", name,
                    m_states.nrow(), trajectory.size()));

    auto it = std::find(m_state_names.cbegin(), m_state_names.cend(), name);
    OPENSIM_THROW_IF(it == m_state_names.cend(), Exception,
            format("Cannot find state named %s.", name));
    int index = (int)std::distance(m_state_names.cbegin(), it);
    m_states.updCol(index) = trajectory;
}

void MocoTrajectory::setState(
        const std::string& name, const SimTK::VectorView& trajectory) {
    ensureUnsealed();
    OPENSIM_THROW_IF(trajectory.size() != m_states.nrow(), Exception,
            format("For state %s, expected %i elements but got %i.", name,
                    m_states.nrow(), trajectory.size()));

    auto it = std::find(m_state_names.cbegin(), m_state_names.cend(), name);
    OPENSIM_THROW_IF(it == m_state_names.cend(), Exception,
            format("Cannot find state named %s.", name));
    int index = (int)std::distance(m_state_names.cbegin(), it);
    m_states.updCol(index) = trajectory;
}

void MocoTrajectory::setControl(
        const std::string& name, const SimTK::Vector& trajectory) {
    ensureUnsealed();
    OPENSIM_THROW_IF(trajectory.size() != m_controls.nrow(), Exception,
            format("For control %s, expected %i elements but got %i.", name,
                    m_controls.nrow(), trajectory.size()));

    auto it = std::find(m_control_names.cbegin(), m_control_names.cend(), name);
    OPENSIM_THROW_IF(it == m_control_names.cend(), Exception,
            format("Cannot find control named %s.", name));
    int index = (int)std::distance(m_control_names.cbegin(), it);
    m_controls.updCol(index) = trajectory;
}

void MocoTrajectory::setMultiplier(
        const std::string& name, const SimTK::Vector& trajectory) {
    ensureUnsealed();
    OPENSIM_THROW_IF(trajectory.size() != m_multipliers.nrow(), Exception,
            format("For multiplier %s, expected %i elements but got %i.", name,
                    m_multipliers.nrow(), trajectory.size()));

    auto it = std::find(
            m_multiplier_names.cbegin(), m_multiplier_names.cend(), name);
    OPENSIM_THROW_IF(it == m_multiplier_names.cend(), Exception,
            format("Cannot find multiplier named %s.", name));
    int index = (int)std::distance(m_multiplier_names.cbegin(), it);
    m_multipliers.updCol(index) = trajectory;
}

void MocoTrajectory::setDerivative(
        const std::string& name, const SimTK::Vector& trajectory) {
    ensureUnsealed();
    OPENSIM_THROW_IF(trajectory.size() != m_derivatives.nrow(), Exception,
            format("For derivative %s, expected %i elements but got %i.", name,
                    m_derivatives.nrow(), trajectory.size()));

    auto it = std::find(
            m_derivative_names.cbegin(), m_derivative_names.cend(), name);
    OPENSIM_THROW_IF(it == m_derivative_names.cend(), Exception,
            format("Cannot find derivative named %s.", name));
    int index = (int)std::distance(m_derivative_names.cbegin(), it);
    m_derivatives.updCol(index) = trajectory;

}

void MocoTrajectory::setSlack(
        const std::string& name, const SimTK::Vector& trajectory) {
    ensureUnsealed();

    OPENSIM_THROW_IF(trajectory.size() != m_slacks.nrow(), Exception,
            format("For slack %s, expected %i elements but got %i.", name,
                    m_slacks.nrow(), trajectory.size()));

    auto it = std::find(m_slack_names.cbegin(), m_slack_names.cend(), name);
    OPENSIM_THROW_IF(it == m_slack_names.cend(), Exception,
            format("Cannot find slack named %s.", name));
    int index = (int)std::distance(m_slack_names.cbegin(), it);
    m_slacks.updCol(index) = trajectory;
}

void MocoTrajectory::appendSlack(
        const std::string& name, const SimTK::Vector& trajectory) {
    ensureUnsealed();

    OPENSIM_THROW_IF(m_time.nrow() == 0, Exception,
            "The time vector must be set before adding slack variables.");
    OPENSIM_THROW_IF(trajectory.size() != m_time.nrow(), Exception,
            format("Attempted to add slack %s of length %i, but it is "
                   "incompatible with the time vector, which has length %i.",
                    name, trajectory.size(), m_time.nrow()));

    m_slack_names.push_back(name);
    m_slacks.resizeKeep(m_time.nrow(), m_slacks.ncol() + 1);
    m_slacks.updCol(m_slacks.ncol() - 1) = trajectory;
}

void MocoTrajectory::setParameter(
        const std::string& name, const SimTK::Real& value) {
    ensureUnsealed();

    auto it = std::find(
            m_parameter_names.cbegin(), m_parameter_names.cend(), name);
    OPENSIM_THROW_IF(it == m_parameter_names.cend(), Exception,
            format("Cannot find parameter named %s.", name));
    int index = (int)std::distance(m_parameter_names.cbegin(), it);
    m_parameters.updElt(0, index) = value;
}

void MocoTrajectory::setStatesTrajectory(const TimeSeriesTable& states,
        bool allowMissingColumns, bool allowExtraColumns) {
    ensureUnsealed();

    int numTimesTable = (int)states.getNumRows();
    OPENSIM_THROW_IF(numTimesTable < 2, Exception,
            "Cannot interpolate if number of times in table is 0 or 1.");

    const auto& labels = states.getColumnLabels();

    if (!allowMissingColumns) {
        for (const auto& trajectory_state : m_state_names) {
            OPENSIM_THROW_IF(find(labels, trajectory_state) == labels.end(),
                    Exception,
                    format("Expected table to contain column '%s'; consider "
                           "setting allowMissingColumns to true.",
                            trajectory_state));
        }
    }

    std::vector<std::string> labelsToUse;
    for (const auto& label : labels) {
        if (find(m_state_names, label) != m_state_names.end()) {
            labelsToUse.push_back(label);
        } else {
            if (!allowExtraColumns) {
                OPENSIM_THROW(Exception,
                        format("Column '%s' is not a state in the "
                               "trajectory; consider setting allowExtraColumns to "
                               "true.",
                                label));
            }
        }
    }

    GCVSplineSet splines(states, labelsToUse, std::min(numTimesTable - 1, 5));

    SimTK::Vector curTime(1, SimTK::NaN);
    for (const auto& label : labelsToUse) {
        auto it = find(m_state_names, label);
        int istate = (int)std::distance(m_state_names.cbegin(), it);
        for (int itime = 0; itime < m_time.size(); ++itime) {
            curTime[0] = m_time[itime];
            m_states(itime, istate) = splines.get(label).calcValue(curTime);
        }
    }
}

void MocoTrajectory::insertStatesTrajectory(
        const TimeSeriesTable& subsetOfStates, bool overwrite) {
    ensureUnsealed();

    const auto origStateNames = m_state_names;
    const auto& labelsToInsert = subsetOfStates.getColumnLabels();
    for (const auto& label : labelsToInsert) {
        auto it = find(m_state_names, label);
        if (it == m_state_names.cend()) { m_state_names.push_back(label); }
    }

    m_states.resizeKeep(getNumTimes(), (int)m_state_names.size());

    const int numTimesTable = (int)subsetOfStates.getNumRows();

    GCVSplineSet splines(subsetOfStates, {}, std::min(numTimesTable - 1, 5));
    SimTK::Vector curTime(1, SimTK::NaN);
    for (const auto& label : labelsToInsert) {
        if (find(origStateNames, label) == origStateNames.cend() || overwrite) {
            auto it = find(m_state_names, label);
            int istate = (int)std::distance(m_state_names.cbegin(), it);
            for (int itime = 0; itime < m_time.size(); ++itime) {
                curTime[0] = m_time[itime];
                m_states(itime, istate) = splines.get(label).calcValue(curTime);
            }
        }
    }
}

void MocoTrajectory::insertControlsTrajectory(
        const TimeSeriesTable& subsetOfControls, bool overwrite) {
    ensureUnsealed();

    const auto origControlNames = m_control_names;
    const auto& labelsToInsert = subsetOfControls.getColumnLabels();
    for (const auto& label : labelsToInsert) {
        auto it = find(m_control_names, label);
        if (it == m_control_names.cend()) { m_control_names.push_back(label); }
    }

    m_controls.resizeKeep(getNumTimes(), (int)m_control_names.size());

    const int numTimesTable = (int)subsetOfControls.getNumRows();

    GCVSplineSet splines(subsetOfControls, {}, std::min(numTimesTable - 1, 5));
    SimTK::Vector curTime(1, SimTK::NaN);
    for (const auto& label : labelsToInsert) {
        if (find(origControlNames, label) == origControlNames.cend()
                || overwrite) {
            auto it = find(m_control_names, label);
            int istate = (int)std::distance(m_control_names.cbegin(), it);
            for (int itime = 0; itime < m_time.size(); ++itime) {
                curTime[0] = m_time[itime];
                m_controls(itime, istate) =
                    splines.get(label).calcValue(curTime);
            }
        }
    }
}

void MocoTrajectory::generateSpeedsFromValues() {
    // Spline the states trajectory.
    auto statesTable = exportToStatesTable();
    GCVSplineSet splines(statesTable, {}, std::min(getNumTimes() - 1, 5));
    // Allocate memory for the speeds.
    int numValues = 0;
    for (auto name : m_state_names) {
        auto leafpos = name.find("/value");
        if (leafpos != std::string::npos) ++numValues;
    }
    OPENSIM_THROW_IF(!numValues, Exception,
            "Tried to compute speeds from coordinate values, but no values "
            "exist in the trajectory.");
    TimeSeriesTable speedsToInsert;
    SimTK::Matrix& speedsMat = speedsToInsert.updMatrix();
    speedsMat.resize(getNumTimes(), numValues);

    std::vector<std::string> speedNames;
    SimTK::Vector curTime(1, SimTK::NaN);
    int ispeed = 0;
    for (auto name : m_state_names) {
        auto leafpos = name.find("/value");
        if (leafpos != std::string::npos) {
            // Compute the derivative from the splined value and assign to this
            // speed memory.
            for (int itime = 0; itime < m_time.size(); ++itime) {
                curTime[0] = m_time[itime];
                speedsMat(itime, ispeed) =
                        splines.get(name).calcDerivative({0}, curTime);
            }
            // Re-use the value name to create the speed name.
            name.replace(leafpos, name.size(), "/speed");
            speedNames.push_back(name);

            ++ispeed;
        }
    }
    // Assign speed names.
    speedsToInsert.setColumnLabels(speedNames);

    // Insert coordinate speeds trajectory into m_states, overriding existing
    // speed values if necessary.
    insertStatesTrajectory(speedsToInsert, true);
}

void MocoTrajectory::generateAccelerationsFromValues() {
    // Spline the states trajectory.
    auto statesTable = exportToStatesTable();
    GCVSplineSet splines(statesTable, {}, std::min(getNumTimes() - 1, 5));
    // Allocate memory for the accelerations.
    int numValues = 0;
    for (auto name : m_state_names) {
        auto leafpos = name.find("/value");
        if (leafpos != std::string::npos) ++numValues;
    }
    OPENSIM_THROW_IF(!numValues, Exception,
            "Tried to compute accelerations from coordinate values, but no "
            "values exist in the trajectory.");
    m_derivatives.resize(getNumTimes(), numValues);

    std::vector<std::string> accelNames;
    SimTK::Vector curTime(1, SimTK::NaN);
    int iaccel = 0;
    for (auto name : m_state_names) {
        auto leafpos = name.find("/value");
        if (leafpos != std::string::npos) {
            // Compute the derivative from the splined value and assign to this
            // acceleration memory.
            for (int itime = 0; itime < m_time.size(); ++itime) {
                curTime[0] = m_time[itime];
                m_derivatives(itime, iaccel) =
                        splines.get(name).calcDerivative({0, 0}, curTime);
            }
            // Re-use the speed name to create the acceleration name.
            name.replace(leafpos, name.size(), "/accel");
            accelNames.push_back(name);

            ++iaccel;
        }
    }
    // Assign acceleration names.
    m_derivative_names = accelNames;
}

void MocoTrajectory::generateAccelerationsFromSpeeds() {
    // Spline the states trajectory.
    auto statesTable = exportToStatesTable();
    GCVSplineSet splines(statesTable, {}, std::min(getNumTimes() - 1, 5));
    // Allocate memory for the accelerations.
    int numSpeeds = 0;
    for (auto name : m_state_names) {
        auto leafpos = name.find("/speed");
        if (leafpos != std::string::npos) ++numSpeeds;
    }
    OPENSIM_THROW_IF(!numSpeeds, Exception,
            "Tried to compute accelerations from speeds, but no speeds exist "
            "in the trajectory.");
    m_derivatives.resize(getNumTimes(), numSpeeds);

    std::vector<std::string> accelNames;
    SimTK::Vector curTime(1, SimTK::NaN);
    int iaccel = 0;
    for (auto name : m_state_names) {
        auto leafpos = name.find("/speed");
        if (leafpos != std::string::npos) {
            // Compute the derivative from the splined speed and assign to this
            // acceleration memory.
            for (int itime = 0; itime < m_time.size(); ++itime) {
                curTime[0] = m_time[itime];
                m_derivatives(itime, iaccel) =
                        splines.get(name).calcDerivative({0}, curTime);
            }
            // Re-use the speed name to create the acceleration name.
            name.replace(leafpos, name.size(), "/accel");
            accelNames.push_back(name);

            ++iaccel;
        }
    }
    // Assign acceleration names.
    m_derivative_names = accelNames;
}

double MocoTrajectory::getInitialTime() const {
    ensureUnsealed();
    OPENSIM_THROW_IF(m_time.size() == 0, Exception, "Time vector is empty.");
    return m_time[0];
}

double MocoTrajectory::getFinalTime() const {
    ensureUnsealed();
    OPENSIM_THROW_IF(m_time.size() == 0, Exception, "Time vector is empty.");
    return m_time[m_time.size() - 1];
}

SimTK::VectorView MocoTrajectory::getState(const std::string& name) const {
    ensureUnsealed();
    auto it = std::find(m_state_names.cbegin(), m_state_names.cend(), name);
    OPENSIM_THROW_IF(it == m_state_names.cend(), Exception,
            format("Cannot find state named %s.", name));
    int index = (int)std::distance(m_state_names.cbegin(), it);
    return m_states.col(index);
}
SimTK::VectorView MocoTrajectory::getControl(const std::string& name) const {
    ensureUnsealed();
    auto it = std::find(m_control_names.cbegin(), m_control_names.cend(), name);
    OPENSIM_THROW_IF(it == m_control_names.cend(), Exception,
            format("Cannot find control named %s.", name));
    int index = (int)std::distance(m_control_names.cbegin(), it);
    return m_controls.col(index);
}
SimTK::VectorView MocoTrajectory::getMultiplier(const std::string& name) const {
    ensureUnsealed();
    auto it = std::find(
            m_multiplier_names.cbegin(), m_multiplier_names.cend(), name);
    OPENSIM_THROW_IF(it == m_multiplier_names.cend(), Exception,
            format("Cannot find multiplier named %s.", name));
    int index = (int)std::distance(m_multiplier_names.cbegin(), it);
    return m_multipliers.col(index);
}
SimTK::VectorView MocoTrajectory::getDerivative(const std::string& name) const {
    ensureUnsealed();
    auto it = std::find(
            m_derivative_names.cbegin(), m_derivative_names.cend(), name);
    OPENSIM_THROW_IF(it == m_derivative_names.cend(), Exception,
            format("Cannot find derivative named %s.", name));
    int index = (int)std::distance(m_derivative_names.cbegin(), it);
    return m_derivatives.col(index);
}
SimTK::VectorView MocoTrajectory::getSlack(const std::string& name) const {
    ensureUnsealed();
    auto it = std::find(m_slack_names.cbegin(), m_slack_names.cend(), name);
    OPENSIM_THROW_IF(it == m_slack_names.cend(), Exception,
            format("Cannot find slack named %s.", name));
    int index = (int)std::distance(m_slack_names.cbegin(), it);
    return m_slacks.col(index);
}
const SimTK::Real& MocoTrajectory::getParameter(const std::string& name) const {
    ensureUnsealed();
    auto it = std::find(
            m_parameter_names.cbegin(), m_parameter_names.cend(), name);
    OPENSIM_THROW_IF(it == m_parameter_names.cend(), Exception,
            format("Cannot find parameter named %s.", name));
    int index = (int)std::distance(m_parameter_names.cbegin(), it);
    return m_parameters.getElt(0, index);
}

double MocoTrajectory::resampleWithNumTimes(int numTimes) {
    ensureUnsealed();
    SimTK::Vector newTime = createVectorLinspace(
            numTimes, m_time[0], m_time[m_time.size() - 1]);
    resample(newTime);
    return newTime[1] - newTime[0];
}
double MocoTrajectory::resampleWithInterval(double desiredTimeInterval) {
    ensureUnsealed();
    // As a guide, solve for num_times in this equation, and convert that to
    // an integer:
    // time_interval = duration / (num_times - 1)
    const auto& duration = m_time[m_time.size() - 1] - m_time[0];
    const int actualNumTimes = (int)ceil(duration / desiredTimeInterval) + 1;
    resampleWithNumTimes(actualNumTimes);
    return duration / ((double)actualNumTimes - 1);
}
double MocoTrajectory::resampleWithFrequency(double desiredFrequency) {
    ensureUnsealed();
    // frequency = num_times / duration, so
    // num_times = ceil(duration * frequency);
    const auto& duration = m_time[m_time.size() - 1] - m_time[0];
    const int actualNumTimes = (int)ceil(duration * desiredFrequency);
    resampleWithNumTimes(actualNumTimes);
    return (double)actualNumTimes / duration;
}
void MocoTrajectory::resample(SimTK::Vector time) {
    ensureUnsealed();
    OPENSIM_THROW_IF(m_time.size() < 2, Exception,
            "Cannot resample if number of times is 0 or 1.");
    OPENSIM_THROW_IF(time[0] < m_time[0], Exception,
            format("New initial time (%f) cannot be less than existing initial "
                   "time (%f)",
                    time[0], m_time[0]));
    OPENSIM_THROW_IF(time[time.size() - 1] > m_time[m_time.size() - 1],
            Exception,
            format("New final time (%f) cannot be less than existing final "
                   "time (%f)",
                    time[time.size() - 1], m_time[m_time.size() - 1]));
    for (int itime = 1; itime < time.size(); ++itime) {
        OPENSIM_THROW_IF(time[itime] < time[itime - 1], Exception,
                format("New times must be non-decreasing, but "
                       "time[%i] < time[%i] (%f < %f).",
                        itime, itime - 1, time[itime], time[itime - 1]));
    }

    int numStates = (int)m_state_names.size();
    int numControls = (int)m_control_names.size();
    int numMultipliers = (int)m_multiplier_names.size();
    int numDerivatives = (int)m_derivative_names.size();
    int numSlacks = (int)m_slack_names.size();

    // This interpolate step removes any NaN values in the slack variables. It
    // does not resize the slacks trajectory.
    for (int icol = 0; icol < m_slacks.ncol(); ++icol) {
        m_slacks.updCol(icol) =
                interpolate(m_time, m_slacks.col(icol), m_time, true);
    }

    const TimeSeriesTable table = convertToTable();
    const GCVSplineSet splines(table, {}, std::min(m_time.size() - 1, 5));

    m_time = std::move(time);
    const int numTimes = m_time.size();
    m_states.resize(numTimes, numStates);
    m_controls.resize(numTimes, numControls);
    m_multipliers.resize(numTimes, numMultipliers);
    m_derivatives.resize(numTimes, numDerivatives);
    m_slacks.resize(numTimes, numSlacks);
    if (m_time[numTimes - 1] == m_time[0]) {
        // If, for example, all times are 0.0, then we cannot use the spline,
        // which requires strictly increasing time.
        int icol;
        for (icol = 0; icol < numStates; ++icol)
            m_states.updCol(icol).setTo(
                    table.getDependentColumnAtIndex(icol).getElt(0, 0));
        for (int icontr = 0; icontr < numControls; ++icontr, ++icol)
            m_controls.updCol(icontr).setTo(
                    table.getDependentColumnAtIndex(icol).getElt(0, 0));
        for (int imult = 0; imult < numMultipliers; ++imult, ++icol)
            m_multipliers.updCol(imult).setTo(
                    table.getDependentColumnAtIndex(icol).getElt(0, 0));
        for (int ideriv = 0; ideriv < numDerivatives; ++ideriv, ++icol)
            m_derivatives.updCol(ideriv).setTo(
                    table.getDependentColumnAtIndex(icol).getElt(0, 0));
        for (int islack = 0; islack < numSlacks; ++islack, ++icol)
            m_slacks.updCol(islack).setTo(
                    table.getDependentColumnAtIndex(icol).getElt(0, 0));

    } else {
        SimTK::Vector curTime(1);
        for (int itime = 0; itime < m_time.size(); ++itime) {
            curTime[0] = m_time[itime];
            int icol;
            for (icol = 0; icol < numStates; ++icol)
                m_states(itime, icol) = splines[icol].calcValue(curTime);
            for (int icontr = 0; icontr < numControls; ++icontr, ++icol)
                m_controls(itime, icontr) = splines[icol].calcValue(curTime);
            for (int imult = 0; imult < numMultipliers; ++imult, ++icol)
                m_multipliers(itime, imult) = splines[icol].calcValue(curTime);
            for (int ideriv = 0; ideriv < numDerivatives; ++ideriv, ++icol)
                m_derivatives(itime, ideriv) = splines[icol].calcValue(curTime);
            for (int islack = 0; islack < numSlacks; ++islack, ++icol)
                m_slacks(itime, islack) = splines[icol].calcValue(curTime);
        }
    }
}

MocoTrajectory::MocoTrajectory(const std::string& filepath) {
    TimeSeriesTable table(filepath);
    const auto& metadata = table.getTableMetaData();
    // TODO: bug with file adapters.
    // auto numStates = metadata.getValueForKey("num_states").getValue<int>();
    // auto numControls =
    // metadata.getValueForKey("num_controls").getValue<int>(); auto
    // numMultipliers =
    //    metadata.getValueForKey("num_multipliers").getValue<int>();
    // auto numParameters =
    //    metadata.getValueForKey("num_parameters").getValue<int>();
    int numStates;
    SimTK::convertStringTo(
            metadata.getValueForKey("num_states").getValue<std::string>(),
            numStates);
    int numControls;
    SimTK::convertStringTo(
            metadata.getValueForKey("num_controls").getValue<std::string>(),
            numControls);
    int numMultipliers;
    SimTK::convertStringTo(
            metadata.getValueForKey("num_multipliers").getValue<std::string>(),
            numMultipliers);
    int numDerivatives;
    SimTK::convertStringTo(
            metadata.getValueForKey("num_derivatives").getValue<std::string>(),
            numDerivatives);
    int numSlacks;
    SimTK::convertStringTo(
            metadata.getValueForKey("num_slacks").getValue<std::string>(),
            numSlacks);
    int numParameters;
    SimTK::convertStringTo(
            metadata.getValueForKey("num_parameters").getValue<std::string>(),
            numParameters);
    OPENSIM_THROW_IF(numStates < 0, Exception, "Invalid num_states.");
    OPENSIM_THROW_IF(numControls < 0, Exception, "Invalid num_controls.");
    OPENSIM_THROW_IF(numMultipliers < 0, Exception, "Invalid num_multipliers.");
    OPENSIM_THROW_IF(numDerivatives < 0, Exception, "Invalid num_derivatives.");
    OPENSIM_THROW_IF(numSlacks < 0, Exception, "Invalid num_slacks.");
    OPENSIM_THROW_IF(numParameters < 0, Exception, "Invalid num_parameters.");

    const auto& labels = table.getColumnLabels();
    int offset = 0;
    m_state_names.insert(m_state_names.end(), labels.begin() + offset,
            labels.begin() + offset + numStates);
    offset += numStates;
    m_control_names.insert(m_control_names.end(), labels.begin() + offset,
            labels.begin() + offset + numControls);
    offset += numControls;
    m_multiplier_names.insert(m_multiplier_names.end(), labels.begin() + offset,
            labels.begin() + offset + numMultipliers);
    offset += numMultipliers;
    m_derivative_names.insert(m_derivative_names.end(), labels.begin() + offset,
            labels.begin() + offset + numDerivatives);
    offset += numDerivatives;
    m_slack_names.insert(m_slack_names.end(), labels.begin() + offset,
            labels.begin() + offset + numSlacks);
    offset += numSlacks;
    m_parameter_names.insert(
            m_parameter_names.end(), labels.begin() + offset, labels.end());

    OPENSIM_THROW_IF(numStates + numControls + numMultipliers + numDerivatives +
                                     numSlacks + numParameters !=
                             (int)table.getNumColumns(),
            Exception,
            format("Expected num_states + num_controls + num_multipliers + "
                   "num_derivatives + num_slacks + num_parameters = "
                   "number of columns, but "
                   "num_states=%i, num_controls=%i, "
                   "num_multipliers=%i, num_derivatives=%i, num_slacks=%i, "
                   "num_parameters=%i, number of columns=%i.",
                    numStates, numControls, numMultipliers, numDerivatives,
                    numSlacks, numParameters, table.getNumColumns()));

    const auto& time = table.getIndependentColumn();
    m_time = SimTK::Vector((int)time.size(), time.data());

    if (numStates) {
        m_states = table.getMatrixBlock(0, 0, table.getNumRows(), numStates);
    } else {
        m_states.resize((int)table.getNumRows(), 0);
    }
    if (numControls) {
        m_controls = table.getMatrixBlock(
                0, numStates, table.getNumRows(), numControls);
    } else {
        m_controls.resize((int)table.getNumRows(), 0);
    }
    if (numMultipliers) {
        m_multipliers = table.getMatrixBlock(
                0, numStates + numControls, table.getNumRows(), numMultipliers);
    } else {
        m_multipliers.resize((int)table.getNumRows(), 0);
    }
    if (numDerivatives) {
        m_derivatives = table.getMatrixBlock(0,
                numStates + numControls + numMultipliers, table.getNumRows(),
                numDerivatives);
    } else {
        m_derivatives.resize((int)table.getNumRows(), 0);
    }
    if (numSlacks) {
        m_slacks = table.getMatrixBlock(0,
                numStates + numControls + numMultipliers + numDerivatives,
                table.getNumRows(), numSlacks);
    } else {
        m_slacks.resize((int)table.getNumRows(), 0);
    }
    if (numParameters) {
        m_parameters = table.getMatrixBlock(0,
                                    numStates + numControls + numMultipliers +
                                            numDerivatives + numSlacks,
                                    1, numParameters)
                               .getAsRowVectorBase();
    }
}

void MocoTrajectory::write(const std::string& filepath) const {
    ensureUnsealed();
    TimeSeriesTable table0 = convertToTable();
    DataAdapter::InputTables tables = {{"table", &table0}};
    FileAdapter::writeFile(tables, filepath);
}

TimeSeriesTable MocoTrajectory::convertToTable() const {
    ensureUnsealed();
    std::vector<double> time(&m_time[0], &m_time[0] + m_time.size());

    // Concatenate the state, control, multiplier, and parameter names in a
    // single vector.
    std::vector<std::string> labels = m_state_names;
    labels.insert(labels.end(), m_control_names.begin(), m_control_names.end());
    labels.insert(
            labels.end(), m_multiplier_names.begin(), m_multiplier_names.end());
    labels.insert(
            labels.end(), m_derivative_names.begin(), m_derivative_names.end());
    labels.insert(labels.end(), m_slack_names.begin(), m_slack_names.end());
    labels.insert(
            labels.end(), m_parameter_names.begin(), m_parameter_names.end());
    int numTimes = (int)m_time.size();
    int numStates = (int)m_state_names.size();
    int numControls = (int)m_control_names.size();
    int numMultipliers = (int)m_multiplier_names.size();
    int numDerivatives = (int)m_derivative_names.size();
    int numSlacks = (int)m_slack_names.size();
    int numParameters = (int)m_parameter_names.size();

    SimTK::Matrix data(numTimes, (int)labels.size());
    int startCol = 0;
    if (numStates) {
        data.updBlock(0, startCol, numTimes, numStates) = m_states;
        startCol += numStates;
    }
    if (numControls) {
        data.updBlock(0, startCol, numTimes, numControls) = m_controls;
        startCol += numControls;
    }
    if (numMultipliers) {
        data.updBlock(0, startCol, numTimes, numMultipliers) = m_multipliers;
        startCol += numMultipliers;
    }
    if (numDerivatives) {
        data.updBlock(0, startCol, numTimes, numDerivatives) = m_derivatives;
        startCol += numDerivatives;
    }
    if (numSlacks) {
        data.updBlock(0, startCol, numTimes, numSlacks) = m_slacks;
        startCol += numSlacks;
    }
    if (numParameters) {
        // First row of table contains parameter values.
        data.updBlock(0, startCol, 1, numParameters) = m_parameters;
        // Remaining rows of table contain NaNs in parameter columns.
        SimTK::Matrix parameter_nan_rows(
                numTimes - 1, (int)m_parameter_names.size());
        parameter_nan_rows.setToNaN();
        data.updBlock(1, startCol, numTimes - 1, numParameters) =
                parameter_nan_rows;
    }
    TimeSeriesTable table;
    try {
        table = TimeSeriesTable(time, data, labels);
    } catch (const TimestampGreaterThanEqualToNext&) {
        // TimeSeriesTable requires monotonically increasing time, but this
        // might not be true for trajectories. Create the table with complying
        // times then hack in to set times back to what the trajectory contains.
        std::vector<double> tempTime(time.size());
        for (int i = 0; i < (int)tempTime.size(); ++i)
            tempTime[i] = -1000.0 + i;
        table = TimeSeriesTable(tempTime, data, labels);
        const_cast<std::vector<double>&>(table.getIndependentColumn()) = time;
    }
    // TODO table.updTableMetaData().setValueForKey("header", m_name);
    // table.updTableMetaData().setValueForKey("num_states", numStates);
    // table.updTableMetaData().setValueForKey("num_controls", numControls);
    // table.updTableMetaData().setValueForKey("num_multipliers",
    // numMultipliers); table.updTableMetaData().setValueForKey("num_slacks",
    // numSlacks); table.updTableMetaData().setValueForKey("num_parameters",
    // numParameters);
    table.updTableMetaData().setValueForKey(
            "num_states", std::to_string(numStates));
    table.updTableMetaData().setValueForKey(
            "num_controls", std::to_string(numControls));
    table.updTableMetaData().setValueForKey(
            "num_multipliers", std::to_string(numMultipliers));
    table.updTableMetaData().setValueForKey(
            "num_derivatives", std::to_string(numDerivatives));
    table.updTableMetaData().setValueForKey(
            "num_slacks", std::to_string(numSlacks));
    table.updTableMetaData().setValueForKey(
            "num_parameters", std::to_string(numParameters));
    convertToTableImpl(table);
    return table;
}

Storage MocoTrajectory::exportToStatesStorage() const {
    ensureUnsealed();
    return convertTableToStorage(exportToStatesTable());
}

TimeSeriesTable MocoTrajectory::exportToStatesTable() const {
    ensureUnsealed();
    return {std::vector<double>(&m_time[0], &m_time[0] + m_time.size()),
            m_states, m_state_names};
}

TimeSeriesTable MocoTrajectory::exportToControlsTable() const {
    ensureUnsealed();
    return {std::vector<double>(&m_time[0], &m_time[0] + m_time.size()),
            m_controls, m_control_names};
}

StatesTrajectory MocoTrajectory::exportToStatesTrajectory(
        const MocoProblem& problem) const {
    ensureUnsealed();
    // TODO update when we support multiple phases.
    const auto& model = problem.getPhase(0).getModelProcessor().process();
    return exportToStatesTrajectory(model);
}

StatesTrajectory MocoTrajectory::exportToStatesTrajectory(
        const Model& model) const {
    ensureUnsealed();
    Storage storage = exportToStatesStorage();
    // TODO update when we support multiple phases.
    return StatesTrajectory::createFromStatesStorage(model, storage, true);
}

namespace {
template <typename T>
void randomizeMatrix(bool add, const SimTK::Random& randGen, T& mat) {
    for (int i = 0; i < mat.nrow(); ++i) {
        for (int j = 0; j < mat.ncol(); ++j) {
            auto& elt = mat.updElt(i, j);
            const double rand = randGen.getValue();
            if (add) {
                elt += rand;
            } else {
                elt = rand;
            }
        }
    }
}
} // namespace

void MocoTrajectory::randomize(bool add, const SimTK::Random& randGen) {
    ensureUnsealed();
    randomizeMatrix(add, randGen, m_states);
    randomizeMatrix(add, randGen, m_controls);
    randomizeMatrix(add, randGen, m_multipliers);
    randomizeMatrix(add, randGen, m_derivatives);
    randomizeMatrix(add, randGen, m_slacks);
    randomizeMatrix(add, randGen, m_parameters);
}

/*static*/ MocoTrajectory MocoTrajectory::createFromStatesControlsTables(
        const MocoProblemRep& /*problem*/,
        const TimeSeriesTable& statesTrajectory,
        const TimeSeriesTable& controlsTrajectory) {
    const int statesNumRows = (int)statesTrajectory.getNumRows();
    const int controlsNumRows = (int)controlsTrajectory.getNumRows();
    OPENSIM_THROW_IF(statesNumRows != controlsNumRows, Exception,
            format("Expected statesTrajectory (%i rows) and controlsTrajectory "
                   "(%i rows) to have the same number of rows.",
                    statesNumRows, controlsNumRows));
    // TODO interpolate instead of creating this error.
    for (int i = 0; i < statesNumRows; ++i) {
        const auto& statesTime = statesTrajectory.getIndependentColumn()[i];
        const auto& controlsTime = controlsTrajectory.getIndependentColumn()[i];
        OPENSIM_THROW_IF(statesTime != controlsTime, Exception,
                format("Expected time columns of statesTrajectory and "
                       "controlsTrajectory to match, but they differ at i = %i "
                       "(states time: %g; controls time: %g).",
                        i, statesTime, controlsTime));
    }

    // TODO Support controlsTrajectory being empty.

    const auto& statesTimes = statesTrajectory.getIndependentColumn();
    // The "true" means to not copy the data.
    SimTK::Vector time((int)statesTimes.size(), statesTimes.data(), true);

    // TODO MocoProblem should be able to produce a MocoTrajectory template;
    // it's what knows the state, control, and parameter names.
    return MocoTrajectory(time, statesTrajectory.getColumnLabels(),
            controlsTrajectory.getColumnLabels(), {}, // TODO (multiplier_names)
            {},                                       // TODO (parameter_names)
            statesTrajectory.getMatrix(), controlsTrajectory.getMatrix(),
            SimTK::Matrix(0, 0),  // TODO (multipliersTrajectory)
            SimTK::RowVector(0)); // TODO (parameters)
}

bool MocoTrajectory::isCompatible(const MocoProblemRep& mp,
        bool requireAccelerations, bool throwOnError) const {
    ensureUnsealed();
    // Slack variables might be solver dependent, so we can't include them in
    // the compatibility check.

    const int debugLevel = Object::getDebugLevel();

    auto compare = [&throwOnError, &debugLevel](
            std::string varType, std::vector<std::string> trajNames,
            std::vector<std::string> probNames,
            std::string message = "") {
        std::sort(trajNames.begin(), trajNames.end());
        std::sort(probNames.begin(), probNames.end());
        if (trajNames == probNames) return true;
        if (!throwOnError && debugLevel <= 0) return false;

        int sum = (int)trajNames.size() + (int)probNames.size();

        std::stringstream ss;

        // http://www.cplusplus.com/reference/algorithm/set_difference/
        {
            std::vector<std::string> inTrajNotProb(sum);
            auto inTrajNotProbEnd = std::set_difference(trajNames.begin(),
                    trajNames.end(), probNames.begin(), probNames.end(),
                    inTrajNotProb.begin());
            inTrajNotProb.resize(inTrajNotProbEnd - inTrajNotProb.begin());
            ss << "The trajectory and provided problem are not compatible. ";
            if (!inTrajNotProb.empty()) {
                ss << "The following " << varType
                   << " are in the trajectory but not the problem:\n";
                for (const auto& name : inTrajNotProb) {
                    ss << "  " << name << "\n";
                }
            }
        }

        {
            std::vector<std::string> inProbNotTraj(sum);
            auto inProbNotTrajEnd = std::set_difference(probNames.begin(),
                    probNames.end(), trajNames.begin(), trajNames.end(),
                    inProbNotTraj.begin());
            inProbNotTraj.resize(inProbNotTrajEnd - inProbNotTraj.begin());
            if (!inProbNotTraj.empty()) {
                ss << "The following " << varType
                   << " are in the problem but not the trajectory:\n";
                for (const auto& name : inProbNotTraj) {
                    ss << "  " << name << "\n";
                }
            }
        }
        ss << message << "\n";

        if (debugLevel <= 0) {
            throw Exception(__FILE__, __LINE__,
                    "MocoTrajectory::isCompatible()", ss.str());
        }
        std::cout << ss.str() << std::flush;
        return false;
    };

    auto mpsn = mp.createStateInfoNames();

    if (!compare("state(s)", m_state_names, mpsn)) return false;
    if (!compare("control(s)", m_control_names, mp.createControlInfoNames()))
        return false;
    if (!compare("multiplier(s)", m_multiplier_names,
                mp.createMultiplierInfoNames()))
        return false;
    if (!compare("parameter(s)", m_parameter_names, mp.createParameterNames()))
        return false;

    std::vector<std::string> mpdn; // Component derivative names only.
    const auto& implicitComponentRefs = mp.getImplicitComponentReferencePtrs();
    for (const auto& compRef : implicitComponentRefs) {
        const auto& derivName =
                compRef.second->getAbsolutePathString() + "/" + compRef.first;
        mpdn.push_back(derivName);
    }
    if (requireAccelerations) {
        // Create the expected names for the derivative variables.
        for (auto name : mpsn) {
            auto leafpos = name.find("value");
            if (leafpos != std::string::npos) {
                name.replace(leafpos, name.size(), "accel");
                mpdn.push_back(name);
            }
        }
    }

    return compare("derivative(s)", m_derivative_names, mpdn);
}

bool MocoTrajectory::isNumericallyEqual(
        const MocoTrajectory& other, double tol) const {
    ensureUnsealed();

    return m_state_names == other.m_state_names &&
           m_control_names == other.m_control_names &&
           m_multiplier_names == other.m_multiplier_names &&
           m_derivative_names == other.m_derivative_names &&
           // TODO include slack variables?
           // m_slack_names == other.m_slack_names &&
           m_parameter_names == other.m_parameter_names &&
           SimTK::Test::numericallyEqual(m_time, other.m_time, 1, tol) &&
           SimTK::Test::numericallyEqual(m_states, other.m_states, 1, tol) &&
           SimTK::Test::numericallyEqual(
                   m_controls, other.m_controls, 1, tol) &&
           SimTK::Test::numericallyEqual(
                   m_multipliers, other.m_multipliers, 1, tol) &&
           SimTK::Test::numericallyEqual(
                   m_derivatives, other.m_derivatives, 1, tol)
           // TODO include slack variables?
           //&& SimTK::Test::numericallyEqual(m_slacks, other.m_slacks, 1, tol)
           && SimTK::Test::numericallyEqual(
                      m_parameters, other.m_parameters, 1, tol);
}

using VecStr = std::vector<std::string>;

// Check that two different vectors of strings have the same contents.
bool sameContents(VecStr v1, VecStr v2) {
    std::sort(v1.begin(), v1.end());
    std::sort(v2.begin(), v2.end());
    return v1 == v2;
}

// Check that two different vectors of string ("b", "c") contain the same subset
// vector of strings ("a").
void checkContains(std::string type, VecStr a, VecStr b, VecStr c) {
    // set_difference requires sorted containers.
    std::sort(a.begin(), a.end());
    std::sort(b.begin(), b.end());
    std::sort(c.begin(), c.end());
    std::vector<std::string> diff;
    std::set_difference(
            a.begin(), a.end(), b.begin(), b.end(), std::back_inserter(diff));
    if (!diff.empty()) {
        std::string msg = "Expected this trajectory's " + type +
                          " names to "
                          "contain the following:";
        for (const auto& elem : diff) msg += "\n  " + elem;
        OPENSIM_THROW(Exception, msg);
    }
    diff.clear();
    std::set_difference(
            a.begin(), a.end(), c.begin(), c.end(), std::back_inserter(diff));
    if (!diff.empty()) {
        std::string msg = "Expected the other trajectory's " + type +
                          " names to contain the following:";
        for (const auto& elem : diff) msg += "\n  " + elem;
        OPENSIM_THROW(Exception, msg);
    }
}

double MocoTrajectory::compareContinuousVariablesRMSInternal(
        const MocoTrajectory& other, std::vector<std::string> stateNames,
        std::vector<std::string> controlNames,
        std::vector<std::string> multiplierNames,
        std::vector<std::string> derivativeNames) const {
    ensureUnsealed();

    // Process state, control, multiplier, and derivative names.
    // ---------------------------------------------------------
    if (stateNames.empty()) {
        OPENSIM_THROW_IF(!sameContents(m_state_names, other.m_state_names),
                Exception,
                "Expected both trajectories to have the same state names; consider "
                "specifying the states to compare.");
        stateNames = m_state_names;
    } else if (stateNames.size() == 1 && stateNames[0] == "none") {
        stateNames.clear();
    } else {
        // Will hold elements of stateNames that are not in m_state_names, etc.
        checkContains("state", stateNames, m_state_names, other.m_state_names);
    }
    if (controlNames.empty()) {
        OPENSIM_THROW_IF(!sameContents(m_control_names, other.m_control_names),
                Exception,
                "Expected both trajectories to have the same control names; "
                "consider specifying the controls to compare.");
        controlNames = m_control_names;
    } else if (controlNames.size() == 1 && controlNames[0] == "none") {
        controlNames.clear();
    } else {
        std::sort(controlNames.begin(), controlNames.end());
        checkContains("control", controlNames, m_control_names,
                other.m_control_names);
    }
    if (multiplierNames.empty()) {
        OPENSIM_THROW_IF(
                !sameContents(m_multiplier_names, other.m_multiplier_names),
                Exception,
                "Expected both trajectories to have the same multiplier names; "
                "consider specifying the multipliers to compare.");
        multiplierNames = m_multiplier_names;
    } else if (multiplierNames.size() == 1 && multiplierNames[0] == "none") {
        multiplierNames.clear();
    } else {
        checkContains("multiplier", multiplierNames, m_multiplier_names,
                other.m_multiplier_names);
    }
    if (derivativeNames.empty()) {
        OPENSIM_THROW_IF(
                !sameContents(m_derivative_names, other.m_derivative_names),
                Exception,
                "Expected both trajectories to have the same derivative names; "
                "consider specifying the derivatives to compare.");
        derivativeNames = m_derivative_names;
    } else if (derivativeNames.size() == 1 && derivativeNames[0] == "none") {
        derivativeNames.clear();
    } else {
        checkContains("derivative", derivativeNames, m_derivative_names,
                other.m_derivative_names);
    }
    const int numColumns = int(stateNames.size() + controlNames.size() +
                               multiplierNames.size() + derivativeNames.size());
    if (numColumns == 0) return 0;

    std::vector<double> selfTime =
            std::vector<double>(&m_time[0], &m_time[0] + m_time.size());
    std::vector<double> otherTime = std::vector<double>(
            &other.m_time[0], &other.m_time[0] + other.m_time.size());

    const auto initialTime = std::min(selfTime.front(), otherTime.front());
    const auto finalTime = std::max(selfTime.back(), otherTime.back());
    const auto numTimes = std::max(getNumTimes(), other.getNumTimes());
    // Times to use for integrating over time.
    auto integTime = createVectorLinspace(numTimes, initialTime, finalTime);
    const auto timeInterval = integTime[1] - integTime[0];

    auto integralSumSquaredError =
            [&selfTime, &otherTime, &numTimes, &integTime, &timeInterval](
                    const VecStr& namesToUse, const SimTK::Matrix& selfData,
                    const VecStr& selfNames, const SimTK::Matrix& otherData,
                    const VecStr& otherNames) -> double {
        if (namesToUse.empty()) return 0;

        TimeSeriesTable selfTable(selfTime, selfData, selfNames);
        TimeSeriesTable otherTable(otherTime, otherData, otherNames);

        GCVSplineSet self(selfTable, namesToUse,
                std::min((int)selfTable.getNumRows() - 1, 5));
        GCVSplineSet other(otherTable, namesToUse,
                std::min((int)otherTable.getNumRows() - 1, 5));

        SimTK::Vector sumSquaredError(numTimes, 0.0);
        for (int itime = 0; itime < numTimes; ++itime) {
            const auto& curTime = integTime[itime];
            SimTK::Vector curTimeVec(1, curTime);
            bool selfInRange =
                    self.getMinX() <= curTime && curTime <= self.getMaxX();
            bool otherInRange =
                    other.getMinX() <= curTime && curTime <= other.getMaxX();
            for (int iname = 0; iname < (int)namesToUse.size(); ++iname) {
                double selfValue =
                        selfInRange ? self.get(iname).calcValue(curTimeVec) : 0;
                double otherValue =
                        otherInRange ? other.get(iname).calcValue(curTimeVec)
                                     : 0;
                sumSquaredError[itime] += SimTK::square(selfValue - otherValue);
            }
        }
        // Trapezoidal rule for uniform grid:
        // dt / 2 (f_0 + 2f_1 + 2f_2 + 2f_3 + ... + 2f_{N-1} + f_N)
        assert(numTimes > 2);
        return timeInterval / 2.0 *
               (sumSquaredError.sum() + sumSquaredError(1, numTimes - 2).sum());
    };

    const auto stateISS = integralSumSquaredError(stateNames, m_states,
            m_state_names, other.m_states, other.m_state_names);
    const auto controlISS = integralSumSquaredError(controlNames, m_controls,
            m_control_names, other.m_controls, other.m_control_names);
    const auto multiplierISS = integralSumSquaredError(multiplierNames,
            m_multipliers, m_multiplier_names, other.m_multipliers,
            other.m_multiplier_names);
    const auto derivativeISS = integralSumSquaredError(derivativeNames,
            m_derivatives, m_derivative_names, other.m_derivatives,
            other.m_derivative_names);

    // sqrt(1/(T*N) * integral_t (sum_is error_is^2 + sum_ic error_ic^2
    //                                          + sum_im error_im^2)
    // `is`: index for states; `ic`: index for controls;
    // `im`: index for multipliers.
    const double ISS = stateISS + controlISS + multiplierISS + derivativeISS;
    return sqrt(ISS / (finalTime - initialTime) / numColumns);
}

double MocoTrajectory::compareContinuousVariablesRMS(
        const MocoTrajectory& other,
        std::map<std::string, std::vector<std::string>> cols) const {
    ensureUnsealed();
    for (auto kv : cols) {
        OPENSIM_THROW_IF(find(m_allowedKeys, kv.first) == m_allowedKeys.cend(),
                Exception,
                format("Key '%s' is not allowed.", kv.first));
    }
    if (cols.size() == 0) {
        return compareContinuousVariablesRMSInternal(other);
    }
    static const std::vector<std::string> none{"none"};
    return compareContinuousVariablesRMSInternal(other,
            cols.count("states") ? cols.at("states") : none,
            cols.count("controls") ? cols.at("controls") : none,
            cols.count("multipliers") ? cols.at("multipliers") : none,
            cols.count("derivatives") ? cols.at("derivatives") : none);
}

double MocoTrajectory::compareContinuousVariablesRMSPattern(
        const MocoTrajectory& other, std::string columnType,
        std::string pattern) const {
    ensureUnsealed();
    const std::vector<std::string>* names;
    if (columnType == "states") {
        names = &m_state_names;
    } else if (columnType == "controls") {
        names = &m_control_names;
    } else if (columnType == "multipliers") {
        names = &m_multiplier_names;
    } else if (columnType == "derivatives") {
        names = &m_derivative_names;
    } else {
        OPENSIM_THROW(Exception,
                format("Column type '%s' is not allowed.", columnType));
    }
    std::vector<std::string> namesToUse;
    std::regex regex(pattern);
    for (const auto& name : *names) {
        if (std::regex_match(name, regex)) {
            namesToUse.push_back(name);
        }
    }
    return compareContinuousVariablesRMS(other, {{columnType, namesToUse}});
}

double MocoTrajectory::compareParametersRMS(const MocoTrajectory& other,
        std::vector<std::string> parameterNames) const {
    ensureUnsealed();

    // Process parameter names.
    // ------------------------
    if (parameterNames.empty()) {
        OPENSIM_THROW_IF(
                !sameContents(m_parameter_names, other.m_parameter_names),
                Exception,
                "Expected both trajectories to have the same parameter names; "
                "consider "
                "specifying the parameters to compare.");
        parameterNames = m_parameter_names;
    } else {
        // Will hold elements of parameterNames that are not in
        // m_parameter_names, etc.
        checkContains("parameter", parameterNames, m_parameter_names,
                other.m_parameter_names);
    }

    double sumSquaredError = 0;
    for (auto& name : parameterNames) {
        const SimTK::Real& selfValue = this->getParameter(name);
        const SimTK::Real& otherValue = other.getParameter(name);
        sumSquaredError += SimTK::square(selfValue - otherValue);
    }

    return sqrt(sumSquaredError / parameterNames.size());
}

void MocoTrajectory::ensureUnsealed() const {
    OPENSIM_THROW_IF(m_sealed, MocoTrajectoryIsSealed);
}

void MocoSolution::convertToTableImpl(TimeSeriesTable& table) const {
    std::string success = m_success ? "true" : "false";
    table.updTableMetaData().setValueForKey("success", success);
    table.updTableMetaData().setValueForKey("status", m_status);
    table.updTableMetaData().setValueForKey(
            "objective", std::to_string(m_objective));
    table.updTableMetaData().setValueForKey(
            "num_iterations", std::to_string(m_numIterations));
    table.updTableMetaData().setValueForKey(
            "solver_duration", std::to_string(m_solverDuration));
}<|MERGE_RESOLUTION|>--- conflicted
+++ resolved
@@ -29,8 +29,6 @@
 const std::vector<std::string> MocoTrajectory::m_allowedKeys =
         {"states", "controls", "multipliers", "derivatives"};
 
-<<<<<<< HEAD
-=======
 MocoTrajectory::MocoTrajectory(
         std::vector<std::string> state_names,
         std::vector<std::string> control_names,
@@ -53,7 +51,6 @@
           m_derivative_names(std::move(derivative_names)),
           m_parameter_names(std::move(parameter_names)) {}
 
->>>>>>> 7bdd4e05
 MocoTrajectory::MocoTrajectory(const SimTK::Vector& time,
         std::vector<std::string> state_names,
         std::vector<std::string> control_names,
@@ -923,6 +920,14 @@
 StatesTrajectory MocoTrajectory::exportToStatesTrajectory(
         const Model& model) const {
     ensureUnsealed();
+    // TODO update when we support multiple phases.
+    const auto& model = problem.getPhase(0).getModelProcessor().process();
+    return exportToStatesTrajectory(model);
+}
+
+StatesTrajectory MocoTrajectory::exportToStatesTrajectory(
+        const Model& model) const {
+    ensureUnsealed();
     Storage storage = exportToStatesStorage();
     // TODO update when we support multiple phases.
     return StatesTrajectory::createFromStatesStorage(model, storage, true);
