--- conflicted
+++ resolved
@@ -153,11 +153,7 @@
         std::vector<std::string> labels;
         std::vector<KinematicLevel> kinLevels;
         const bool enforceConstraintDerivs =
-<<<<<<< HEAD
-            m_mocoTropterSolver.get_enforce_constraint_derivatives();
-=======
                 m_mocoTropterSolver.get_enforce_constraint_derivatives();
->>>>>>> 3ac5eb8e
         for (const auto& kcName : kcNames) {
             const auto& kc = m_mocoProbRep.getKinematicConstraint(kcName);
             const auto& multInfos = m_mocoProbRep.getMultiplierInfos(kcName);
