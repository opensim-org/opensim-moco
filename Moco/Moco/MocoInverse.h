#ifndef MOCO_MOCOINVERSE_H
#define MOCO_MOCOINVERSE_H
/* -------------------------------------------------------------------------- *
 * OpenSim Moco: MocoInverse.h                                                *
 * -------------------------------------------------------------------------- *
 * Copyright (c) 2019 Stanford University and the Authors                     *
 *                                                                            *
 * Author(s): Christopher Dembia                                              *
 *                                                                            *
 * Licensed under the Apache License, Version 2.0 (the "License"); you may    *
 * not use this file except in compliance with the License. You may obtain a  *
 * copy of the License at http://www.apache.org/licenses/LICENSE-2.0          *
 *                                                                            *
 * Unless required by applicable law or agreed to in writing, software        *
 * distributed under the License is distributed on an "AS IS" BASIS,          *
 * WITHOUT WARRANTIES OR CONDITIONS OF ANY KIND, either express or implied.   *
 * See the License for the specific language governing permissions and        *
 * limitations under the License.                                             *
 * -------------------------------------------------------------------------- */

#include "Common/TableProcessor.h"
#include "MocoTool.h"
#include "MocoTrajectory.h"
#include "MocoStudy.h"
#include "osimMocoDLL.h"

#include <OpenSim/Simulation/Model/Model.h>

namespace OpenSim {

class MocoInverse;

/// This class holds the solution from MocoInverse.
class MocoInverseSolution {
public:
    const MocoSolution& getMocoSolution() const { return m_mocoSolution; }
    const TimeSeriesTable& getOutputs() const { return m_outputs; }
private:
    void setMocoSolution(MocoSolution mocoSolution) {
        m_mocoSolution = std::move(mocoSolution);
    }
    void setOutputs(TimeSeriesTable outputs) {
        m_outputs = std::move(outputs);
    }
    MocoSolution m_mocoSolution;
    TimeSeriesTable m_outputs;
    friend class MocoInverse;
};

/// This tool solves problems in which the kinematics are prescribed and you
/// seek the actuator (e.g., muscle) behavior that may have given rise to the
/// provided kinematics. The term "inverse" describes methods that estimate
/// quantities from an observation; on the other hand, "forward" methods attempt
/// to predict (unobserved) behavior. In this case, "inverse" refers to the
/// multibody systems. This class can still be used to simulate muscles in a
/// "forward" or predictive sense.
///
/// The kinematics file must provide values for all coordinates (even those
/// labeled as dependent in a CoordinateCouplerConstraint); missing coordinates
/// are set to NaN.
///
/// The provided trajectory is altered to satisfy any enabled kinematic
/// constraints in the model.
///
/// Cost
/// ----
/// By default, MocoInverse minimizes the sum of squared controls. To customize
/// the cost, invoke initialize(), add costs manually, and solve the problem
/// using the solver directly. Note, however, that kinematic states are not
/// included in the solution if you use the solver directly.
///
/// Default solver settings
/// -----------------------
/// - solver: MocoCasADiSolver
/// - dynamics_mode: implicit
/// - transcription_sceheme: trapezoidal
/// - optim_convergence_tolerance: 1e-3
/// - optim_constraint_tolerance: 1e-3
/// - optim_sparsity_detection: random
/// - optim_finite_difference_scheme: forward
///
/// ### Cost
///
/// MocoInverse minimizes the sum of squared controls and, optionally, the sum
/// of squared states. MocoInverse assumes that the only states in the system
/// are muscle activations, but this is not checked or enforced.
/// Currently, the costs used by MocoInverse cannot be customized.
/// As MocoInverse becomes more mature and general, the costs will become more
/// flexible.
///
/// ### Mesh interval
///
/// A smaller mesh interval increases the convergence time, but is necessary
/// for fast motions or problems with stiff differential equations (e.g.,
/// stiff tendons).
/// For gait, consider using a mesh interval between 0.01 and 0.05 seconds.
/// Try solving your problem with decreasing mesh intervals and choose a mesh
/// interval at which the solution stops changing noticeably.
///
<<<<<<< HEAD
/// ### Reserve actuators
///
/// Sometimes it is not possible to achieve the desired motion using
/// muscles alone. There are multiple possible causes for this:
///   - the muscles are not strong enough to achieve the required
///     net joint moments,
///   - the net joint moments change more rapidly than activation and
///     deactivation time constants allow,
///   - the filtering of the data causes unrealistic desired net joint moments.
/// You may want to add "reserve" actuators to your model.
/// This can be done automatically for you if you set the property
/// `create_reserve_actuators` appropriately. This option will cause a
/// CoordinateActuator to be added to the model for each unconstrained
/// coordinate. The main knob on these actuators is their `optimal_force`. If
/// the optimal force is $F$ and the actuator's control signal is $e$, then the
/// cost of using the actuator is $e*e$, but the generalized force it applies is
/// $F*e$. A smaller optimal force means a greater control value is required to
/// generate a given force.
/// The reserve actuators *can* generate (generalized) forces larger than their
/// optimal force. The optimal force for reserve actuators should be set very
/// low (e.g., 1.0) to discourage their use.
///
=======
>>>>>>> 132daf18
/// @underdevelopment
class OSIMMOCO_API MocoInverse : public MocoTool {
    OpenSim_DECLARE_CONCRETE_OBJECT(MocoInverse, MocoTool);

public:

    OpenSim_DECLARE_PROPERTY(kinematics, TableProcessor,
            "Generalized coordinate values to prescribe.");

    OpenSim_DECLARE_PROPERTY(kinematics_allow_extra_columns, bool,
            "Allow the kinematics file to contain columns that do not name "
            "states in the model. "
            "This is false by default to help you avoid accidents.");

    OpenSim_DECLARE_PROPERTY(minimize_sum_squared_states, bool,
            "Minimize the sum of squared states (e.g., activations). "
            "Do not use this if tendon compliance is enabled. Default: false.");

    OpenSim_DECLARE_OPTIONAL_PROPERTY(max_iterations, int,
            "Maximum number of solver iterations (default: solver default).");

    OpenSim_DECLARE_PROPERTY(tolerance, double,
            "The convergence and constraint tolerances (default: 1e-3).");

    OpenSim_DECLARE_LIST_PROPERTY(output_paths, std::string,
            "Outputs to compute after solving the problem."
            " Entries can be regular expressions (e.g., '.*activation').");

    MocoInverse() { constructProperties(); }

    void setKinematics(TableProcessor kinematics) {
        set_kinematics(std::move(kinematics));
    }

    MocoStudy initialize() const;
    /// Solve the problem returned by initialize() and compute the outputs
    /// listed in output_paths.
    MocoInverseSolution solve() const;

private:
    void constructProperties();
    std::pair<MocoStudy, TimeSeriesTable> initializeInternal() const;
};

} // namespace OpenSim

#endif // MOCO_MOCOINVERSE_H<|MERGE_RESOLUTION|>--- conflicted
+++ resolved
@@ -97,31 +97,6 @@
 /// Try solving your problem with decreasing mesh intervals and choose a mesh
 /// interval at which the solution stops changing noticeably.
 ///
-<<<<<<< HEAD
-/// ### Reserve actuators
-///
-/// Sometimes it is not possible to achieve the desired motion using
-/// muscles alone. There are multiple possible causes for this:
-///   - the muscles are not strong enough to achieve the required
-///     net joint moments,
-///   - the net joint moments change more rapidly than activation and
-///     deactivation time constants allow,
-///   - the filtering of the data causes unrealistic desired net joint moments.
-/// You may want to add "reserve" actuators to your model.
-/// This can be done automatically for you if you set the property
-/// `create_reserve_actuators` appropriately. This option will cause a
-/// CoordinateActuator to be added to the model for each unconstrained
-/// coordinate. The main knob on these actuators is their `optimal_force`. If
-/// the optimal force is $F$ and the actuator's control signal is $e$, then the
-/// cost of using the actuator is $e*e$, but the generalized force it applies is
-/// $F*e$. A smaller optimal force means a greater control value is required to
-/// generate a given force.
-/// The reserve actuators *can* generate (generalized) forces larger than their
-/// optimal force. The optimal force for reserve actuators should be set very
-/// low (e.g., 1.0) to discourage their use.
-///
-=======
->>>>>>> 132daf18
 /// @underdevelopment
 class OSIMMOCO_API MocoInverse : public MocoTool {
     OpenSim_DECLARE_CONCRETE_OBJECT(MocoInverse, MocoTool);
