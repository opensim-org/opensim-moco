--- conflicted
+++ resolved
@@ -158,13 +158,8 @@
          & u_i = u_{i-1} + \textrm{trap}_i(f_{\textrm{mb}}(t, y, x, \lambda, p))  & i = 1, \ldots, n \\
          & z_i = z_{i-1} + \textrm{trap}_i(f_{\textrm{aux}}(t, y, x, \lambda, p)) & i = 1, \ldots, n \\
          & 0 = \phi(q_i)  & i = 0, \ldots, n\\
-<<<<<<< HEAD
+         & V_{L,k} \leq V_k(t_0, t_f, y_0, y_f, x_{0}, x_{f}, \lambda_0, \lambda_f, p, S_{e,k}) \leq V_{U,k} \quad S_{e,k} = \sum_{i=1}^{n} \textrm{trap}_i(s_{e,k}(t, y, x, \lambda, p)) & k = 1, \ldots, K \\
          & g_{L} \leq g(t_i, y_i, x_{i}, p) \leq g_{U}  & i = 0, \ldots, n\\
-         & V_{L,k} \leq V_k(t_0, t_f, y_0, y_f, x_{0}, x_{f}, \lambda_0, \lambda_f, p, S_{e,k}) \leq V_{U,k} \quad S_{e,k} = \sum_{i=1}^{n} \textrm{trap}_i(s_{e,k}(t, y, x, \lambda, p)) & k = 1, \ldots, K \\
-=======
-         & V_{L,k} \leq V_k(t_0, t_f, y_0, y_f, x_{0}, x_{f}, \lambda_0, \lambda_f, p, S_{e,k}) \leq V_{U,k} \quad S_{e,j} = \sum_{i=1}^{n} \textrm{trap}_i(s_{e,j}(t, y, x, \lambda, p)) & k = 1, \ldots, K \\
-         & g_{L} \leq g(t_i, y_i, x_{i}, p) \leq g_{U}  & i = 0, \ldots, n\\
->>>>>>> f35600ae
          \mbox{with respect to} \quad
          & t_0 \in [t_{0,L}, t_{0,U}] \\
          & t_n \in [t_{f,L}, t_{f,U}] \\
@@ -256,13 +251,8 @@
          & 0 = \phi(q_i)  & i = 0, \ldots, n\\
          & 0 = \dot{\phi}(q_i, u_i, p) = G(q_i, p) u_i  & i = 0, \ldots, n\\
          & 0 = \ddot{\phi}(t_i, y_i, x_i, \lambda_i, p) = G(q_i, p) f_{\textrm{mb}}(t_i, y_i, x_i, \lambda_i, p) + \dot{G}(q_i, p) u_i  & i = 0, \ldots, n\\
-<<<<<<< HEAD
+         & V_{L,k} \leq V_k(t_0, t_f, y_0, y_f, x_{0}, x_{f}, \lambda_0, \lambda_f, p, S_{e,k}) \leq V_{U,k} \quad S_{e,k} = \sum_{i=1}^{n} \textrm{simpson}_i(s_{e,k}(t, y, x, \lambda, p)) & k = 1, \ldots, K \\
          & g_{L} \leq g(t_i, y_i, x_{i}, p) \leq g_{U}  & i = 0, \ldots, n\\
-         & V_{L,k} \leq V_k(t_0, t_f, y_0, y_f, x_{0}, x_{f}, \lambda_0, \lambda_f, p, S_{e,k}) \leq V_{U,k} \quad S_{e,k} = \sum_{i=1}^{n} \textrm{simpson}_i(s_{e,k}(t, y, x, \lambda, p)) & k = 1, \ldots, K \\
-=======
-         & V_{L,k} \leq V_k(t_0, t_f, y_0, y_f, x_{0}, x_{f}, \lambda_0, \lambda_f, p, S_{e,k}) \leq V_{U,k} \quad S_{e,j} = \sum_{i=1}^{n} \textrm{simpson}_i(s_{e,j}(t, y, x, \lambda, p)) & k = 1, \ldots, K \\
-         & g_{L} \leq g(t_i, y_i, x_{i}, p) \leq g_{U}  & i = 0, \ldots, n\\
->>>>>>> f35600ae
          \mbox{with respect to} \quad
          & t_0 \in [t_{0,L}, t_{0,U}] \\
          & t_n \in [t_{f,L}, t_{f,U}] \\
