namespace OpenSim {
/**

@example exampleMarkerTracking10DOF.m
This is a simple example of using a marker tracking goal.

@example exampleMocoTrack.m
This is an example using the MocoTrack tool with a complex model to track
walking.

@example exampleMocoInverse.m
This is an example using the MocoInverse tool with a complex model to prescribe
walking. This example also shows how to track electromyography data.

@example exampleSquatToStand.m
This is an example that predicts a squat-to-stand movement and optimizes
the stiffness of an assistive passive device. This example is used in hands-on
workshops, and accordingly has blanks that users must fill in. See @ref
exampleSquatToStand_answers.m for a completed version.

@example exampleSquatToStand_answers.m
This is an example that predicts a squat-to-stand movement and optimizes
the stiffness of an assistive passive device.

@example exampleMinimizeJointReaction.m
This is an example of MocoJointReactionGoal.



@example exampleOptimizeMass.m
A simple parameter optimization example.

@example examplePrototypeCustomGoal.m
This is an example of how to prototype a custom goal in Matlab. See
@ref customgoal.

@example exampleSlidingMass.m
This is Moco's simplest example.



@example exampleMocoTrack.py
This is an example using the MocoTrack tool with a complex model to track
walking.

@example exampleMocoInverse.py
This is an example using the MocoInverse tool with a complex model to prescribe
walking. This example also shows how to track electromyography data.

@example exampleOptimizeMass.py
A simple parameter optimization example.

@example examplePredictAndTrack.py
This example predicts the trajectory to swing a double pendulum from horizontal
to vertical, and then tracks the resulting trajectory.

@example exampleSlidingMass.py
This is Moco's simplest example.



@example example2DWalking.cpp
This example conducts a 2-D prediction of walking, employing a
MocoPerodicityGoal.

@example exampleCustomImplicitAuxiliaryDynamics.cpp
This example shows how to define dynamics with an implicit differential
equation.

@example exampleMarkerTracking.cpp
This is a simple example of using a marker tracking goal.

@example exampleMocoTrack.cpp
This is an example using the MocoTrack tool with a complex model to track
walking.

@example exampleMocoInverse.cpp
This is an example using the MocoInverse tool with a complex model to prescribe
walking. This example also shows how to track electromyography data.

@example exampleSlidingMass.cpp
This is Moco's simplest example.

@example exampleSlidingMassAdvanced.cpp
This example shows setting solver settings, customizing an initial guess,
and defining a custom goal (cost term).
See @ref customgoal.

@example exampleTracking.cpp
This is a simple example of how to use a MocoStateTrackingGoal.

@example exampleMocoCustomEffortGoal.cpp
This example shows creating a custom goal in a plugin library, which allows
you to use the custom goal in C++, the command-line, Matlab, Python, and the
GUI.
See @ref customgoal.


@page mocoexamples Examples

Moco's examples are categorized as beginner, intermediate, and advanced.
Some examples are available from multiple interfaces. Use the links in the
<b>Interfaces</b> column to view the code. In the Moco distribution, all
examples are in the `Resources/Code/` folder.

@note The intent of all examples is to demonstrate Moco's interface. We do not
validate the results of these examples. Users are responsible for
validating their results before making any scientific claims.

@section Beginner

name | model/motion | description | interfaces
---- | ------------ | ----------- | ----------
SlidingMass | point mass | Moco's simplest example; MocoFinalTimeGoal | [MATLAB](@ref exampleSlidingMass.m), [Python](@ref exampleSlidingMass.py), [C++](@ref exampleSlidingMass.cpp)
SlidingMassAdvanced | point mass | MocoFinalTimeGoal, Setting solver settings, customizing the initial guess | [C++](@ref exampleSlidingMassAdvanced.cpp)
Tracking | double pendulum | Using MocoStateTrackingGoal | [C++](@ref exampleTracking.cpp)
MarkerTracking | double pendulum | Using MocoMarkerTrackingGoal | [C++](@ref exampleMarkerTracking.cpp)
OptimizeMass | point mass | Parameter optimization with MocoMarkerFinalGoal and MocoParameter | [MATLAB](@ref exampleOptimizeMass.m), [Python](@ref exampleOptimizeMass.py)
MinimizeJointReaction | pendulum | MocoJointReactionGoal, MocoControlGoal, prescribeControlsToModel | [MATLAB](@ref exampleMinimizeJointReaction.m)

@section Intermediate

name | model/motion | description | interfaces
---- | ------------ | ----------- | ----------
<<<<<<< HEAD
MocoTrack | lower-limb | Using the MocoTrack tool for walking with marker tracking, state tracking, and contact tracking (MocoContactTrackingGoal); generating a PDF report | [MATLAB](@ref exampleMocoTrack.m), [Python](@ref exampleMocoTrack.py), [C++](@ref exampleMocoTrack.cpp)
MocoInverse | lower-limb | Using the MocoInverse tool for walking; generating a PDF report | [MATLAB](@ref exampleMocoInverse.m), [Python](@ref exampleMocoInverse.py), [C++](@ref exampleMocoInverse.cpp)
=======
MocoTrack | lower-limb | Using the MocoTrack tool for walking with marker tracking and state tracking; generating a PDF report | [MATLAB](@ref exampleMocoTrack.m), [Python](@ref exampleMocoTrack.py), [C++](@ref exampleMocoTrack.cpp)
MocoInverse | lower-limb | Using the MocoInverse tool for walking; MocoControlTrackingGoal; generating a PDF report | [MATLAB](@ref exampleMocoInverse.m), [Python](@ref exampleMocoInverse.py), [C++](@ref exampleMocoInverse.cpp)
>>>>>>> 82a13eb2
2DWalking | walking | MocoTrack, MocoStudy prediction, MocoControlGoal, MocoAverageSpeedGoal, MocoPerodicityGoal, MocoContactTrackingGoal, createPeriodicSolution | [C++](@ref example2DWalking.cpp)
MarkerTracking10DOF | walking | MocoControlGoal, MocoMarkerTrackingGoal | [MATLAB](@ref exampleMarkerTracking10DOF.m)
SquatToStand | torque-driven single leg | MocoStudy motion prediction, MocoInverse | [MATLAB](@ref exampleSquatToStand_answers.m)
PredictAndTrack | double pendulum | MocoMarkerFinalGoal, MocoFinalTimeGoal, MocoMarkerTrackingGoal, MocoStateTrackingGoal | [Python](@ref examplePredictAndTrack.py)
PrototypeCustomGoal | N/A | Sandbox for defining a custom MocoGoal | [MATLAB](@ref examplePrototypeCustomGoal.m)

@section Advanced

name | model/motion | description | interfaces
---- | ------------ | ----------- | ----------
CustomImplicitAuxiliaryDynamics | N/A | Creating a component with implicit auxiliary dynamics (like muscle tendon compliance) | [C++](@ref exampleCustomImplicitAuxiliaryDynamics.cpp)
CustomEffortGoal | N/A | Creating a plugin for a custom goal | [C++](@ref exampleMocoCustomEffortGoal.cpp)


*/
} // namespace OpenSim<|MERGE_RESOLUTION|>--- conflicted
+++ resolved
@@ -122,13 +122,8 @@
 
 name | model/motion | description | interfaces
 ---- | ------------ | ----------- | ----------
-<<<<<<< HEAD
-MocoTrack | lower-limb | Using the MocoTrack tool for walking with marker tracking, state tracking, and contact tracking (MocoContactTrackingGoal); generating a PDF report | [MATLAB](@ref exampleMocoTrack.m), [Python](@ref exampleMocoTrack.py), [C++](@ref exampleMocoTrack.cpp)
-MocoInverse | lower-limb | Using the MocoInverse tool for walking; generating a PDF report | [MATLAB](@ref exampleMocoInverse.m), [Python](@ref exampleMocoInverse.py), [C++](@ref exampleMocoInverse.cpp)
-=======
-MocoTrack | lower-limb | Using the MocoTrack tool for walking with marker tracking and state tracking; generating a PDF report | [MATLAB](@ref exampleMocoTrack.m), [Python](@ref exampleMocoTrack.py), [C++](@ref exampleMocoTrack.cpp)
+MocoTrack | lower-limb | Using the MocoTrack tool for walking with marker tracking, and state tracking, and contact tracking (MocoContactTrackingGoal); generating a PDF report | [MATLAB](@ref exampleMocoTrack.m), [Python](@ref exampleMocoTrack.py), [C++](@ref exampleMocoTrack.cpp)
 MocoInverse | lower-limb | Using the MocoInverse tool for walking; MocoControlTrackingGoal; generating a PDF report | [MATLAB](@ref exampleMocoInverse.m), [Python](@ref exampleMocoInverse.py), [C++](@ref exampleMocoInverse.cpp)
->>>>>>> 82a13eb2
 2DWalking | walking | MocoTrack, MocoStudy prediction, MocoControlGoal, MocoAverageSpeedGoal, MocoPerodicityGoal, MocoContactTrackingGoal, createPeriodicSolution | [C++](@ref example2DWalking.cpp)
 MarkerTracking10DOF | walking | MocoControlGoal, MocoMarkerTrackingGoal | [MATLAB](@ref exampleMarkerTracking10DOF.m)
 SquatToStand | torque-driven single leg | MocoStudy motion prediction, MocoInverse | [MATLAB](@ref exampleSquatToStand_answers.m)
