
find_package(Matlab COMPONENTS MAIN_PROGRAM)
if(Matlab_FOUND AND BUILD_TESTING)
    add_subdirectory(Tests)
endif()

install(DIRECTORY Examples/ DESTINATION "${MOCO_INSTALL_MATLABEXDIR}")

<<<<<<< HEAD
# Copy example model and data files to used in Sandbox.
=======
# Copy example model and data files to use in Sandbox.
>>>>>>> 132daf18
set(SANDBOX_MARKER_TRACKING_DIR 
    "${CMAKE_BINARY_DIR}/Moco/Sandbox/sandboxMarkerTrackingWholeBody")
file(COPY "Examples/exampleMarkerTracking10DOF/marker_trajectories.trc"
          "Examples/exampleMarkerTracking10DOF/subject01.osim"
          "Examples/exampleMarkerTracking10DOF/state_reference.mot"
     DESTINATION "${SANDBOX_MARKER_TRACKING_DIR}")
file(COPY "Examples/exampleSitToStand/sitToStand_3dof9musc.osim"
<<<<<<< HEAD
     DESTINATION 
        "${CMAKE_BINARY_DIR}/Moco/Sandbox/sandboxSitToStand")
      
# Copy example model and data files to used in Examples.      
file(COPY "Examples/exampleSitToStand/sitToStand_3dof9musc.osim"
     DESTINATION 
        "${CMAKE_BINARY_DIR}/Moco/Examples/C++/exampleSitToStand")
    
=======
     DESTINATION
        "${CMAKE_BINARY_DIR}/Moco/Sandbox/sandboxSitToStand")

# Copy example model and data files to use in Examples.
file(COPY "Examples/exampleSitToStand/sitToStand_3dof9musc.osim"
     DESTINATION
        "${CMAKE_BINARY_DIR}/Moco/Examples/C++/exampleSitToStand")

file(GLOB GEOMETRY "${CMAKE_SOURCE_DIR}/opensim-models/Geometry/*"
    "${CMAKE_SOURCE_DIR}/opensim-models/Models/RajagopalModel/Geometry/*")
install(FILES ${GEOMETRY}
    DESTINATION "${MOCO_INSTALL_MATLABEXDIR}/exampleSitToStand/Geometry")

>>>>>>> 132daf18
# The configureMoco.m script contains paths into the Moco installation
# that may be different on different platforms, so we configure it with CMake
# variables.
file(RELATIVE_PATH matlabexdir_to_install_dir
    "${CMAKE_INSTALL_PREFIX}/${MOCO_INSTALL_MATLABEXDIR}"
    "${CMAKE_INSTALL_PREFIX}")
configure_file(configureMoco.m.in
    "${CMAKE_CURRENT_BINARY_DIR}/configureMoco.m" @ONLY)
install(FILES "${CMAKE_CURRENT_BINARY_DIR}/configureMoco.m"
        DESTINATION "${MOCO_INSTALL_MATLABEXDIR}")<|MERGE_RESOLUTION|>--- conflicted
+++ resolved
@@ -6,11 +6,7 @@
 
 install(DIRECTORY Examples/ DESTINATION "${MOCO_INSTALL_MATLABEXDIR}")
 
-<<<<<<< HEAD
-# Copy example model and data files to used in Sandbox.
-=======
 # Copy example model and data files to use in Sandbox.
->>>>>>> 132daf18
 set(SANDBOX_MARKER_TRACKING_DIR 
     "${CMAKE_BINARY_DIR}/Moco/Sandbox/sandboxMarkerTrackingWholeBody")
 file(COPY "Examples/exampleMarkerTracking10DOF/marker_trajectories.trc"
@@ -18,16 +14,6 @@
           "Examples/exampleMarkerTracking10DOF/state_reference.mot"
      DESTINATION "${SANDBOX_MARKER_TRACKING_DIR}")
 file(COPY "Examples/exampleSitToStand/sitToStand_3dof9musc.osim"
-<<<<<<< HEAD
-     DESTINATION 
-        "${CMAKE_BINARY_DIR}/Moco/Sandbox/sandboxSitToStand")
-      
-# Copy example model and data files to used in Examples.      
-file(COPY "Examples/exampleSitToStand/sitToStand_3dof9musc.osim"
-     DESTINATION 
-        "${CMAKE_BINARY_DIR}/Moco/Examples/C++/exampleSitToStand")
-    
-=======
      DESTINATION
         "${CMAKE_BINARY_DIR}/Moco/Sandbox/sandboxSitToStand")
 
@@ -41,7 +27,6 @@
 install(FILES ${GEOMETRY}
     DESTINATION "${MOCO_INSTALL_MATLABEXDIR}/exampleSitToStand/Geometry")
 
->>>>>>> 132daf18
 # The configureMoco.m script contains paths into the Moco installation
 # that may be different on different platforms, so we configure it with CMake
 # variables.
