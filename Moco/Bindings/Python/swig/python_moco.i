--- conflicted
+++ resolved
@@ -133,11 +133,6 @@
         args[3] = self._convert(MocoFinalBounds, args[3])
 %}
 
-<<<<<<< HEAD
-// https://docs.scipy.org/doc/numpy/reference/swig.interface-file.html
-// https://scipy-cookbook.readthedocs.io/items/SWIG_NumPy_examples.html
-// For constructor.
-=======
 // MocoIterate's functions contain lots of matrices, and Python users
 // feel more comfortable providing/getting these matrices as NumPy types rather
 // than as SimTK numeric types. We can use SWIG NumPy typemaps to accomplish
@@ -148,18 +143,14 @@
 // The Python version of any Moco function taking the pair of arguments
 // (int ntime, double* time) or (int nparams, double* params) will instead
 // take a single NumPy array.
->>>>>>> 2ee84dae
 %apply (int DIM1, double* IN_ARRAY1) {
     (int ntime, double* time),
     (int nparams, double* params)
 };
 // For constructor.
-<<<<<<< HEAD
-=======
 // The Python version of any Moco function taking sets of arguments
 // (int nrowstates, int ncolstates, double* states) will instead take a single
 // NumPy 2D array.
->>>>>>> 2ee84dae
 %apply (int DIM1, int DIM2, double* IN_ARRAY2) {
     (int nrowstates, int ncolstates, double* states),
     (int nrowcontrols, int ncolcontrols, double* controls),
@@ -167,15 +158,12 @@
     (int nrowderivs, int ncolderivs, double* derivs)
 };
 // For getState(), etc.
-<<<<<<< HEAD
-=======
 // The typemaps for functions that return matrices is more complicated: we must
 // pass in a NumPy array that already has the correct size. We create a (hidden)
 // C++ function that takes, for example, (int n, double* timeOut)
 // (e.g., _getTimeMat()).
 // Then we create a Python function that invokes the hidden C++ function with
 // a correctly-sized NumPy array (e.g., getTimeMat()).
->>>>>>> 2ee84dae
 %apply (int DIM1, double* ARGOUT_ARRAY1) {
     (int n, double* timeOut),
     (int n, double* stateOut),
@@ -185,10 +173,7 @@
     (int n, double* paramsOut)
 };
 // For getStatesTrajectory(), etc.
-<<<<<<< HEAD
-=======
 // Similar to above but for 2D arrays.
->>>>>>> 2ee84dae
 %apply (int DIM1, int DIM2, double* INPLACE_FARRAY2) {
     (int nrow, int ncol, double* statesOut),
     (int nrow, int ncol, double* controlsOut),
