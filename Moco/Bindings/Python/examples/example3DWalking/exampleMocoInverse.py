--- conflicted
+++ resolved
@@ -25,66 +25,6 @@
 
 import opensim as osim
 
-<<<<<<< HEAD
-# Construct the MocoInverse tool.
-inverse = osim.MocoInverse()
-
-# Construct a ModelProcessor and set it on the tool. The default
-# muscles in the model are replaced with optimization-friendly
-# DeGrooteFregly2016Muscles, and adjustments are made to the default muscle
-# parameters.
-modelProcessor = osim.ModelProcessor('subject_walk_armless.osim')
-modelProcessor.append(osim.ModOpAddExternalLoads('grf_walk.xml'))
-modelProcessor.append(osim.ModOpIgnoreTendonCompliance())
-modelProcessor.append(osim.ModOpReplaceMusclesWithDeGrooteFregly2016())
-# Only valid for DeGrooteFregly2016Muscles.
-modelProcessor.append(osim.ModOpIgnorePassiveFiberForcesDGF())
-# Only valid for DeGrooteFregly2016Muscles.
-modelProcessor.append(osim.ModOpScaleActiveFiberForceCurveWidthDGF(1.5))
-modelProcessor.append(osim.ModOpAddReserves(1.0))
-modelProcessor.append(osim.ModOpAppliesForce(False, [
-    "/forceset/contactSphereHeel_r",
-    "/forceset/contactLateralRearfoot_r",
-    "/forceset/contactLateralMidfoot_r",
-    "/forceset/contactLateralToe_r",
-    "/forceset/contactMedialToe_r",
-    "/forceset/contactMedialMidfoot_r",
-    "/forceset/contactSphereHeel_l",
-    "/forceset/contactLateralRearfoot_l",
-    "/forceset/contactLateralMidfoot_l",
-    "/forceset/contactLateralToe_l",
-    "/forceset/contactMedialToe_l",
-    "/forceset/contactMedialMidfoot_l"
-]))
-inverse.setModel(modelProcessor)
-
-# Construct a TableProcessor of the coordinate data and pass it to the
-# inverse tool. TableProcessors can be used in the same way as
-# ModelProcessors by appending TableOperators to modify the base table.
-# A TableProcessor with no operators, as we have here, simply returns the
-# base table.
-inverse.setKinematics(osim.TableProcessor('coordinates.sto'))
-
-# Initial time, final time, and mesh interval.
-inverse.set_initial_time(0.81)
-inverse.set_final_time(1.79)
-inverse.set_mesh_interval(0.02)
-
-# By default, Moco gives an error if the kinematics contains extra columns.
-# Here, we tell Moco to allow (and ignore) those extra columns.
-inverse.set_kinematics_allow_extra_columns(True)
-
-# Solve the problem and write the solution to a Storage file.
-solution = inverse.solve()
-solution.getMocoSolution().write('example3DWalking_MocoInverse_solution.sto')
-
-# Generate a PDF with plots for the solution trajectory.
-model = modelProcessor.process()
-report = osim.Report(model, 'example3DWalking_MocoInverse_solution.sto',
-                     bilateral=True)
-# The PDF is saved to the working directory.
-report.generate()
-=======
 def solveMocoInverse():
 
     # Construct the MocoInverse tool.
@@ -103,6 +43,20 @@
     # Only valid for DeGrooteFregly2016Muscles.
     modelProcessor.append(osim.ModOpScaleActiveFiberForceCurveWidthDGF(1.5))
     modelProcessor.append(osim.ModOpAddReserves(1.0))
+    modelProcessor.append(osim.ModOpAppliesForce(False, [
+        "/forceset/contactSphereHeel_r",
+        "/forceset/contactLateralRearfoot_r",
+        "/forceset/contactLateralMidfoot_r",
+        "/forceset/contactLateralToe_r",
+        "/forceset/contactMedialToe_r",
+        "/forceset/contactMedialMidfoot_r",
+        "/forceset/contactSphereHeel_l",
+        "/forceset/contactLateralRearfoot_l",
+        "/forceset/contactLateralMidfoot_l",
+        "/forceset/contactLateralToe_l",
+        "/forceset/contactMedialToe_l",
+        "/forceset/contactMedialMidfoot_l"
+    ]))
     inverse.setModel(modelProcessor)
 
     # Construct a TableProcessor of the coordinate data and pass it to the
@@ -144,6 +98,20 @@
     modelProcessor.append(osim.ModOpIgnorePassiveFiberForcesDGF())
     modelProcessor.append(osim.ModOpScaleActiveFiberForceCurveWidthDGF(1.5))
     modelProcessor.append(osim.ModOpAddReserves(1.0))
+    modelProcessor.append(osim.ModOpAppliesForce(False, [
+        "/forceset/contactSphereHeel_r",
+        "/forceset/contactLateralRearfoot_r",
+        "/forceset/contactLateralMidfoot_r",
+        "/forceset/contactLateralToe_r",
+        "/forceset/contactMedialToe_r",
+        "/forceset/contactMedialMidfoot_r",
+        "/forceset/contactSphereHeel_l",
+        "/forceset/contactLateralRearfoot_l",
+        "/forceset/contactLateralMidfoot_l",
+        "/forceset/contactLateralToe_l",
+        "/forceset/contactMedialToe_l",
+        "/forceset/contactMedialMidfoot_l"
+    ]))
     inverse.setModel(modelProcessor)
     inverse.setKinematics(osim.TableProcessor('coordinates.sto'))
     inverse.set_initial_time(0.81)
@@ -215,5 +183,4 @@
 
 # This problem penalizes the deviation from electromyography data for a
 # subset of muscles, and solves in about 30 minutes.
-solveMocoInverseWithEMG()
->>>>>>> 82a13eb2
+solveMocoInverseWithEMG()