/* -------------------------------------------------------------------------- *
 * OpenSim Moco: testMocoInverse.cpp                                          *
 * -------------------------------------------------------------------------- *
 * Copyright (c) 2019 Stanford University and the Authors                     *
 *                                                                            *
 * Author(s): Christopher Dembia                                              *
 *                                                                            *
 * Licensed under the Apache License, Version 2.0 (the "License"); you may    *
 * not use this file except in compliance with the License. You may obtain a  *
 * copy of the License at http://www.apache.org/licenses/LICENSE-2.0          *
 *                                                                            *
 * Unless required by applicable law or agreed to in writing, software        *
 * distributed under the License is distributed on an "AS IS" BASIS,          *
 * WITHOUT WARRANTIES OR CONDITIONS OF ANY KIND, either express or implied.   *
 * See the License for the specific language governing permissions and        *
 * limitations under the License.                                             *
 * -------------------------------------------------------------------------- */

#include <Moco/osimMoco.h>

#include <OpenSim/Common/LogManager.h>
#include <OpenSim/Tools/CMC_TaskSet.h>
#include <OpenSim/Tools/CMC_Joint.h>
#include <OpenSim/Tools/CMC.h>
#include <OpenSim/Tools/CMCTool.h>

#define CATCH_CONFIG_MAIN
#include "Testing.h"

using namespace OpenSim;

/// This test case helps debug when it's necessary to call prescribe() versus
/// realize().
TEST_CASE("PrescribedKinematics prescribe() and realize()") {
    Model model = ModelFactory::createPendulum();
    auto* motion = new PositionMotion();
    const double c2 = 1.3;
    const double c1 = 0.17;
    const double c0 = 0.81;
    motion->setPositionForCoordinate(model.getCoordinateSet().get(0),
            PolynomialFunction(createVector({c2, c1, c0})));
    model.addModelComponent(motion);
    auto state = model.initSystem();

    const auto& system = model.getSystem();
    const auto& y = state.getY();
    const auto& ydot = state.getYDot();
    CHECK(y[0] == 0);
    CHECK(y[1] == 0);
    system.prescribe(state);
    CHECK(y[0] == Approx(c0));
    CHECK(y[1] == Approx(c1));
    model.realizeAcceleration(state);
    CHECK(y[0] == Approx(c0));
    CHECK(y[1] == Approx(c1));
    CHECK(ydot[0] == Approx(c1));
    CHECK(ydot[1] == Approx(2 * c2));

    const double t = 0.3;
    state.setTime(t);
    system.prescribe(state);
    CHECK(y[0] == Approx(c0 + c1 * t + c2 * pow(t, 2)));
    CHECK(y[1] == Approx(c1 + 2 * c2 * t));
    model.realizeAcceleration(state);
    CHECK(y[0] == Approx(c0 + c1 * t + c2 * pow(t, 2)));
    CHECK(y[1] == Approx(c1 + 2 * c2 * t));
    CHECK(ydot[0] == Approx(c1 + 2 * c2 * t));
    CHECK(ydot[1] == Approx(2 * c2));
}

TEST_CASE("PrescribedKinematics direct collocation auxiliary dynamics") {

    // Make sure that custom dynamics are still handled properly even when
    // we are skipping over the kinematic/multibody states. That is, this test
    // ensures we handle indices properly.
    class CustomDynamics : public Component {
        OpenSim_DECLARE_CONCRETE_OBJECT(CustomDynamics, Component);

    public:
        OpenSim_DECLARE_PROPERTY(
                default_s, double, "Default state variable value.");
        CustomDynamics() { constructProperty_default_s(0.4361); }
        void extendAddToSystem(SimTK::MultibodySystem& system) const override {
            Super::extendAddToSystem(system);
            addStateVariable("s");
        }
        void extendInitStateFromProperties(SimTK::State& s) const override {
            Super::extendInitStateFromProperties(s);
            setStateVariableValue(s, "s", get_default_s());
        }
        void extendSetPropertiesFromState(const SimTK::State& s) override {
            Super::extendSetPropertiesFromState(s);
            set_default_s(getStateVariableValue(s, "s"));
        }
        void computeStateVariableDerivatives(
                const SimTK::State& s) const override {
            setStateVariableDerivativeValue(
                    s, "s", getStateVariableValue(s, "s"));
        }
    };
    Model model = ModelFactory::createPendulum();
    model.initSystem();
    auto* motion = new PositionMotion();
    motion->setPositionForCoordinate(
            model.getCoordinateSet().get(0), LinearFunction(1.3, 0.17));
    model.addModelComponent(motion);
    model.addComponent(new CustomDynamics());

    MocoStudy study;
    auto& problem = study.updProblem();
    problem.setModelCopy(model);
    problem.setTimeBounds(0, 1);
    const double init_s = 0.2;
    problem.setStateInfo("/customdynamics/s", {0, 100}, init_s);
    auto& solver = study.initCasADiSolver();
    solver.set_transcription_scheme("trapezoidal");
    solver.set_multibody_dynamics_mode("implicit");

    MocoSolution solution = study.solve();
    OpenSim_CHECK_MATRIX_TOL(solution.getState("/customdynamics/s"),
            0.2 * SimTK::exp(solution.getTime()), 1e-4);
}

TEST_CASE("MocoInverse Rajagopal2016, 18 muscles") {
    std::cout.rdbuf(LogManager::cout.rdbuf());
    std::cerr.rdbuf(LogManager::cerr.rdbuf());

    ModelProcessor modelProcessor = 
        ModelProcessor("testGait10dof18musc_subject01.osim") |
        ModOpReplaceMusclesWithDeGrooteFregly2016() |
        ModOpAddReserves(1000);
    Model cmcModel = modelProcessor.process();
    cmcModel.print("testGait10dof18musc_subject01_cmc.osim");

    //auto tasks = CMC_TaskSet();
    //const auto& coordSet = cmcModel.getCoordinateSet();
    //for (int icoord = 0; icoord < coordSet.getSize(); ++icoord) {
    //    const auto& coord = coordSet.get(icoord);
    //    auto task = CMC_Joint();
    //    task.setName(coord.getName());
    //    task.setCoordinateName(coord.getName());
    //    task.setKP(100, 1, 1);
    //    task.setKV(20, 1, 1);
    //    task.setActive(true, false, false);
    //    tasks.cloneAndAppend(task);
    //}
    //tasks.print("testMocoInverse_cmc_tasks.xml");

    //auto cmc = CMCTool();
    ////cmc.setModel(cmcModel);
    //cmc.setName("testMocoInverse_cmc");
    //cmc.setExternalLoadsFileName("walk_gait1018_subject01_grf.xml");
    //cmc.setDesiredKinematicsFileName("walk_gait1018_state_reference.mot");
    //cmc.print("testMocoInverse_cmc_setup.xml");
    auto cmc = CMCTool("testMocoInverse_cmc_setup.xml");
    cmc.run();

    MocoInverse inverse;
<<<<<<< HEAD

    inverse.setModel(ModelProcessor("testGait10dof18musc_subject01.osim") |
                     ModOpReplaceMusclesWithDeGrooteFregly2016() |
                     //ModOpIgnoreTendonCompliance() |
                     ModOpUseImplicitTendonComplianceDynamicsDGF() |
                     ModOpAddReserves(1000) |
                     ModOpAddExternalLoads("walk_gait1018_subject01_grf.xml"));
    inverse.setKinematics(TableProcessor("walk_gait1018_state_reference.mot") |
                          TabOpLowPassFilter(6));
    inverse.set_initial_time(0.01);
    inverse.set_final_time(1.3);

    inverse.print("testMocoInverse_setup.xml");

    MocoSolution solution = inverse.solve().getMocoSolution();

    solution.write("testMocoInverseGait10dof18musc_solution.sto");
    const auto actual = solution.getControlsTrajectory();

    MocoTrajectory std("std_testMocoInverseGait10dof18musc_solution.sto");
    const auto expected = std.getControlsTrajectory();
    CHECK(std.compareContinuousVariablesRMS(
                  solution, {{"controls", {}}}) < 1e-4);
    CHECK(std.compareContinuousVariablesRMS(
                  solution, {{"states", {}}}) < 1e-4);
=======
    ModelProcessor modelProcessor =
        ModelProcessor("subject_walk_armless_18musc.osim") |
        ModOpReplaceJointsWithWelds({"subtalar_r", "subtalar_l",
            "mtp_r", "mtp_l"}) |
        ModOpReplaceMusclesWithDeGrooteFregly2016() |
        ModOpIgnorePassiveFiberForcesDGF() |
        ModOpTendonComplianceDynamicsModeDGF("implicit") |
        ModOpAddExternalLoads("subject_walk_armless_external_loads.xml");

    inverse.setModel(modelProcessor);
    inverse.setKinematics(
        TableProcessor("subject_walk_armless_coordinates.mot") |
        TabOpLowPassFilter(6));
    inverse.set_initial_time(0.450);
    inverse.set_final_time(1.0);
    inverse.set_kinematics_allow_extra_columns(true);
    inverse.set_mesh_interval(0.05);

    MocoSolution solution = inverse.solve().getMocoSolution();
    solution.write("testMocoInverse_subject_18musc_solution.sto");

    MocoTrajectory std("std_testMocoInverse_subject_18musc_solution.sto");
    const auto expected = std.getControlsTrajectory();
    CHECK(std.compareContinuousVariablesRMS(solution, 
            {{"controls", {}}}) < 1e-2);
    CHECK(std.compareContinuousVariablesRMS(solution, {{"states", {}}}) < 1e-2);
>>>>>>> 19abc27e
}<|MERGE_RESOLUTION|>--- conflicted
+++ resolved
@@ -125,7 +125,7 @@
     std::cout.rdbuf(LogManager::cout.rdbuf());
     std::cerr.rdbuf(LogManager::cerr.rdbuf());
 
-    ModelProcessor modelProcessor = 
+    ModelProcessor modelProcessor =
         ModelProcessor("testGait10dof18musc_subject01.osim") |
         ModOpReplaceMusclesWithDeGrooteFregly2016() |
         ModOpAddReserves(1000);
@@ -156,33 +156,6 @@
     cmc.run();
 
     MocoInverse inverse;
-<<<<<<< HEAD
-
-    inverse.setModel(ModelProcessor("testGait10dof18musc_subject01.osim") |
-                     ModOpReplaceMusclesWithDeGrooteFregly2016() |
-                     //ModOpIgnoreTendonCompliance() |
-                     ModOpUseImplicitTendonComplianceDynamicsDGF() |
-                     ModOpAddReserves(1000) |
-                     ModOpAddExternalLoads("walk_gait1018_subject01_grf.xml"));
-    inverse.setKinematics(TableProcessor("walk_gait1018_state_reference.mot") |
-                          TabOpLowPassFilter(6));
-    inverse.set_initial_time(0.01);
-    inverse.set_final_time(1.3);
-
-    inverse.print("testMocoInverse_setup.xml");
-
-    MocoSolution solution = inverse.solve().getMocoSolution();
-
-    solution.write("testMocoInverseGait10dof18musc_solution.sto");
-    const auto actual = solution.getControlsTrajectory();
-
-    MocoTrajectory std("std_testMocoInverseGait10dof18musc_solution.sto");
-    const auto expected = std.getControlsTrajectory();
-    CHECK(std.compareContinuousVariablesRMS(
-                  solution, {{"controls", {}}}) < 1e-4);
-    CHECK(std.compareContinuousVariablesRMS(
-                  solution, {{"states", {}}}) < 1e-4);
-=======
     ModelProcessor modelProcessor =
         ModelProcessor("subject_walk_armless_18musc.osim") |
         ModOpReplaceJointsWithWelds({"subtalar_r", "subtalar_l",
@@ -206,8 +179,7 @@
 
     MocoTrajectory std("std_testMocoInverse_subject_18musc_solution.sto");
     const auto expected = std.getControlsTrajectory();
-    CHECK(std.compareContinuousVariablesRMS(solution, 
+    CHECK(std.compareContinuousVariablesRMS(solution,
             {{"controls", {}}}) < 1e-2);
     CHECK(std.compareContinuousVariablesRMS(solution, {{"states", {}}}) < 1e-2);
->>>>>>> 19abc27e
 }