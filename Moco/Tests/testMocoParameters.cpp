--- conflicted
+++ resolved
@@ -60,10 +60,7 @@
 class FinalPositionCost : public MocoCost {
 OpenSim_DECLARE_CONCRETE_OBJECT(FinalPositionCost, MocoCost);
 protected:
-<<<<<<< HEAD
-=======
     int getNumIntegralsImpl() const override { return 0; }
->>>>>>> 5899a4f0
     void calcCostImpl(const CostInput& input,
             SimTK::Real& cost) const override {
        const auto& finalPosition = input.final_state.getY()[0];
@@ -193,10 +190,7 @@
 class RotationalAccelerationCost : public MocoCost {
 OpenSim_DECLARE_CONCRETE_OBJECT(RotationalAccelerationCost, MocoCost);
 protected:
-<<<<<<< HEAD
-=======
     int getNumIntegralsImpl() const override { return 1; }
->>>>>>> 5899a4f0
     void calcIntegrandImpl(const SimTK::State& state,
         SimTK::Real& integrand) const override {
 
