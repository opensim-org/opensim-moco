/* -------------------------------------------------------------------------- *
 * OpenSim Moco: testMocoCosts.cpp                                            *
 * -------------------------------------------------------------------------- *
 * Copyright (c) 2019 Stanford University and the Authors                     *
 *                                                                            *
 * Author(s): Christopher Dembia, Nicholas Bianco                             *
 *                                                                            *
 * Licensed under the Apache License, Version 2.0 (the "License"); you may    *
 * not use this file except in compliance with the License. You may obtain a  *
 * copy of the License at http://www.apache.org/licenses/LICENSE-2.0          *
 *                                                                            *
 * Unless required by applicable law or agreed to in writing, software        *
 * distributed under the License is distributed on an "AS IS" BASIS,          *
 * WITHOUT WARRANTIES OR CONDITIONS OF ANY KIND, either express or implied.   *
 * See the License for the specific language governing permissions and        *
 * limitations under the License.                                             *
 * -------------------------------------------------------------------------- */

#define CATCH_CONFIG_MAIN
#include "Testing.h"
#include <Moco/osimMoco.h>

<<<<<<< HEAD
#include <OpenSim/Simulation/SimbodyEngine/SliderJoint.h>
=======
>>>>>>> 67d3d232
#include <OpenSim/Actuators/CoordinateActuator.h>
#include <OpenSim/Actuators/PointActuator.h>
#include <OpenSim/Common/LogManager.h>
#include <OpenSim/Simulation/SimbodyEngine/SliderJoint.h>

using namespace OpenSim;

std::unique_ptr<Model> createSlidingMassModel() {
    auto model = make_unique<Model>();
    model->setName("sliding_mass");
    model->set_gravity(SimTK::Vec3(0, 0, 0));
    auto* body = new Body("body", 10.0, SimTK::Vec3(0), SimTK::Inertia(0));
    model->addComponent(body);

    // Allows translation along x.
    auto* joint = new SliderJoint("slider", model->getGround(), *body);
    auto& coord = joint->updCoordinate(SliderJoint::Coord::TranslationX);
    coord.setName("position");
    model->addComponent(joint);

    auto* actu = new CoordinateActuator();
    actu->setCoordinate(&coord);
    actu->setName("actuator");
    actu->setOptimalForce(1);
    model->addComponent(actu);

    return model;
}

/// Test the result of a sliding mass minimum effort problem.
TEMPLATE_TEST_CASE(
        "Test MocoControlCost", "", MocoTropterSolver, MocoCasADiSolver) {
    const int N = 10;         // mesh points
    const int Nc = 2 * N - 1; // collocation points (Hermite-Simpson)
    MocoSolution sol1;
    {
        MocoTool moco;
        moco.setName("sliding_mass");
        MocoProblem& mp = moco.updProblem();
        mp.setModel(createSlidingMassModel());
        mp.setTimeBounds(0, {0, 5});
        mp.setStateInfo("/slider/position/value", {0, 1}, 0, 1);
        mp.setStateInfo("/slider/position/speed", {-100, 100}, 0, 0);
        mp.setControlInfo("/actuator", MocoBounds(-10, 10));

        mp.addCost<MocoControlCost>();

        auto& ms = moco.initSolver<TestType>();
        ms.set_num_mesh_points(N);

        sol1 = moco.solve();
        sol1.write("testMocoCosts_testMocoControlCost_sol1.sto");

        // Minimum effort solution is a linear control.
        OpenSim_CHECK_MATRIX_ABSTOL(sol1.getControl("/actuator"),
                createVectorLinspace(Nc, 2.23, -2.23), 0.25);
        // Symmetry.
        CHECK(sol1.getControl("/actuator").getElt(0, 0) ==
                Approx(-sol1.getControl("/actuator").getElt(Nc - 1, 0))
                        .margin(1e-3));

        // Minimum effort solution takes as long as possible.
        CHECK(sol1.getTime().getElt(Nc - 1, 0) == Approx(5).margin(1e-7));
    }

    // TODO test that we can ignore specific actuators.
    // TODO for now, the weight can just be set to 0 (not ideal).
    //{

    //    MocoTool moco;
    //    moco.setName("sliding_mass");
    //    MocoProblem& mp = moco.updProblem();
    //    MocoProblem& mp = moco.updProblem();
    //    auto model = createSlidingMassModel();

    //    auto* actu = new CoordinateActuator();
    //    actu->setCoordinate(&model.getCoordinateSet().get("position"));
    //    actu->setName("actuator2");
    //    actu->setOptimalForce(1);
    //    model.addComponent(actu);

    //    mp.setModel(model);
    //    mp.setTimeBounds(0, 5);
    //    mp.setStateInfo("slider/position/value", {0, 1}, 0, 1);
    //    mp.setStateInfo("slider/position/speed", {-100, 100}, 0, 0);
    //    mp.setControlInfo("actuator", MocoBounds(-10, 10));
    //    mp.setControlInfo("actuator2", MocoBounds(-10, 10));

    //    MocoControlCost effort;
    //    effort.addActuatorToInclude("actuator");
    //    effort.set
    //    mp.addCost(effort);

    //    MocoTropterSolver& ms = moco.initSolver();
    //    ms.set_num_mesh_points(N);

    //    MocoSolution solution = moco.solve();
    //    SimTK_TEST_EQ(solution.getControl("actuator2"), SimTK::Vector(N, 0));
    //}

    // TODO test from XML.

    // Ensure that the weights cause one actuator to be preferred over
    // another.
    MocoSolution sol2;
    std::string omocoFile = "testMocoCosts_testMocoControlCost.omoco";
    {
        MocoTool moco;
        moco.setName("sliding_mass");
        moco.set_write_solution("false");
        MocoProblem& mp = moco.updProblem();
        auto model = createSlidingMassModel();

        auto* actu = new CoordinateActuator();
        actu->setCoordinate(&model->updCoordinateSet().get("position"));
        actu->setName("actuator2");
        actu->setOptimalForce(1);
        model->addComponent(actu);

        mp.setModel(std::move(model));
        mp.setTimeBounds(0, 5);
        mp.setStateInfo("/slider/position/value", {0, 1}, 0, 1);
        mp.setStateInfo("/slider/position/speed", {-100, 100}, 0, 0);
        mp.setControlInfo("/actuator", MocoBounds(-10, 10));
        mp.setControlInfo("/actuator2", MocoBounds(-10, 10));

        auto effort = mp.addCost<MocoControlCost>();
        effort->setWeight("/actuator2", 2.0);

        auto& ms = moco.initSolver<TestType>();
        ms.set_num_mesh_points(N);

        sol2 = moco.solve();

        moco.print(omocoFile);

        // The actuator with the lower weight is more active.
        OpenSim_CHECK_MATRIX_ABSTOL(sol2.getControl("/actuator"),
                2 * sol2.getControl("/actuator2"), 1e-5);
        // Sum of control for these two actuators is the same as the control
        // in the single-actuator case.
        OpenSim_CHECK_MATRIX_ABSTOL(sol2.getControlsTrajectory().rowSum(),
                sol1.getControl("/actuator"), 1e-3);
    }

    // Cannot set a weight for a nonexistent control.
    {
        MocoTool moco;
        moco.setName("sliding_mass");
        MocoProblem& mp = moco.updProblem();
        mp.setModel(createSlidingMassModel());
        mp.setTimeBounds(0, {0, 5});
        mp.setStateInfo("/slider/position/value", {0, 1}, 0, 1);
        mp.setStateInfo("/slider/position/speed", {-100, 100}, 0, 0);
        mp.setControlInfo("/actuator", MocoBounds(-10, 10));
        auto effort = mp.addCost<MocoControlCost>();
        effort->setWeight("nonexistent", 1.5);
        CHECK_THROWS_AS(mp.createRep(), Exception);
    }

    // De/serialization.
    {
        MocoTool moco(omocoFile);
        MocoSolution solDeserialized = moco.solve();
        sol2.write("DEBUG_sol2.sto");
        solDeserialized.write("DEBUG_solDeserialized.sto");
        CHECK(solDeserialized.isNumericallyEqual(sol2, 1e-5));
    }
}

/// Make sure that multiple costs are added together properly.
TEST_CASE("Test multiple costs.") {
    MocoTool moco;
    MocoProblem& problem = moco.updProblem();

    auto* ft0 = problem.addCost<MocoFinalTimeCost>("ft0", 0.1);

    auto* ft1 = problem.addCost<MocoFinalTimeCost>("ft1", 0.2);

    MocoProblemRep rep = problem.createRep();
    SimTK::State state = rep.getModelBase().getWorkingState();
    const double ft = 0.35;
    state.setTime(ft);

    const double cost = rep.calcEndpointCost(state);
    CHECK(cost == Approx((ft0->get_weight() + ft1->get_weight()) * ft));
}

TEST_CASE("Enabled Costs", "") {
    double x = 23920;
    MocoFinalTimeCost cost;
    Model model;
    auto state = model.initSystem();
    state.setTime(x);
    CHECK(cost.calcEndpointCost(state) == Approx(x));
    cost.set_enabled(false);
    CHECK(cost.calcEndpointCost(state) == 0);
}

template <class SolverType>
MocoTool setupMocoToolDoublePendulumMinimizeEffort() {
    using SimTK::Pi;
    const Model doublePendulum = ModelFactory::createNLinkPendulum(2);

    MocoTool moco;
    auto& problem = moco.updProblem();
    problem.setModelCopy(doublePendulum);
    problem.addCost<MocoControlCost>("effort");
    problem.setTimeBounds(0, 2);
    problem.setControlInfo("/tau0", {-100, 100});
    problem.setControlInfo("/tau1", {-100, 100});
    problem.setStateInfo("/jointset/j0/q0/value", {-10, 10}, 0, Pi / 2);
    problem.setStateInfo("/jointset/j0/q0/speed", {-50, 50}, 0, 0);
    problem.setStateInfo("/jointset/j1/q1/value", {-10, 10}, Pi, 0);
    problem.setStateInfo("/jointset/j0/q0/speed", {-50, 50}, 0, 0);

    auto& solver = moco.initSolver<SolverType>();
    solver.set_num_mesh_points(20);
    solver.set_optim_convergence_tolerance(1e-6);

    return moco;
}

TEMPLATE_TEST_CASE("Test MocoControlTrackingCost", "", MocoTropterSolver,
        MocoCasADiSolver) {
    std::cout.rdbuf(LogManager::cout.rdbuf());
    std::cout.rdbuf(LogManager::cout.rdbuf());

    // Start with double pendulum problem to minimize control effort to create
    // a controls trajectory to track.
    MocoTool moco = setupMocoToolDoublePendulumMinimizeEffort<TestType>();
    auto solutionEffort = moco.solve();

    // Re-run problem, now setting effort cost function to zero and adding a
    // control tracking cost.
    auto& problem = moco.updProblem();
    problem.updPhase(0).updCost("effort").set_weight(0);
    auto* tracking =
            problem.addCost<MocoControlTrackingCost>("control_tracking");
    std::vector<double> time(solutionEffort.getTime().getContiguousScalarData(),
            solutionEffort.getTime().getContiguousScalarData() +
                    solutionEffort.getNumTimes());
    TimeSeriesTable controlsRef(time, solutionEffort.getControlsTrajectory(),
            solutionEffort.getControlNames());
    tracking->setReference(controlsRef);

    // Finding a solution with Hermite-Simpson and Tropter requires a better
    // initial guess.
    auto& solver = moco.updSolver<TestType>();
    solver.resetProblem(problem);
    MocoIterate guessTracking = solutionEffort;
    guessTracking.randomizeAdd();
    solver.setGuess(guessTracking);
    auto solutionTracking = moco.solve();

    // Make sure control tracking problem matches control effort problem.
    OpenSim_CHECK_MATRIX_ABSTOL(solutionEffort.getControlsTrajectory(),
            solutionTracking.getControlsTrajectory(), 1e-4);
    OpenSim_CHECK_MATRIX_ABSTOL(solutionEffort.getStatesTrajectory(),
            solutionTracking.getStatesTrajectory(), 1e-4);
}

template <typename SolverType, typename TrackingType>
void testDoublePendulumTracking() {
    // Start with double pendulum problem to minimize control effort to create
    // a controls trajectory to track.
    MocoTool moco = setupMocoToolDoublePendulumMinimizeEffort<SolverType>();
    auto solutionEffort = moco.solve();
    solutionEffort.write("testMocoCosts_testMocoTranslationTrackingCost_effort_solution.sto");

    // Re-run problem, now setting effort cost function to zero and adding a
    // tracking cost.
    auto& problem = moco.updProblem();
    problem.updPhase(0).updCost("effort").set_weight(0);
    auto* tracking = problem.addCost<TrackingType>("tracking");
    tracking->setStatesReference(solutionEffort.exportToStatesTable());
    tracking->setFramePaths({"/bodyset/b0", "/bodyset/b1"});

    moco.updSolver<SolverType>().resetProblem(problem);
    auto solutionTracking = moco.solve();
    solutionTracking.write("testMocoCosts_testMocoTranslationTrackingCost_tracking_solution.sto");

    // Check that position-level states match the effort minimization solution.
    CHECK(solutionTracking.compareContinuousVariablesRMS(solutionEffort,
                  {{"states", {"/jointset/j0/q0/value",
                                      "/jointset/j1/q1/value"}}}) ==
            Approx(0).margin(1e-2));

    // Re-run problem again, now setting effort cost function weight to a low
    // non-zero value as a regularization to smooth controls and velocity
    // states.
    problem.updPhase(0).updCost("effort").set_weight(0.001);
    moco.updSolver<SolverType>().resetProblem(problem);
    auto solutionTrackingWithRegularization = moco.solve();
    solutionTrackingWithRegularization.write("testMocoCosts_testMocoTranslationTrackingCost_trackingWithReg_solution.sto");

    // Now the full states and controls trajectories should match the effort
    // minimization solution better.
    SimTK_TEST_EQ_TOL(solutionEffort.getControlsTrajectory(),
            solutionTrackingWithRegularization.getControlsTrajectory(), 1e-2);
    SimTK_TEST_EQ_TOL(solutionEffort.getStatesTrajectory(),
            solutionTrackingWithRegularization.getStatesTrajectory(), 1e-2);
}

TEMPLATE_TEST_CASE("Test MocoOrientationTrackingCost", "", MocoTropterSolver,
        MocoCasADiSolver) {
    testDoublePendulumTracking<TestType, MocoOrientationTrackingCost>();
}

TEMPLATE_TEST_CASE("Test MocoTranslationTrackingCost", "", MocoTropterSolver,
        MocoCasADiSolver) {
    testDoublePendulumTracking<TestType, MocoTranslationTrackingCost>();
}

<<<<<<< HEAD
TEMPLATE_TEST_CASE("Test MocoJointReactionCost", "", MocoTropterSolver,
        MocoCasADiSolver) {
=======
TEMPLATE_TEST_CASE(
        "Test MocoJointReactionCost", "", MocoTropterSolver, MocoCasADiSolver) {
>>>>>>> 67d3d232

    using SimTK::Inertia;
    using SimTK::Vec3;

    // Create a model of a point mass welded to the ground.
    Model model;
    model.setName("welded_point_mass");
    model.setGravity(Vec3(10, 0, 0));

    auto* body = new Body("body", 1, Vec3(0), Inertia(0));
    model.addBody(body);
    auto* weldJoint = new WeldJoint("weld", model.getGround(), *body);
    model.addJoint(weldJoint);
    auto* actuator = new PointActuator("body");
    actuator->setName("actu");
    actuator->set_point(Vec3(0));
    actuator->set_direction(Vec3(1, 0, 0));
    model.addComponent(actuator);
    model.finalizeConnections();

    MocoTool moco;
    moco.setName("counteract_gravity");
    MocoProblem& mp = moco.updProblem();
    mp.setModelCopy(model);

    mp.setTimeBounds(0, 1);
    mp.setControlInfo("/actu", {-20, 20});

    auto* reaction = mp.addCost<MocoJointReactionCost>();
    reaction->setJointPath("/jointset/weld");
    reaction->setReactionMeasures({"force-x"});

    auto& ms = moco.initSolver<TestType>();
    int N = 5;
    ms.set_num_mesh_points(N);
    ms.set_optim_convergence_tolerance(1e-6);

    MocoSolution solution = moco.solve().unseal();
    solution.write("testMocoCosts_testMocoJointReactionCost.sto");

    // Check that the actuator "actu" is equal to gravity (i.e. supporting all
    // of the weight).
    CHECK(solution.getControl("/actu")[0] == Approx(-10).epsilon(1e-6));
    // Check that the reaction force is zero.
    CHECK(solution.getObjective() == Approx(0.0).margin(1e-6));
}<|MERGE_RESOLUTION|>--- conflicted
+++ resolved
@@ -20,10 +20,6 @@
 #include "Testing.h"
 #include <Moco/osimMoco.h>
 
-<<<<<<< HEAD
-#include <OpenSim/Simulation/SimbodyEngine/SliderJoint.h>
-=======
->>>>>>> 67d3d232
 #include <OpenSim/Actuators/CoordinateActuator.h>
 #include <OpenSim/Actuators/PointActuator.h>
 #include <OpenSim/Common/LogManager.h>
@@ -338,13 +334,8 @@
     testDoublePendulumTracking<TestType, MocoTranslationTrackingCost>();
 }
 
-<<<<<<< HEAD
 TEMPLATE_TEST_CASE("Test MocoJointReactionCost", "", MocoTropterSolver,
         MocoCasADiSolver) {
-=======
-TEMPLATE_TEST_CASE(
-        "Test MocoJointReactionCost", "", MocoTropterSolver, MocoCasADiSolver) {
->>>>>>> 67d3d232
 
     using SimTK::Inertia;
     using SimTK::Vec3;
