--- conflicted
+++ resolved
@@ -49,11 +49,7 @@
 }
 
 /// Test the result of a sliding mass minimum effort problem.
-<<<<<<< HEAD
-TEMPLATE_TEST_CASE("Test MocoControlCost", "", MocoTropterSolver, 
-=======
 TEMPLATE_TEST_CASE("Test MocoControlCost", "", MocoTropterSolver,
->>>>>>> 2ee84dae
         MocoCasADiSolver) {
     int N = 10;
     MocoSolution sol1;
@@ -86,7 +82,7 @@
         SimTK_TEST_EQ_TOL(sol1.getTime().getElt(N-1, 0), 5, 1e-7);
     }
 
-    // TODO test that we can ignore specific actuators.     
+    // TODO test that we can ignore specific actuators.
     // TODO for now, the weight can just be set to 0 (not ideal).
     //{
 
@@ -209,17 +205,6 @@
     SimTK_TEST_EQ(cost, (ft0->get_weight() + ft1->get_weight() ) * ft);
 }
 
-<<<<<<< HEAD
-TEMPLATE_TEST_CASE("Test MocoControlTrackingCost", "", MocoTropterSolver, 
-        MocoCasADiSolver) {
-
-    using SimTK::Pi;
-    int N = 20;
-    Model doublePendulum = ModelFactory::createNLinkPendulum(2);
-
-    // Start with double pendulum problem to minimize control effort to create
-    // a controls trajectory to track.
-=======
 TEST_CASE("Enabled Costs", "") {
     double x = 23920;
     MocoFinalTimeCost cost;
@@ -237,7 +222,6 @@
     int N = 20;
     const Model doublePendulum = ModelFactory::createNLinkPendulum(2);
 
->>>>>>> 2ee84dae
     MocoTool moco;
     auto& problem = moco.updProblem();
     problem.setModelCopy(doublePendulum);
@@ -250,18 +234,6 @@
     problem.setStateInfo("/jointset/j1/q1/value", {-10, 10}, Pi, 0);
     problem.setStateInfo("/jointset/j0/q0/speed", {-50, 50}, 0, 0);
 
-<<<<<<< HEAD
-    auto& solver = moco.initSolver<TestType>();
-    solver.set_num_mesh_points(20);
-    solver.set_optim_convergence_tolerance(1e-6);
-
-    auto solutionEffort = moco.solve();
-
-    // Re-run problem, now setting effort cost function to zero and adding 
-    // control tracking cost.
-    problem.updPhase(0).updCost("effort").set_weight(0);
-    auto* tracking = 
-=======
     auto& solver = moco.initSolver<SolverType>();
     solver.set_num_mesh_points(20);
     solver.set_optim_convergence_tolerance(1e-6);
@@ -282,32 +254,20 @@
     auto& problem = moco.updProblem();
     problem.updPhase(0).updCost("effort").set_weight(0);
     auto* tracking =
->>>>>>> 2ee84dae
         problem.addCost<MocoControlTrackingCost>("control_tracking");
     std::vector<double> time;
     for (int i = 0; i < solutionEffort.getNumTimes(); ++i) {
         time.push_back(solutionEffort.getTime()[i]);
     }
-<<<<<<< HEAD
-    TimeSeriesTable controlsRef(time, solutionEffort.getControlsTrajectory(), 
-        solutionEffort.getControlNames());
-    tracking->setReference(controlsRef);
-=======
     TimeSeriesTable controlsRef(time, solutionEffort.getControlsTrajectory(),
         solutionEffort.getControlNames());
     tracking->setReference(controlsRef);
 
     moco.updSolver<TestType>().resetProblem(problem);
->>>>>>> 2ee84dae
     auto solutionTracking = moco.solve();
 
     // Make sure control tracking problem matches control effort problem.
     SimTK_TEST_EQ_TOL(solutionEffort.getControlsTrajectory(),
-<<<<<<< HEAD
-                      solutionTracking.getControlsTrajectory(), 1e-4);
-    SimTK_TEST_EQ_TOL(solutionEffort.getStatesTrajectory(),
-                      solutionTracking.getStatesTrajectory(), 1e-4);
-=======
         solutionTracking.getControlsTrajectory(), 1e-4);
     SimTK_TEST_EQ_TOL(solutionEffort.getStatesTrajectory(),
         solutionTracking.getStatesTrajectory(), 1e-4);
@@ -338,7 +298,7 @@
         0, 1e-2);
 
     // Re-run problem again, now setting effort cost function weight to a low
-    // non-zero value as a regularization to smooth controls and velocity 
+    // non-zero value as a regularization to smooth controls and velocity
     // states.
     problem.updPhase(0).updCost("effort").set_weight(0.0001);
     moco.updSolver<SolverType>().resetProblem(problem);
@@ -362,7 +322,7 @@
     testDoublePendulumTracking<TestType, MocoTranslationTrackingCost>();
 }
 
-TEMPLATE_TEST_CASE("Test MocoJointReactionCost", "", MocoTropterSolver, 
+TEMPLATE_TEST_CASE("Test MocoJointReactionCost", "", MocoTropterSolver,
         MocoCasADiSolver) {
 
     using SimTK::Vec3;
@@ -407,7 +367,6 @@
     // Check that the actuator "actu" is equal to gravity (i.e. supporting all
     // of the weight).
     CHECK(solution.getControl("/actu")[0] == Approx(-10).epsilon(1e-6));
-    // Check that the reaction force is zero. 
+    // Check that the reaction force is zero.
     CHECK(solution.getObjective() == Approx(0.0).margin(1e-6));
->>>>>>> 2ee84dae
 }