--- conflicted
+++ resolved
@@ -190,28 +190,6 @@
     }
 }
 
-<<<<<<< HEAD
-/// Make sure that multiple costs are added together properly.
-// TODO can we bring this back somehow?
-// TEST_CASE("Test multiple costs.") {
-//     MocoStudy moco;
-//     MocoProblem& problem = moco.updProblem();
-//
-//     auto* ft0 = problem.addCost<MocoFinalTimeCost>("ft0", 0.1);
-//
-//     auto* ft1 = problem.addCost<MocoFinalTimeCost>("ft1", 0.2);
-//
-//     MocoProblemRep rep = problem.createRep();
-//     SimTK::State state = rep.getModelBase().getWorkingState();
-//     const double ft = 0.35;
-//     state.setTime(ft);
-//
-//     const double cost = rep.calcCost({state, state, 0});
-//     CHECK(cost == Approx((ft0->get_weight() + ft1->get_weight()) * ft));
-// }
-
-=======
->>>>>>> 5899a4f0
 TEST_CASE("Enabled Costs", "") {
     double x = 23920;
     MocoFinalTimeCost cost;
