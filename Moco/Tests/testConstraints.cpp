/* -------------------------------------------------------------------------- *
 * OpenSim Moco: testConstraints.cpp                                          *
 * -------------------------------------------------------------------------- *
 * Copyright (c) 2017 Stanford University and the Authors                     *
 *                                                                            *
 * Author(s): Nicholas Bianco                                                 *
 *                                                                            *
 * Licensed under the Apache License, Version 2.0 (the "License"); you may    *
 * not use this file except in compliance with the License. You may obtain a  *
 * copy of the License at http://www.apache.org/licenses/LICENSE-2.0          *
 *                                                                            *
 * Unless required by applicable law or agreed to in writing, software        *
 * distributed under the License is distributed on an "AS IS" BASIS,          *
 * WITHOUT WARRANTIES OR CONDITIONS OF ANY KIND, either express or implied.   *
 * See the License for the specific language governing permissions and        *
 * limitations under the License.                                             *
 * -------------------------------------------------------------------------- */

#define CATCH_CONFIG_MAIN
#include "Testing.h"
<<<<<<< HEAD
=======
using Catch::Contains;
>>>>>>> e3f1dea1
#include <Moco/osimMoco.h>

#include <simbody/internal/Constraint.h>
#include <simbody/internal/Constraint_Ball.h>

#include <OpenSim/Actuators/CoordinateActuator.h>
#include <OpenSim/Actuators/PointActuator.h>
#include <OpenSim/Common/Constant.h>
#include <OpenSim/Common/GCVSpline.h>
#include <OpenSim/Common/LinearFunction.h>
#include <OpenSim/Common/LogManager.h>
#include <OpenSim/Common/Sine.h>
#include <OpenSim/Common/TimeSeriesTable.h>
#include <OpenSim/Simulation/osimSimulation.h>

using namespace OpenSim;
using SimTK::State;
using SimTK::UnitVec3;
using SimTK::Vec3;
using SimTK::Vector;

const int NUM_BODIES = 10;
const double BOND_LENGTH = 0.5;

/// Keep constraints satisfied to this tolerance during testing.
static const double ConstraintTol = 1e-10;

/// Compare two quantities that should have been calculated to machine tolerance
/// given the problem size, which we'll characterize by the number of mobilities
/// (borrowed from Simbody's 'testConstraints.cpp').
#define MACHINE_TEST(a, b) SimTK_TEST_EQ_SIZE(a, b, 10 * state.getNU())

TEST_CASE("(Dummy test to support discovery in Resharper)") { REQUIRE(true); }

/// Create a model consisting of a chain of bodies. This model is nearly
/// identical to the model implemented in Simbody's 'testConstraints.cpp'.
Model createModel() {
    Model model;
    const SimTK::Real mass = 1.23;
    Body* body = new Body("body0", mass, SimTK::Vec3(0.1, 0.2, -0.03),
            mass * SimTK::UnitInertia(1.1, 1.2, 1.3, 0.01, -0.02, 0.07));
    model.addBody(body);

    GimbalJoint* joint = new GimbalJoint("joint0", model.getGround(),
            Vec3(-0.1, 0.3, 0.2), Vec3(0.3, -0.2, 0.1), *body,
            Vec3(BOND_LENGTH, 0, 0), Vec3(-0.2, 0.1, -0.3));
    model.addJoint(joint);

    for (int i = 1; i < NUM_BODIES; ++i) {
        Body& parent = model.getBodySet().get(model.getNumBodies() - 1);

        std::string bodyName = "body" + std::to_string(i + 1);
        Body* body = new Body(bodyName, mass, SimTK::Vec3(0.1, 0.2, -0.03),
                mass * SimTK::UnitInertia(1.1, 1.2, 1.3, 0.01, -0.02, 0.07));
        model.addBody(body);

        std::string jointName = "joint" + std::to_string(i + 1);
        if (i == NUM_BODIES - 5) {
            UniversalJoint* joint = new UniversalJoint(jointName, parent,
                    Vec3(-0.1, 0.3, 0.2), Vec3(0.3, -0.2, 0.1), *body,
                    Vec3(BOND_LENGTH, 0, 0), Vec3(-0.2, 0.1, -0.3));
            model.addJoint(joint);
        } else if (i == NUM_BODIES - 3) {
            BallJoint* joint = new BallJoint(jointName, parent,
                    Vec3(-0.1, 0.3, 0.2), Vec3(0.3, -0.2, 0.1), *body,
                    Vec3(BOND_LENGTH, 0, 0), Vec3(-0.2, 0.1, -0.3));
            model.addJoint(joint);
        } else {
            GimbalJoint* joint = new GimbalJoint(jointName, parent,
                    Vec3(-0.1, 0.3, 0.2), Vec3(0.3, -0.2, 0.1), *body,
                    Vec3(BOND_LENGTH, 0, 0), Vec3(-0.2, 0.1, -0.3));
            model.addJoint(joint);
        }
    }

    model.finalizeConnections();

    return model;
}

/// Create a random state for the model. This implementation mimics the random
/// state creation in Simbody's 'testConstraints.cpp'.
void createState(
        Model& model, State& state, const Vector& qOverride = Vector()) {
    state = model.initSystem();
    SimTK::Random::Uniform random;
    for (int i = 0; i < state.getNY(); ++i) state.updY()[i] = random.getValue();
    if (qOverride.size()) state.updQ() = qOverride;
    model.realizeVelocity(state);

    model.updMultibodySystem().project(state, ConstraintTol);
    model.realizeAcceleration(state);
}

/// Get model accelerations given the constraint multipliers. This calculation
/// is necessary for computing constraint defects associated with the system
/// dynamics, represented by the equations
///
///     M udot + G^T lambda + f_inertial(q,u) = f_applied
///
/// If using an explicit representation of the system dynamics, the derivatives
/// of the generalized speeds for the system need to be computed in order to
/// construct the defects. Rearranging the equations above (and noting that
/// Simbody does not actually invert the mass matrix, but rather uses an order-N
/// approach), we obtain
///
///     udot = M_inv (f_applied - f_inertial(q,u) - G^T lambda)
///          = f(q, u, lambda)
///
/// where,
///              q | generalized coordinates
///              u | generalized speeds
///         lambda | Lagrange multipliers
///
/// Since the three quantities required to compute the system accelerations
/// will eventually become NLP variables in a direct collocation problem, it is
/// not sufficient to use the internally calculated Lagrange multipliers in
/// Simbody. An intermediate calculation must be made:
///
///     f_constraint(lambda) = G^T lambda
///
/// Therefore, this method computes the generalized speed derivatives via the
/// equation
///
///     udot = M_inv (f_applied - f_inertial(q,u) - f_constraint(lambda))
///
/// Finally, note that in order for f_constraint to be used like an applied
/// force (i.e. appear on the RHS), the multipliers are negated in the call to
/// obtain Simbody constraint forces.
void calcAccelerationsFromMultipliers(const Model& model, const State& state,
        const Vector& multipliers, Vector& udot) {

    SimTK::Vector_<SimTK::SpatialVec> constraintBodyForces;
    Vector constraintMobilityForces;
    // We first need to compute the body and mobility forces associated with the
    // Lagrange multipliers provided by a solver.
    {
        const auto& matter = model.getMatterSubsystem();
        // Multipliers are negated so the constraint forces can be used like
        // applied forces.
        matter.calcConstraintForcesFromMultipliers(state, -multipliers,
                constraintBodyForces, constraintMobilityForces);
    }

    // We would like to eventually compute the model accelerations through
    // realizing to Stage::Acceleration. However, if the model has constraints,
    // realizing to Stage::Acceleration will cause Simbody to compute its own
    // Lagrange multipliers which will not necessarily be consistent with the
    // multipliers provided by a solver. Therefore, we'll first create a copy
    // of the original model, disable the its constraints, and apply the
    // constraint forces we just calculated before computing the accelerations.
    {
        // Create a copy of the original model, whose constraints we'll disable.
        Model modelDisabledConstraints = Model(model);

        // Add an OpenSim::DiscreteForces component to the new model, which
        // we'll use to the apply the constraint forces.
        DiscreteForces* constraintForces = new DiscreteForces();
        modelDisabledConstraints.addComponent(constraintForces);

        // Initialize the new model's underlying system and get a non-const
        // state, which contains slots for the original model's continuous
        // variables and new slots for the discrete variables representing the
        // constraint forces.
        SimTK::State& stateDisabledConstraints =
                modelDisabledConstraints.initSystem();
        // Update the new model's continuous variables from the passed in state.
        stateDisabledConstraints.updY() = state.getY();
        // Update the discrete forces in the new state with the constraint
        // forces we just calculated.
        constraintForces->setAllForces(stateDisabledConstraints,
                constraintMobilityForces, constraintBodyForces);

        // Disable the constraints in the new model.
        auto& matterIgnoringConstraints =
                modelDisabledConstraints.updMatterSubsystem();
        const auto NC = matterIgnoringConstraints.getNumConstraints();
        for (SimTK::ConstraintIndex cid(0); cid < NC; ++cid) {
            SimTK::Constraint& constraint =
                    matterIgnoringConstraints.updConstraint(cid);
            if (!constraint.isDisabled(stateDisabledConstraints)) {
                constraint.disable(stateDisabledConstraints);
            }
        }

        // Now we can simply realize to Stage::Acceleration on the new model to
        // get correct accelerations.
        modelDisabledConstraints.realizeAcceleration(stateDisabledConstraints);
        udot = stateDisabledConstraints.getUDot();
    }
}

/// DAE calculation subtests.
/// -------------------------
/// The following tests add a constraint to a model and check that the method
/// calcAccelerationsFromMultipliers() is implemented correctly. Each test
/// follows a similar structure:
///     1) Create a model and add a constraint between two bodies
///     2) Create a random state and realize the model to Stage::Acceleration
///     3) Check that state contains at least one Lagrange multiplier
///     4) Compute the model accelerations from Simbody
///     5) Retrieve the Lagrange multiplier values for the current state
///     6) Compute the accelerations from calcAccelerationsFromMultipliers()
///     7) Ensure that the accelerations from step 4 and 6 match
TEST_CASE("WeldConstraint", "") {
    State state;
    Model model = createModel();
    const std::string& firstBodyName =
            model.getBodySet().get(0).getAbsolutePathString();
    const std::string& lastBodyName =
            model.getBodySet().get(NUM_BODIES - 1).getAbsolutePathString();
    WeldConstraint* constraint =
            new WeldConstraint("weld", firstBodyName, lastBodyName);
    model.addConstraint(constraint);
    createState(model, state);
    // Check that constraint was added successfully.
    SimTK_TEST(state.getNMultipliers() > 0);

    const Vector& udotSimbody = model.getMatterSubsystem().getUDot(state);
    const Vector& multipliers =
            model.getMatterSubsystem().getConstraintMultipliers(state);
    Vector udotMultipliers;
    calcAccelerationsFromMultipliers(
            model, state, multipliers, udotMultipliers);
    // Check that accelerations calculated from Lagrange multipliers match
    // Simbody's accelerations.
    MACHINE_TEST(udotSimbody, udotMultipliers);
}

TEST_CASE("PointConstraint", "") {
    State state;
    Model model = createModel();
    const Body& firstBody = model.getBodySet().get(0);
    const Body& lastBody = model.getBodySet().get(NUM_BODIES - 1);
    PointConstraint* constraint =
            new PointConstraint(firstBody, Vec3(0), lastBody, Vec3(0));
    model.addConstraint(constraint);
    createState(model, state);
    // Check that constraint was added successfully.
    SimTK_TEST(state.getNMultipliers() > 0);

    const Vector& udotSimbody = model.getMatterSubsystem().getUDot(state);
    const Vector& multipliers =
            model.getMatterSubsystem().getConstraintMultipliers(state);
    Vector udotMultipliers;
    calcAccelerationsFromMultipliers(
            model, state, multipliers, udotMultipliers);
    // Check that accelerations calculated from Lagrange multipliers match
    // Simbody's accelerations.
    MACHINE_TEST(udotSimbody, udotMultipliers);
}

TEST_CASE("PointOnLineConstraint", "") {
    State state;
    Model model = createModel();
    const Body& firstBody = model.getBodySet().get(0);
    const Body& lastBody = model.getBodySet().get(NUM_BODIES - 1);
    PointOnLineConstraint* constraint = new PointOnLineConstraint(
            firstBody, Vec3(1, 0, 0), Vec3(0), lastBody, Vec3(0));
    model.addConstraint(constraint);
    createState(model, state);
    // Check that constraint was added successfully.
    SimTK_TEST(state.getNMultipliers() > 0);

    const Vector& udotSimbody = model.getMatterSubsystem().getUDot(state);
    const Vector& multipliers =
            model.getMatterSubsystem().getConstraintMultipliers(state);
    Vector udotMultipliers;
    calcAccelerationsFromMultipliers(
            model, state, multipliers, udotMultipliers);
    // Check that accelerations calculated from Lagrange multipliers match
    // Simbody's accelerations.
    MACHINE_TEST(udotSimbody, udotMultipliers);
}

TEST_CASE("ConstantDistanceConstraint", "") {
    State state;
    Model model = createModel();
    const Body& firstBody = model.getBodySet().get(0);
    const Body& lastBody = model.getBodySet().get(NUM_BODIES - 1);
    ConstantDistanceConstraint* constraint = new ConstantDistanceConstraint(
            firstBody, Vec3(0), lastBody, Vec3(0), 4.56);
    model.addConstraint(constraint);
    createState(model, state);
    // Check that constraint was added successfully.
    SimTK_TEST(state.getNMultipliers() > 0);

    const Vector& udotSimbody = model.getMatterSubsystem().getUDot(state);
    const Vector& multipliers =
            model.getMatterSubsystem().getConstraintMultipliers(state);
    Vector udotMultipliers;
    calcAccelerationsFromMultipliers(
            model, state, multipliers, udotMultipliers);
    // Check that accelerations calculated from Lagrange multipliers match
    // Simbody's accelerations.
    MACHINE_TEST(udotSimbody, udotMultipliers);
}

TEST_CASE("LockedCoordinate", "") {
    State state;
    Model model = createModel();
    CoordinateSet& coordSet = model.updCoordinateSet();
    coordSet.getLast()->set_locked(true);
    createState(model, state);
    // Check that constraint was added successfully.
    SimTK_TEST(state.getNMultipliers() > 0);

    const Vector& udotSimbody = model.getMatterSubsystem().getUDot(state);
    const Vector& multipliers =
            model.getMatterSubsystem().getConstraintMultipliers(state);
    Vector udotMultipliers;
    calcAccelerationsFromMultipliers(
            model, state, multipliers, udotMultipliers);
    // Check that accelerations calculated from Lagrange multipliers match
    // Simbody's accelerations.
    MACHINE_TEST(udotSimbody, udotMultipliers);
}

TEST_CASE("CoordinateCouplerConstraint", "") {
    State state;
    Model model = createModel();
    CoordinateSet& coordSet = model.updCoordinateSet();
    CoordinateCouplerConstraint* constraint = new CoordinateCouplerConstraint();
    Array<std::string> names;
    coordSet.getNames(names);
    constraint->setIndependentCoordinateNames(
            Array<std::string>(names.get(0), 1));
    constraint->setDependentCoordinateName(names.getLast());
    LinearFunction func(1.0, 0.0);
    constraint->setFunction(func);
    model.addConstraint(constraint);
    createState(model, state);
    // Check that constraint was added successfully.
    SimTK_TEST(state.getNMultipliers() > 0);

    const Vector& udotSimbody = model.getMatterSubsystem().getUDot(state);
    const Vector& multipliers =
            model.getMatterSubsystem().getConstraintMultipliers(state);
    Vector udotMultipliers;
    calcAccelerationsFromMultipliers(
            model, state, multipliers, udotMultipliers);
    // Check that accelerations calculated from Lagrange multipliers match
    // Simbody's accelerations.
    MACHINE_TEST(udotSimbody, udotMultipliers);
}

TEST_CASE("PrescribedMotion", "") {
    State state;
    Model model = createModel();
    CoordinateSet& coordSet = model.updCoordinateSet();
    LinearFunction func(1.0, 0.0);
    coordSet.getLast()->setPrescribedFunction(func);
    coordSet.getLast()->setDefaultIsPrescribed(true);
    createState(model, state);
    // Check that constraint was added successfully.
    SimTK_TEST(state.getNMultipliers() > 0);

    const Vector& udotSimbody = model.getMatterSubsystem().getUDot(state);
    const Vector& multipliers =
            model.getMatterSubsystem().getConstraintMultipliers(state);
    Vector udotMultipliers;
    calcAccelerationsFromMultipliers(
            model, state, multipliers, udotMultipliers);
    // Check that accelerations calculated from Lagrange multipliers match
    // Simbody's accelerations.
    MACHINE_TEST(udotSimbody, udotMultipliers);
}

/// Create a torque-actuated double pendulum model. Each subtest will add to the
/// model the relevant constraint(s).
std::unique_ptr<Model> createDoublePendulumModel() {
    auto model = make_unique<Model>();
    model->setName("double_pendulum");

    using SimTK::Inertia;
    using SimTK::Vec3;

    // Create two links, each with a mass of 1 kg, center of mass at the body's
    // origin, and moments and products of inertia of zero.
    auto* b0 = new OpenSim::Body("b0", 1, Vec3(0), Inertia(1));
    model->addBody(b0);
    auto* b1 = new OpenSim::Body("b1", 1, Vec3(0), Inertia(1));
    model->addBody(b1);

    // Add station representing the model end-effector.
    auto* endeff = new Station(*b1, Vec3(0));
    endeff->setName("endeff");
    model->addComponent(endeff);

    // Connect the bodies with pin joints. Assume each body is 1 m long.
    auto* j0 = new PinJoint("j0", model->getGround(), Vec3(0), Vec3(0), *b0,
            Vec3(-1, 0, 0), Vec3(0));
    auto& q0 = j0->updCoordinate();
    q0.setName("q0");
    q0.setDefaultValue(0);
    auto* j1 = new PinJoint(
            "j1", *b0, Vec3(0), Vec3(0), *b1, Vec3(-1, 0, 0), Vec3(0));
    auto& q1 = j1->updCoordinate();
    q1.setName("q1");
    q1.setDefaultValue(SimTK::Pi);
    model->addJoint(j0);
    model->addJoint(j1);

    // Add coordinate actuators.
    auto* tau0 = new CoordinateActuator();
    tau0->setCoordinate(&j0->updCoordinate());
    tau0->setName("tau0");
    tau0->setOptimalForce(1);
    model->addComponent(tau0);
    auto* tau1 = new CoordinateActuator();
    tau1->setCoordinate(&j1->updCoordinate());
    tau1->setName("tau1");
    tau1->setOptimalForce(1);
    model->addComponent(tau1);

    // Add display geometry.
    Ellipsoid bodyGeometry(0.5, 0.1, 0.1);
    SimTK::Transform transform(SimTK::Vec3(-0.5, 0, 0));
    auto* b0Center = new PhysicalOffsetFrame("b0_center", *b0, transform);
    b0->addComponent(b0Center);
    b0Center->attachGeometry(bodyGeometry.clone());
    auto* b1Center = new PhysicalOffsetFrame("b1_center", *b1, transform);
    b1->addComponent(b1Center);
    b1Center->attachGeometry(bodyGeometry.clone());

    return model;
}

/// Run a forward simulation using controls from an OCP solution and compare the
/// state trajectories.
MocoIterate runForwardSimulation(
        Model model, const MocoSolution& solution, const double& tol) {

    // Get actuator names.
    model.initSystem();
    OpenSim::Array<std::string> actuNames;
    const auto modelPath = model.getAbsolutePath();
    for (const auto& actu : model.getComponentList<Actuator>()) {
        actuNames.append(actu.getAbsolutePathString());
    }

    // Add prescribed controllers to actuators in the model, where the control
    // functions are splined versions of the actuator controls from the OCP
    // solution.
    const SimTK::Vector& time = solution.getTime();
    auto* controller = new PrescribedController();
    controller->setName("prescribed_controller");
    for (int i = 0; i < actuNames.size(); ++i) {
        const auto control = solution.getControl(actuNames[i]);
        auto* controlFunction =
                new GCVSpline(5, time.nrow(), &time[0], &control[0]);
        const auto& actu = model.getComponent<Actuator>(actuNames[i]);
        controller->addActuator(actu);
        controller->prescribeControlForActuator(
                actu.getName(), controlFunction);
    }
    model.addController(controller);

    // Add states reporter to the model.
    auto* statesRep = new StatesTrajectoryReporter();
    statesRep->setName("states_reporter");
    statesRep->set_report_time_interval(0.001);
    model.addComponent(statesRep);

    // Add a TableReporter to collect the controls.
    auto* controlsRep = new TableReporter();
    for (int i = 0; i < actuNames.size(); ++i) {
        controlsRep->addToReport(
                model.getComponent(actuNames[i]).getOutput("actuation"),
                actuNames[i]);
    }
    model.addComponent(controlsRep);

    // Simulate!
    SimTK::State state = model.initSystem();
    state.setTime(time[0]);
    Manager manager(model);
    manager.getIntegrator().setAccuracy(1e-9);
    manager.initialize(state);
    state = manager.integrate(time[time.size() - 1]);

    // Export results from states reporter to a TimeSeries Table
    TimeSeriesTable states;
    states = statesRep->getStates().exportToTable(model);

    TimeSeriesTable controls;
    controls = controlsRep->getTable();

    // Create a MocoIterate to facilitate states trajectory comparison (with
    // dummy data for the multipliers, which we'll ignore).
    const auto& statesTimes = states.getIndependentColumn();
    SimTK::Vector timeVec((int)statesTimes.size(), statesTimes.data(), true);
    auto forwardSolution = MocoIterate(timeVec, states.getColumnLabels(),
            controls.getColumnLabels(), states.getColumnLabels(), {},
            states.getMatrix(), controls.getMatrix(), states.getMatrix(),
            SimTK::RowVector(0));

    // Compare controls between foward simulation and OCP solution. These
    // should match very closely, since the foward simulation controls are
    // created from splines of the OCP solution controls
    SimTK_TEST_EQ_TOL(solution.compareContinuousVariablesRMS(
                              forwardSolution, {{"controls", {}}}),
            0, 1e-9);

    // Compare states trajectory between forward simulation and OCP solution.
    // The states trajectory may not match as well as the controls.
    SimTK_TEST_EQ_TOL(solution.compareContinuousVariablesRMS(
                              forwardSolution, {{"states", {}}}),
            0, tol);

    return forwardSolution;
}

/// Direct collocation subtests.
/// ----------------------------

/// Solve an optimal control problem where a double pendulum must reach a
/// specified final configuration while subject to a constraint that its
/// end-effector must lie on a vertical line through the origin and minimize
/// control effort.
template <typename TestType>
void testDoublePendulumPointOnLine(
        bool enforce_constraint_derivatives, std::string dynamics_mode) {
    MocoStudy moco;
    moco.setName("double_pendulum_point_on_line");
    MocoProblem& mp = moco.updProblem();
    // Create double pendulum model and add the point-on-line constraint. The
    // constraint consists of a vertical line in the y-direction (defined in
    // ground) and the model end-effector point (the origin of body "b1").
    auto model = createDoublePendulumModel();
    const Body& b1 = model->getBodySet().get("b1");
    const Station& endeff = model->getComponent<Station>("endeff");

    PointOnLineConstraint* constraint =
            new PointOnLineConstraint(model->getGround(), Vec3(0, 1, 0),
                    Vec3(0), b1, endeff.get_location());
    model->addConstraint(constraint);
    model->finalizeConnections();
    mp.setModelCopy(*model);

    mp.setTimeBounds(0, 1);
    // Coordinate value state boundary conditions are consistent with the
    // point-on-line constraint.
    const double theta_i = 0.5;
    const double theta_f = SimTK::Pi / 2;
    mp.setStateInfo(
            "/jointset/j0/q0/value", {theta_i, theta_f}, theta_i, theta_f);
    mp.setStateInfo("/jointset/j0/q0/speed", {-50, 50});
    {
        double initial = SimTK::Pi - 2 * theta_i;
        double final = SimTK::Pi - 2 * theta_f;
        mp.setStateInfo(
                "/jointset/j1/q1/value", {final, initial}, initial, final);
    }
    mp.setStateInfo("/jointset/j1/q1/speed", {-50, 50});
    mp.setControlInfo("/tau0", {-100, 100});
    mp.setControlInfo("/tau1", {-100, 100});

    mp.addCost<MocoControlCost>();

    auto& ms = moco.initSolver<TestType>();
    ms.set_num_mesh_points(20);
    ms.set_verbosity(2);
    ms.set_optim_solver("ipopt");
    ms.set_optim_convergence_tolerance(1e-3);
    ms.set_transcription_scheme("hermite-simpson");
    ms.set_enforce_constraint_derivatives(enforce_constraint_derivatives);
    ms.set_minimize_lagrange_multipliers(true);
    ms.set_lagrange_multiplier_weight(10);
    ms.set_dynamics_mode(dynamics_mode);
    ms.setGuess("bounds");

    MocoSolution solution = moco.solve();
    solution.write("testConstraints_testDoublePendulumPointOnLine.sto");
    // moco.visualize(solution);

    model->initSystem();
    StatesTrajectory states = solution.exportToStatesTrajectory(mp);
    for (int i = 0; i < (int)states.getSize(); ++i) {
        const auto& s = states.get(i);
        model->realizePosition(s);
        const SimTK::Vec3& loc = endeff.getLocationInGround(s);

        // The end-effector should not have moved in the x- or z-directions.
        SimTK_TEST_EQ_TOL(loc[0], 0, 1e-2);
        SimTK_TEST_EQ_TOL(loc[2], 0, 1e-2);
    }

    // Run a forward simulation using the solution controls in prescribed
    // controllers for the model actuators and see if we get the correct states
    // trajectory back.
    runForwardSimulation(*model, solution, 2);
}

/// Solve an optimal control problem where a double pendulum must reach a
/// specified final configuration while subject to a constraint that couples
/// its two coordinates together via a linear relationship and minimizing
/// control effort.
template <typename SolverType>
void testDoublePendulumCoordinateCoupler(MocoSolution& solution,
        bool enforce_constraint_derivatives, std::string dynamics_mode) {
    std::cout.rdbuf(LogManager::cout.rdbuf());
    std::cerr.rdbuf(LogManager::cerr.rdbuf());
    MocoStudy moco;
    moco.setName("double_pendulum_coordinate_coupler");

    // Create double pendulum model and add the coordinate coupler constraint.
    auto model = createDoublePendulumModel();
    const Coordinate& q0 = model->getCoordinateSet().get("q0");
    const Coordinate& q1 = model->getCoordinateSet().get("q1");
    CoordinateCouplerConstraint* constraint = new CoordinateCouplerConstraint();
    Array<std::string> indepCoordNames;
    indepCoordNames.append("q0");
    constraint->setIndependentCoordinateNames(indepCoordNames);
    constraint->setDependentCoordinateName("q1");
    // Represented by the following equation,
    //      q1 = m*q0 + b
    // this linear function couples the two model coordinates such that given
    // the boundary conditions for q0 from testDoublePendulumPointOnLine, the
    // same boundary conditions for q1 should be achieved without imposing
    // bounds for this coordinate.
    const SimTK::Real m = -2;
    const SimTK::Real b = SimTK::Pi;
    LinearFunction linFunc(m, b);
    // Avoid CoordinateCoupler::setFunction(const Function&); it has a leak.
    constraint->setFunction(&linFunc);
    model->addConstraint(constraint);
    model->finalizeConnections();

    MocoProblem& mp = moco.updProblem();
    mp.setModelCopy(*model);
    mp.setTimeBounds(0, 1);
    // Boundary conditions are only enforced for the first coordinate, so we can
    // test that the second coordinate is properly coupled.
    mp.setStateInfo("/jointset/j0/q0/value", {-5, 5}, 0, SimTK::Pi / 2);
    mp.setStateInfo("/jointset/j0/q0/speed", {-10, 10}, 0, 0);
    mp.setStateInfo("/jointset/j1/q1/value", {-10, 10});
    mp.setStateInfo("/jointset/j1/q1/speed", {-5, 5}, 0, 0);
    mp.setControlInfo("/tau0", {-50, 50});
    mp.setControlInfo("/tau1", {-50, 50});
    mp.addCost<MocoControlCost>();

    auto& ms = moco.initSolver<SolverType>();
    ms.set_num_mesh_points(20);
    ms.set_verbosity(2);
    ms.set_optim_solver("ipopt");
    ms.set_optim_convergence_tolerance(1e-3);
    ms.set_transcription_scheme("hermite-simpson");
    ms.set_enforce_constraint_derivatives(enforce_constraint_derivatives);
    ms.set_minimize_lagrange_multipliers(true);
    ms.set_lagrange_multiplier_weight(10);
    ms.set_dynamics_mode(dynamics_mode);
    ms.setGuess("bounds");

    solution = moco.solve();
    solution.write("testConstraints_testDoublePendulumCoordinateCoupler.sto");
    // moco.visualize(solution);

    model->initSystem();
    StatesTrajectory states = solution.exportToStatesTrajectory(mp);
    for (int i = 0; i < (int)states.getSize(); ++i) {
        const auto& s = states.get(i);
        model->realizePosition(s);

        // The coordinates should be coupled according to the linear function
        // described above.
        SimTK_TEST_EQ_TOL(q1.getValue(s), m * q0.getValue(s) + b, 1e-2);
    }

    // Run a forward simulation using the solution controls in prescribed
    // controllers for the model actuators and see if we get the correct states
    // trajectory back.
    runForwardSimulation(*model, solution, 1e-1);
}

/// Solve an optimal control problem where a double pendulum must follow a
/// prescribed motion based on the previous test case (see
/// testDoublePendulumCoordinateCoupler).
template <typename SolverType>
void testDoublePendulumPrescribedMotion(MocoSolution& couplerSolution,
        bool enforce_constraint_derivatives, std::string dynamics_mode) {
    MocoStudy moco;
    moco.setName("double_pendulum_prescribed_motion");
    MocoProblem& mp = moco.updProblem();

    // Create double pendulum model.
    auto model = createDoublePendulumModel();
    // Create a spline set for the model states from the previous solution. We
    // need to call initSystem() and set the model here in order to convert the
    // solution from the previous problem to a StatesTrajectory.
    model->initSystem();
    mp.setModelCopy(*model);

    TimeSeriesTable statesTrajCoupler =
            couplerSolution.exportToStatesTrajectory(mp).exportToTable(*model);
    GCVSplineSet statesSpline(statesTrajCoupler);

    // Apply the prescribed motion constraints.
    Coordinate& q0 = model->updJointSet().get("j0").updCoordinate();
    q0.setPrescribedFunction(statesSpline.get("/jointset/j0/q0/value"));
    q0.setDefaultIsPrescribed(true);
    Coordinate& q1 = model->updJointSet().get("j1").updCoordinate();
    q1.setPrescribedFunction(statesSpline.get("/jointset/j1/q1/value"));
    q1.setDefaultIsPrescribed(true);
    // Set the model again after implementing the constraints.
    mp.setModelCopy(*model);

    mp.setTimeBounds(0, 1);
    // No bounds here, since the problem is already highly constrained by the
    // prescribed motion constraints on the coordinates.
    mp.setStateInfo("/jointset/j0/q0/value", {-10, 10});
    mp.setStateInfo("/jointset/j0/q0/speed", {-50, 50});
    mp.setStateInfo("/jointset/j1/q1/value", {-10, 10});
    mp.setStateInfo("/jointset/j1/q1/speed", {-50, 50});
    mp.setControlInfo("/tau0", {-25, 25});
    mp.setControlInfo("/tau1", {-25, 25});

    mp.addCost<MocoControlCost>();

    auto& ms = moco.initSolver<SolverType>();
    ms.set_num_mesh_points(20);
    ms.set_verbosity(2);
    ms.set_optim_solver("ipopt");
    ms.set_optim_convergence_tolerance(1e-3);
    ms.set_transcription_scheme("hermite-simpson");
    ms.set_enforce_constraint_derivatives(enforce_constraint_derivatives);
    ms.set_minimize_lagrange_multipliers(true);
    ms.set_lagrange_multiplier_weight(10);
    ms.set_dynamics_mode(dynamics_mode);

    // Set guess based on coupler solution trajectory.
    MocoIterate guess(ms.createGuess("bounds"));
    guess.setStatesTrajectory(statesTrajCoupler);
    ms.setGuess(guess);

    MocoSolution solution = moco.solve();
    solution.write("testConstraints_testDoublePendulumPrescribedMotion.sto");
    // moco.visualize(solution);

    // Create a TimeSeriesTable containing the splined state data from
    // testDoublePendulumCoordinateCoupler. Since this splined data could be
    // somewhat different from the coordinate coupler OCP solution, we use this
    // to create a direct comparison between the prescribed motion OCP solution
    // states and exactly what the PrescribedMotion constraints should be
    // enforcing.
    auto statesTraj = solution.exportToStatesTrajectory(mp);
    // Initialize data structures to use in the TimeSeriesTable
    // convenience constructor.
    std::vector<double> indVec((int)statesTraj.getSize());
    SimTK::Matrix depData(
            (int)statesTraj.getSize(), (int)solution.getStateNames().size());
    Vector timeVec(1);
    for (int i = 0; i < (int)statesTraj.getSize(); ++i) {
        const auto& s = statesTraj.get(i);
        const SimTK::Real& time = s.getTime();
        indVec[i] = time;
        timeVec.updElt(0, 0) = time;
        depData.set(i, 0,
                statesSpline.get("/jointset/j0/q0/value").calcValue(timeVec));
        depData.set(i, 1,
                statesSpline.get("/jointset/j1/q1/value").calcValue(timeVec));
        // The values for the speed states are created from the spline
        // derivative values.
        depData.set(i, 2,
                statesSpline.get("/jointset/j0/q0/value")
                        .calcDerivative({0}, timeVec));
        depData.set(i, 3,
                statesSpline.get("/jointset/j1/q1/value")
                        .calcDerivative({0}, timeVec));
    }
    TimeSeriesTable splineStateValues(
            indVec, depData, solution.getStateNames());

    // Create a MocoIterate containing the splined state values. The splined
    // state values are also set for the controls and adjuncts as dummy data.
    const auto& statesTimes = splineStateValues.getIndependentColumn();
    SimTK::Vector time((int)statesTimes.size(), statesTimes.data(), true);
    auto mocoIterSpline = MocoIterate(time, splineStateValues.getColumnLabels(),
            splineStateValues.getColumnLabels(),
            splineStateValues.getColumnLabels(), {},
            splineStateValues.getMatrix(), splineStateValues.getMatrix(),
            splineStateValues.getMatrix(), SimTK::RowVector(0));

    // Only compare the position-level values between the current solution
    // states and the states from the previous test (original and splined).
    // These should match well, since position-level values are enforced
    // directly via a path constraint in the current problem formulation (see
    // MocoTropterSolver for details).

    SimTK_TEST_EQ_TOL(solution.compareContinuousVariablesRMS(mocoIterSpline,
                              {{"states", {"/jointset/j0/q0/value",
                                                  "/jointset/j1/q1/value"}}}),
            0, 1e-3);
    SimTK_TEST_EQ_TOL(solution.compareContinuousVariablesRMS(couplerSolution,
                              {{"states", {"/jointset/j0/q0/value",
                                                  "/jointset/j1/q1/value"}}}),
            0, 1e-3);
    // Only compare the velocity-level values between the current solution
    // states and the states from the previous test (original and splined).
    // These won't match as well as the position-level values, since velocity-
    // level errors are not enforced in the current problem formulation.
    SimTK_TEST_EQ_TOL(solution.compareContinuousVariablesRMS(mocoIterSpline,
                              {{"states", {"/jointset/j0/q0/speed",
                                                  "/jointset/j1/q1/speed"}}}),
            0, 1e-1);
    SimTK_TEST_EQ_TOL(solution.compareContinuousVariablesRMS(couplerSolution,
                              {{"states", {"/jointset/j0/q0/speed",
                                                  "/jointset/j1/q1/speed"}}}),
            0, 1e-1);
    // Compare only the actuator controls. These match worse compared to the
    // velocity-level states. It is currently unclear to what extent this is
    // related to velocity-level states not matching well or the how the model
    // constraints are enforced in the current formulation.
    SimTK_TEST_EQ_TOL(solution.compareContinuousVariablesRMS(couplerSolution,
                              {{"controls", {"/tau0", "/tau1"}}}),
            0, 5);

    // Run a forward simulation using the solution controls in prescribed
    // controllers for the model actuators and see if we get the correct states
    // trajectory back.
    runForwardSimulation(*model, solution, 1e-1);
}

TEMPLATE_TEST_CASE("DoublePendulum with and without constraint derivatives",
        "[explicit]", MocoTropterSolver, MocoCasADiSolver) {
    SECTION("DoublePendulum without constraint derivatives") {
        MocoSolution couplerSol;
        testDoublePendulumCoordinateCoupler<TestType>(
                couplerSol, false, "explicit");
        testDoublePendulumPrescribedMotion<TestType>(
                couplerSol, false, "explicit");
    }

    SECTION("DoublePendulum with constraint derivatives") {
        MocoSolution couplerSol;
        testDoublePendulumCoordinateCoupler<TestType>(
                couplerSol, true, "explicit");
        testDoublePendulumPrescribedMotion<TestType>(
                couplerSol, true, "explicit");
    }
}

TEST_CASE("DoublePendulum with and without constraint derivatives",
        "[implicit]") {
    SECTION("DoublePendulum without constraint derivatives") {
        MocoSolution couplerSol;
        testDoublePendulumCoordinateCoupler<MocoCasADiSolver>(
                couplerSol, false, "implicit");
        testDoublePendulumPrescribedMotion<MocoCasADiSolver>(
                couplerSol, false, "implicit");
    }

    SECTION("DoublePendulum with constraint derivatives") {
        MocoSolution couplerSol;
        testDoublePendulumCoordinateCoupler<MocoCasADiSolver>(
                couplerSol, true, "implicit");
        testDoublePendulumPrescribedMotion<MocoCasADiSolver>(
                couplerSol, true, "implicit");
    }
}

TEMPLATE_TEST_CASE("DoublePendulumPointOnLine without constraint derivatives",
        "[explicit]", MocoTropterSolver, MocoCasADiSolver) {
    testDoublePendulumPointOnLine<TestType>(false, "explicit");
}

TEMPLATE_TEST_CASE("DoublePendulumPointOnLine with constraint derivatives",
        "[explicit]", MocoTropterSolver, MocoCasADiSolver) {
    testDoublePendulumPointOnLine<TestType>(true, "explicit");
}

TEST_CASE("DoublePendulumPointOnLine without constraint derivatives",
        "[implicit]") {
    testDoublePendulumPointOnLine<MocoCasADiSolver>(false, "implicit");
}

TEST_CASE(
        "DoublePendulumPointOnLine with constraint derivatives", "[implicit]") {
    testDoublePendulumPointOnLine<MocoCasADiSolver>(true, "implicit");
}

class EqualControlConstraint : public MocoPathConstraint {
    OpenSim_DECLARE_CONCRETE_OBJECT(EqualControlConstraint, MocoPathConstraint);

protected:
    void initializeOnModelImpl(
            const Model& model, const MocoProblemInfo&) const override {
        // Make sure the model generates a state object with the two controls we
        // expect, no more and no less.
        const auto state = model.getWorkingState();
        model.realizeVelocity(state);
        OPENSIM_THROW_IF(model.getControls(state).size() != 2, Exception,
                "State has incorrect number of controls (two expected).");

        // There is only constraint equation: match the two model controls.
        setNumEquations(1);
    }
    void calcPathConstraintErrorsImpl(
            const SimTK::State& state, SimTK::Vector& errors) const override {
        getModel().realizeVelocity(state);

        const auto& controls = getModel().getControls(state);
        // In the problem below, the actuators are bilateral and act in
        // opposite directions, so we use addition to create the residual here.
        errors[0] = controls[1] + controls[0];
    }
};

/// Solve an optimal control problem where a double pendulum must reach a
/// specified final configuration while subject to a constraint that its
/// actuators must produce an equal control trajectory.
TEMPLATE_TEST_CASE(
        "DoublePendulumEqualControl", "", MocoTropterSolver, MocoCasADiSolver) {
std::cout.rdbuf(LogManager::cout.rdbuf());
std::cerr.rdbuf(LogManager::cerr.rdbuf());
    OpenSim::Object::registerType(EqualControlConstraint());
    MocoStudy moco;
    moco.setName("double_pendulum_equal_control");
    MocoProblem& mp = moco.updProblem();
    auto model = createDoublePendulumModel();
    model->finalizeConnections();
    mp.setModelCopy(*model);

    auto* equalControlConstraint =
            mp.addPathConstraint<EqualControlConstraint>();
    MocoConstraintInfo cInfo;
    cInfo.setBounds(std::vector<MocoBounds>(1, {0, 0}));
    equalControlConstraint->setConstraintInfo(cInfo);

    mp.setTimeBounds(0, 1);
    // Coordinate value state boundary conditions are consistent with the
    // point-on-line constraint and should require the model to "unfold" itself.
    mp.setStateInfo("/jointset/j0/q0/value", {-10, 10}, 0, SimTK::Pi / 2);
    mp.setStateInfo("/jointset/j0/q0/speed", {-50, 50});
    mp.setStateInfo("/jointset/j1/q1/value", {-10, 10}, SimTK::Pi, 0);
    mp.setStateInfo("/jointset/j1/q1/speed", {-50, 50});
    mp.setControlInfo("/tau0", {-50, 50});
    mp.setControlInfo("/tau1", {-50, 50});

    mp.addCost<MocoControlCost>();

    auto& ms = moco.initSolver<TestType>();
    ms.set_num_mesh_points(25);
    ms.set_verbosity(2);
    ms.set_optim_solver("ipopt");
    ms.set_optim_convergence_tolerance(1e-3);
    ms.setGuess("bounds");

    MocoSolution solution = moco.solve();
    solution.write("testConstraints_testDoublePendulumEqualControl.sto");
    // moco.visualize(solution);

    const auto& control_tau0 = solution.getControl("/tau0");
    const auto& control_tau1 = solution.getControl("/tau1");
    const auto& control_res = control_tau1.abs() - control_tau0.abs();
    SimTK_TEST_EQ_TOL(control_res.normRMS(), 0, 1e-6);

    // Run a forward simulation using the solution controls in prescribed
    // controllers for the model actuators and see if we get the correct states
    // trajectory back.
    // TODO why does the forward solution match so poorly here?
    MocoIterate forwardSolution = runForwardSimulation(*model, solution, 2);
    // moco.visualize(forwardSolution);

    // Test de/serialization.
    // ======================
    std::string setup_fname =
            "testConstraints_testDoublePendulumEqualControl.omoco";
    moco.print(setup_fname);
    MocoSolution solutionDeserialized;
    MocoStudy mocoDeserialize(setup_fname);
    solutionDeserialized = mocoDeserialize.solve();
    SimTK_TEST(solution.isNumericallyEqual(solutionDeserialized));
}

// This problem is a point mass welded to ground, with gravity. We are
// solving for the mass that allows the point mass to obey the constraint
// of staying in place. This checks that the parameters are applied to both
// ModelBase and ModelDisabledConstraints.
TEMPLATE_TEST_CASE(
        "Parameters are set properly for Base and DisabledConstraints", "",
        MocoTropterSolver /*, too damn slow: MocoCasADiSolver*/) {
    std::cout.rdbuf(LogManager::cout.rdbuf());
    std::cerr.rdbuf(LogManager::cerr.rdbuf());
    Model model;
    auto* body = new Body("b", 0.7, SimTK::Vec3(0), SimTK::Inertia(1));
    model.addBody(body);

    auto* joint = new FreeJoint("j", model.getGround(), *body);
    model.addJoint(joint);

    auto* constraint = new WeldConstraint("weld", model.getGround(),
            SimTK::Transform(), *body, SimTK::Transform());
    model.addConstraint(constraint);
    model.finalizeConnections();

    MocoStudy moco;
    auto& problem = moco.updProblem();
    problem.setModelCopy(model);
    problem.setTimeBounds(0, 1);
    problem.addParameter("mass", "/bodyset/b", "mass", MocoBounds(0.5, 1.5));
    auto& solver = moco.initSolver<TestType>();
    solver.set_num_mesh_points(10);
    MocoSolution solution = moco.solve();
    CHECK(solution.getParameter("mass") == Approx(1.0).epsilon(1e-3));
}

class MocoJointReactionComponentCost : public MocoCost {
    OpenSim_DECLARE_CONCRETE_OBJECT(MocoJointReactionComponentCost, MocoCost);

public:
    void calcIntegralCostImpl(
            const SimTK::State& state, double& integrand) const override {
        getModel().realizeAcceleration(state);
        const auto& joint = getModel().getComponent<Joint>("jointset/j1");
        // Minus sign since we are maximizng.
        integrand = -joint.calcReactionOnChildExpressedInGround(state)[0][0];
    }
};

template <typename TestType>
void testDoublePendulumPointOnLineJointReaction(
        bool enforce_constraint_derivatives, std::string dynamics_mode) {
    MocoStudy moco;
    moco.setName("double_pendulum_point_on_line");
    MocoProblem& mp = moco.updProblem();
    // Create double pendulum model and add the point-on-line constraint. The
    // constraint consists of a vertical line in the y-direction (defined in
    // ground) and the model end-effector point (the origin of body "b1").
    // TODO: Choose a function with acceleration to ensure that accelerations
    // are propagated successfully.
    const auto pi = SimTK::Pi;
    auto model = createDoublePendulumModel();
    model->updCoordinateSet().get("q0").setPrescribedFunction(
            Constant(0.25 * pi));
    model->updCoordinateSet().get("q0").setDefaultIsPrescribed(true);
    model->updCoordinateSet().get("q1").setPrescribedFunction(
            Constant(0.5 * pi));
    model->updCoordinateSet().get("q1").setDefaultIsPrescribed(true);

    const Station& endeff = model->getComponent<Station>("endeff");
    auto* actuator = new PointActuator("b1");
    actuator->setName("push");
    actuator->set_point(endeff.get_location());
    actuator->set_point_is_global(false);
    actuator->set_direction(Vec3(0, 0, -1));
    actuator->set_force_is_global(true);
    model->addComponent(actuator);

    model->finalizeConnections();
    mp.setModelCopy(*model);

    mp.setTimeBounds(0, 1);
    mp.setStateInfo("/jointset/j0/q0/value", {-0.6 * pi, 0.6 * pi});
    mp.setStateInfo("/jointset/j0/q0/speed", {-10, 10});
    mp.setStateInfo("/jointset/j1/q1/value", {0, pi});
    mp.setStateInfo("/jointset/j1/q1/speed", {-10, 10});
    mp.setControlInfo("/tau0", {-20, 20});
    mp.setControlInfo("/tau1", {-20, 20});
    mp.setControlInfo("/push", {-20, 20});

    // This cost tries to *maximize* joint j1's reaction torque in the
    // x-direction, which should cause the actuator "push" to hit its upper
    // bound.
    mp.addCost<MocoJointReactionComponentCost>();

    auto& ms = moco.initSolver<TestType>();
    int N = 5;
    ms.set_num_mesh_points(N);
    ms.set_verbosity(2);
    ms.set_optim_solver("ipopt");
    ms.set_optim_convergence_tolerance(1e-6);
    ms.set_transcription_scheme("hermite-simpson");
    ms.set_enforce_constraint_derivatives(enforce_constraint_derivatives);
    ms.set_minimize_lagrange_multipliers(true);
    ms.set_lagrange_multiplier_weight(10);
    ms.set_dynamics_mode(dynamics_mode);
    ms.setGuess("bounds");

    MocoSolution solution = moco.solve().unseal();
    solution.write(
            "testConstraints_testDoublePendulumPointOnLineJointReaction.sto");

    // Check that the actuator "push" is hitting its upper bound.
    CHECK(solution.getControl("/push")[0] == Approx(20).epsilon(1e-4));
    // Check that j1's x-direction reaction torque (the only objective term)
    // is the proper value.
    CHECK(solution.getObjective() == Approx(-1. / sqrt(2) * 20).epsilon(1e-2));
}

TEMPLATE_TEST_CASE(
        "DoublePendulumPointOnLineJointReaction with constraint derivatives",
        "[explicit]", MocoTropterSolver, MocoCasADiSolver) {
    testDoublePendulumPointOnLineJointReaction<TestType>(true, "explicit");
}

TEMPLATE_TEST_CASE("DoublePendulumPointOnLineJointReaction implicit with "
                   "constraint derivatives",
        "[implicit]", MocoCasADiSolver) {
    testDoublePendulumPointOnLineJointReaction<TestType>(true, "implicit");
}

TEST_CASE("Multipliers are correct", "") {
    std::cout.rdbuf(LogManager::cout.rdbuf());
    std::cerr.rdbuf(LogManager::cerr.rdbuf());
    SECTION("Body welded to ground") {
<<<<<<< HEAD
        auto dynamics_mode = GENERATE(as<std::string>{}, "implicit", "explicit");
=======
        auto dynamics_mode =
                GENERATE(as<std::string>{}, "implicit", "explicit");
>>>>>>> e3f1dea1

        Model model;
        const double mass = 1.3169;
        auto* body = new Body("body", mass, SimTK::Vec3(0), SimTK::Inertia(1));
        model.addBody(body);

        auto* joint = new FreeJoint("joint", model.getGround(), *body);
        model.addJoint(joint);

        auto* constr = new WeldConstraint("constraint", model.getGround(),
                SimTK::Transform(), *body, SimTK::Transform());
        model.addConstraint(constr);
        model.finalizeConnections();

<<<<<<< HEAD

=======
>>>>>>> e3f1dea1
        MocoStudy moco;
        auto& problem = moco.updProblem();
        problem.setModelCopy(model);

        problem.setTimeBounds(0, 0.5);

        auto& solver = moco.initCasADiSolver();
        solver.set_num_mesh_points(5);
        solver.set_dynamics_mode(dynamics_mode);
        solver.set_transcription_scheme("hermite-simpson");
        solver.set_enforce_constraint_derivatives(true);

        MocoSolution solution = moco.solve();

        // Constraints 0 through 5 are the locks for the 6 DOFs.
        const auto MX = solution.getMultiplier("lambda_cid6_p0");
        SimTK::Vector zero(MX);
        zero.setToZero();
        OpenSim_CHECK_MATRIX_TOL(MX, zero, 1e-5);
        const auto MY = solution.getMultiplier("lambda_cid6_p1");
        OpenSim_CHECK_MATRIX_TOL(MY, zero, 1e-5);
        const auto MZ = solution.getMultiplier("lambda_cid6_p2");
        OpenSim_CHECK_MATRIX_TOL(MZ, zero, 1e-5);
        const auto FX = solution.getMultiplier("lambda_cid6_p3");
        OpenSim_CHECK_MATRIX_TOL(FX, zero, 1e-5);
        const auto FY = solution.getMultiplier("lambda_cid6_p4");
        SimTK::Vector g(zero.size(), model.get_gravity()[1]);
        OpenSim_CHECK_MATRIX_TOL(FY, mass * g, 1e-5);
        const auto FZ = solution.getMultiplier("lambda_cid6_p5");
        OpenSim_CHECK_MATRIX_TOL(FZ, zero, 1e-5);
    }

    // This problem is a point mass constrained to the line 0 = x - y.
    // constraint Jacobian G is [1, -1].
    //      m xdd + G(0) * lambda = Fx  -> m xdd + lambda = Fx
    //      m ydd + G(1) * lambda = Fy  -> m ydd - lambda = Fy
    // Since xdd = ydd, we have:
    //      lambda = 0.5 * (Fx - Fy).
    // This test ensures that the multiplier has the correct value.
    SECTION("Planar point mass with CoordinateCouplerConstraint") {

<<<<<<< HEAD
        auto dynamics_mode = GENERATE(as<std::string>{}, "implicit", "explicit");
=======
        auto dynamics_mode =
                GENERATE(as<std::string>{}, "implicit", "explicit");
>>>>>>> e3f1dea1

        Model model = ModelFactory::createPlanarPointMass();
        model.set_gravity(Vec3(0));
        CoordinateCouplerConstraint* constraint =
                new CoordinateCouplerConstraint();
        Array<std::string> names;
        names.append("tx");
        constraint->setIndependentCoordinateNames(names);
        constraint->setDependentCoordinateName("ty");
        LinearFunction func(1.0, 0.0);
        constraint->setFunction(func);
        model.addConstraint(constraint);

        model.finalizeConnections();

        MocoStudy moco;
        auto& problem = moco.updProblem();
        problem.setModelCopy(model);

        problem.setTimeBounds(0, 1);
        problem.setStateInfo("/jointset/tx/tx/value", {-5, 5}, 0, 3);
        problem.setStateInfo("/jointset/tx/tx/speed", {-5, 5}, 0, 0);
        problem.setControlInfo("/forceset/force_x", 0.5);

        problem.addCost<MocoControlCost>();

        auto& solver = moco.initCasADiSolver();
        solver.set_num_mesh_points(10);
        solver.set_dynamics_mode(dynamics_mode);
        solver.set_transcription_scheme("hermite-simpson");
        solver.set_enforce_constraint_derivatives(true);
        MocoSolution solution = moco.solve();
        const auto Fx = solution.getControl("/forceset/force_x");
        const auto Fy = solution.getControl("/forceset/force_y");
        const auto lambda = solution.getMultiplier("lambda_cid2_p0");

        OpenSim_CHECK_MATRIX_TOL(lambda, 0.5 * (Fx - Fy), 1e-5);
    }
}

<<<<<<< HEAD
// Ensure that we correctly handle the combination of prescribed kinematics
// (PositionMotion) and kinematic constraints. This test is similar to the one
// above except that we prescribe motions for tx and ty.
TEST_CASE("Prescribed kinematics with kinematic constraints", "") {
    std::cout.rdbuf(LogManager::cout.rdbuf());
    std::cerr.rdbuf(LogManager::cerr.rdbuf());
    Model model = ModelFactory::createPlanarPointMass();
    model.set_gravity(Vec3(0));
    CoordinateCouplerConstraint* constraint = new CoordinateCouplerConstraint();
    Array<std::string> names;
    names.append("tx");
    constraint->setIndependentCoordinateNames(names);
    constraint->setDependentCoordinateName("ty");
    LinearFunction func(1.0, 0.0);
    constraint->setFunction(func);
    model.addConstraint(constraint);

    auto* posmot = new PositionMotion();
    Sine function = Sine(1.0, 1.0, 0, 1.0);
    posmot->setPositionForCoordinate(model.getCoordinateSet().get(0), function);
    posmot->setPositionForCoordinate(model.getCoordinateSet().get(1), function);
    model.addComponent(posmot);

    model.finalizeConnections();

    MocoStudy moco;
    auto& problem = moco.updProblem();
    problem.setModelCopy(model);

    problem.setTimeBounds(0, 3);
    problem.setControlInfo("/forceset/force_x", 0.5);

    problem.addCost<MocoControlCost>();

    auto& solver = moco.initCasADiSolver();
    solver.set_num_mesh_points(10);
    solver.set_dynamics_mode("implicit");
    solver.set_transcription_scheme("hermite-simpson");
    solver.set_enforce_constraint_derivatives(true);
    // These constraints cause the problem to be overconstrained:
    solver.set_interpolate_control_midpoints(false);
    MocoSolution solution = moco.solve();
    const auto Fx = solution.getControl("/forceset/force_x");
    const auto Fy = solution.getControl("/forceset/force_y");
    const auto lambda = solution.getMultiplier("lambda_cid2_p0");

    OpenSim_CHECK_MATRIX_TOL(lambda, 0.5 * (Fx - Fy), 1e-5);
=======
TEMPLATE_TEST_CASE(
        "MocoControlBoundConstraint", "", MocoTropterSolver, MocoCasADiSolver) {
    SECTION("Lower bound only") {
        MocoStudy moco;
        auto& problem = moco.updProblem();
        problem.setModelCopy(ModelFactory::createPendulum());
        problem.setTimeBounds(0, 1);
        problem.setStateInfo("/jointset/j0/q0/value", {-10, 10}, 0);
        problem.setStateInfo("/jointset/j0/q0/speed", {-10, 10}, 0);
        problem.setControlInfo("/tau0", {-5, 5});
        problem.addCost<MocoControlCost>();
        auto* constr = problem.addPathConstraint<MocoControlBoundConstraint>();
        const double lowerBound = 0.1318;
        constr->addControlPath("/tau0");
        constr->setLowerBound(Constant(lowerBound));

        auto& solver = moco.initSolver<TestType>();
        MocoSolution solution = moco.solve();
        SimTK::Vector expected(solution.getNumTimes());
        expected = lowerBound;
        OpenSim_CHECK_MATRIX_ABSTOL(
                solution.getControlsTrajectory(), expected, 1e-6);
    }

    SECTION("Upper bound only") {
        MocoStudy moco;
        auto& problem = moco.updProblem();
        problem.setModelCopy(ModelFactory::createPendulum());
        problem.setTimeBounds(0, {0.1, 10});
        problem.setStateInfo("/jointset/j0/q0/value", {0, 1}, 0, 0.53);
        problem.setStateInfo("/jointset/j0/q0/speed", {-10, 10}, 0, 0);
        problem.setControlInfo("/tau0", {-20, 20});
        problem.addCost<MocoFinalTimeCost>();
        auto* constr = problem.addPathConstraint<MocoControlBoundConstraint>();
        constr->addControlPath("/tau0");
        const double upperBound = 11.236;
        constr->setUpperBound(Constant(upperBound));

        auto& solver = moco.initSolver<TestType>();
        MocoSolution solution = moco.solve();
        SimTK::Vector expected(solution.getNumTimes());
        expected = upperBound;
        CHECK(SimTK::max(solution.getControlsTrajectory())[0] ==
                Approx(upperBound).margin(1e-6));
        CHECK(SimTK::min(solution.getControlsTrajectory())[0] ==
                Approx(-20).margin(1e-6));
    }

    SECTION("Upper and lower bounds are the same") {
        MocoStudy moco;
        auto& problem = moco.updProblem();
        problem.setModelCopy(ModelFactory::createPendulum());
        problem.setTimeBounds(0, 1);
        problem.setStateInfo("/jointset/j0/q0/value", {-10, 10}, 0);
        problem.setStateInfo("/jointset/j0/q0/speed", {-10, 10}, 0);
        problem.setControlInfo("/tau0", {-5, 5});
        problem.addCost<MocoControlCost>();
        PiecewiseLinearFunction violateLower;
        violateLower.addPoint(0, 0);
        violateLower.addPoint(0.2, 0.5316);
        violateLower.addPoint(0.7, -0.3137);
        violateLower.addPoint(1, .0319);
        auto* constr = problem.addPathConstraint<MocoControlBoundConstraint>();
        constr->addControlPath("/tau0");
        constr->setLowerBound(violateLower);
        constr->setEqualityWithLower(true);
        auto& solver = moco.initSolver<TestType>();
        MocoSolution solution = moco.solve();
        SimTK::Vector expectedV(solution.getNumTimes());
        for (int itime = 0; itime < expectedV.size(); ++itime) {
            SimTK::Vector arg(1);
            arg[0] = solution.getTime()[itime];
            expectedV[itime] = violateLower.calcValue(arg);
        }
        MocoIterate expected = solution;
        expected.setControl("/tau0", expectedV);

        CHECK(solution.compareContinuousVariablesRMS(
                      expected, {{"controls", {}}}) < 1e-3);
    }

    SECTION("Time range of bounds function is too small.") {
        MocoStudy moco;
        auto& problem = moco.updProblem();
        problem.setModelCopy(ModelFactory::createPendulum());
        problem.setTimeBounds({-31, 0}, {1, 50});
        problem.addCost<MocoControlCost>();
        GCVSpline violateLower;
        violateLower.setDegree(5);
        violateLower.addPoint(-30.9999, 0);
        violateLower.addPoint(0, 0);
        violateLower.addPoint(0.5, 0);
        violateLower.addPoint(0.7, 0);
        violateLower.addPoint(0.8, 0);
        violateLower.addPoint(0.9, 0);
        violateLower.addPoint(50, 0.319);
        auto* constr = problem.addPathConstraint<MocoControlBoundConstraint>();
        constr->addControlPath("/tau0");
        constr->setLowerBound(violateLower);
        CHECK_THROWS_WITH(moco.solve(),
                Contains("must be less than or equal to the minimum"));
        constr->clearLowerBound();
        GCVSpline violateUpper;
        violateUpper.setDegree(5);
        violateUpper.addPoint(-31, 0);
        violateUpper.addPoint(0, 0);
        violateUpper.addPoint(0.5, 0);
        violateUpper.addPoint(0.7, 0);
        violateUpper.addPoint(0.8, 0);
        violateUpper.addPoint(0.9, 0);
        violateUpper.addPoint(49.99999, .0319);
        constr->setUpperBound(violateUpper);
        CHECK_THROWS_WITH(moco.solve(),
                Contains("must be greater than or equal to the maximum"));
    }

    SECTION("Can omit both bounds.") {
        MocoStudy moco;
        auto& problem = moco.updProblem();
        problem.setModelCopy(ModelFactory::createPendulum());
        problem.setTimeBounds(0, 1);
        problem.setStateInfo("/jointset/j0/q0/value", {-10, 10}, 0);
        problem.setStateInfo("/jointset/j0/q0/speed", {-10, 10}, 0);
        problem.setControlInfo("/tau0", {-5, 5});
        problem.addCost<MocoControlCost>();
        auto* constr = problem.addPathConstraint<MocoControlBoundConstraint>();
        moco.solve();
        constr->addControlPath("/tau0");
        moco.solve();
    }
>>>>>>> e3f1dea1
}<|MERGE_RESOLUTION|>--- conflicted
+++ resolved
@@ -18,10 +18,7 @@
 
 #define CATCH_CONFIG_MAIN
 #include "Testing.h"
-<<<<<<< HEAD
-=======
 using Catch::Contains;
->>>>>>> e3f1dea1
 #include <Moco/osimMoco.h>
 
 #include <simbody/internal/Constraint.h>
@@ -1128,12 +1125,8 @@
     std::cout.rdbuf(LogManager::cout.rdbuf());
     std::cerr.rdbuf(LogManager::cerr.rdbuf());
     SECTION("Body welded to ground") {
-<<<<<<< HEAD
-        auto dynamics_mode = GENERATE(as<std::string>{}, "implicit", "explicit");
-=======
         auto dynamics_mode =
                 GENERATE(as<std::string>{}, "implicit", "explicit");
->>>>>>> e3f1dea1
 
         Model model;
         const double mass = 1.3169;
@@ -1148,10 +1141,6 @@
         model.addConstraint(constr);
         model.finalizeConnections();
 
-<<<<<<< HEAD
-
-=======
->>>>>>> e3f1dea1
         MocoStudy moco;
         auto& problem = moco.updProblem();
         problem.setModelCopy(model);
@@ -1193,12 +1182,8 @@
     // This test ensures that the multiplier has the correct value.
     SECTION("Planar point mass with CoordinateCouplerConstraint") {
 
-<<<<<<< HEAD
-        auto dynamics_mode = GENERATE(as<std::string>{}, "implicit", "explicit");
-=======
         auto dynamics_mode =
                 GENERATE(as<std::string>{}, "implicit", "explicit");
->>>>>>> e3f1dea1
 
         Model model = ModelFactory::createPlanarPointMass();
         model.set_gravity(Vec3(0));
@@ -1239,7 +1224,6 @@
     }
 }
 
-<<<<<<< HEAD
 // Ensure that we correctly handle the combination of prescribed kinematics
 // (PositionMotion) and kinematic constraints. This test is similar to the one
 // above except that we prescribe motions for tx and ty.
@@ -1287,7 +1271,8 @@
     const auto lambda = solution.getMultiplier("lambda_cid2_p0");
 
     OpenSim_CHECK_MATRIX_TOL(lambda, 0.5 * (Fx - Fy), 1e-5);
-=======
+}
+
 TEMPLATE_TEST_CASE(
         "MocoControlBoundConstraint", "", MocoTropterSolver, MocoCasADiSolver) {
     SECTION("Lower bound only") {
@@ -1418,5 +1403,4 @@
         constr->addControlPath("/tau0");
         moco.solve();
     }
->>>>>>> e3f1dea1
 }