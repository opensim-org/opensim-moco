/* -------------------------------------------------------------------------- *
 * OpenSim Moco: testConstraints.cpp                                          *
 * -------------------------------------------------------------------------- *
 * Copyright (c) 2017 Stanford University and the Authors                     *
 *                                                                            *
 * Author(s): Nicholas Bianco                                                 *
 *                                                                            *
 * Licensed under the Apache License, Version 2.0 (the "License"); you may    *
 * not use this file except in compliance with the License. You may obtain a  *
 * copy of the License at http://www.apache.org/licenses/LICENSE-2.0          *
 *                                                                            *
 * Unless required by applicable law or agreed to in writing, software        *
 * distributed under the License is distributed on an "AS IS" BASIS,          *
 * WITHOUT WARRANTIES OR CONDITIONS OF ANY KIND, either express or implied.   *
 * See the License for the specific language governing permissions and        *
 * limitations under the License.                                             *
 * -------------------------------------------------------------------------- */

#define CATCH_CONFIG_MAIN
#include <catch.hpp>

#include <Moco/osimMoco.h>
#include <OpenSim/Common/LinearFunction.h>
#include <simbody/internal/Constraint.h>
#include <simbody/internal/Constraint_Ball.h>
#include <OpenSim/Actuators/CoordinateActuator.h>
#include <OpenSim/Simulation/osimSimulation.h>
#include <OpenSim/Common/GCVSpline.h>
#include <OpenSim/Common/TimeSeriesTable.h>

using namespace OpenSim;
using SimTK::Vec3;
using SimTK::UnitVec3;
using SimTK::Vector;
using SimTK::State;

const int NUM_BODIES = 10;
const double BOND_LENGTH = 0.5;

/// Keep constraints satisfied to this tolerance during testing.
static const double ConstraintTol = 1e-10;

/// Compare two quantities that should have been calculated to machine tolerance
/// given the problem size, which we'll characterize by the number of mobilities
/// (borrowed from Simbody's 'testConstraints.cpp').
#define MACHINE_TEST(a,b) SimTK_TEST_EQ_SIZE(a,b, 10*state.getNU())

TEST_CASE("(Dummy test to support discovery in Resharper)")
{
    REQUIRE(true);
}

/// Create a model consisting of a chain of bodies. This model is nearly
/// identical to the model implemented in Simbody's 'testConstraints.cpp'.
Model createModel() {
    Model model;
    const SimTK::Real mass = 1.23;
    Body* body = new Body("body0", mass, SimTK::Vec3(0.1, 0.2, -0.03),
              mass*SimTK::UnitInertia(1.1, 1.2, 1.3, 0.01, -0.02, 0.07));
    model.addBody(body);

    GimbalJoint* joint = new GimbalJoint("joint0",
        model.getGround(), Vec3(-0.1, 0.3, 0.2), Vec3(0.3, -0.2, 0.1),
        *body, Vec3(BOND_LENGTH, 0, 0), Vec3(-0.2, 0.1, -0.3));
    model.addJoint(joint);

    for (int i = 1; i < NUM_BODIES; ++i) {
        Body& parent = model.getBodySet().get(model.getNumBodies() - 1);

        std::string bodyName = "body" + std::to_string(i + 1);
        Body* body = new Body(bodyName, mass, SimTK::Vec3(0.1, 0.2, -0.03),
            mass*SimTK::UnitInertia(1.1, 1.2, 1.3, 0.01, -0.02, 0.07));
        model.addBody(body);

        std::string jointName = "joint" + std::to_string(i+1);
        if (i == NUM_BODIES-5) {
            UniversalJoint* joint = new UniversalJoint(jointName,
                parent, Vec3(-0.1, 0.3, 0.2), Vec3(0.3, -0.2, 0.1),
                *body, Vec3(BOND_LENGTH, 0, 0), Vec3(-0.2, 0.1, -0.3));
            model.addJoint(joint);
        } else if (i == NUM_BODIES-3) {
            BallJoint* joint = new BallJoint(jointName,
                parent, Vec3(-0.1, 0.3, 0.2), Vec3(0.3, -0.2, 0.1),
                *body, Vec3(BOND_LENGTH, 0, 0), Vec3(-0.2, 0.1, -0.3));
            model.addJoint(joint);
        } else {
            GimbalJoint* joint = new GimbalJoint(jointName,
                parent, Vec3(-0.1, 0.3, 0.2), Vec3(0.3, -0.2, 0.1),
                *body, Vec3(BOND_LENGTH, 0, 0), Vec3(-0.2, 0.1, -0.3));
            model.addJoint(joint);
        }
    }

    model.finalizeConnections();

    return model;
}

/// Create a random state for the model. This implementation mimics the random
/// state creation in Simbody's 'testConstraints.cpp'.
void createState(Model& model, State& state, const Vector& qOverride=Vector()) {
    state = model.initSystem();
    SimTK::Random::Uniform random;
    for (int i = 0; i < state.getNY(); ++i)
        state.updY()[i] = random.getValue();
    if (qOverride.size())
        state.updQ() = qOverride;
    model.realizeVelocity(state);

    model.updMultibodySystem().project(state, ConstraintTol);
    model.realizeAcceleration(state);
}

/// Get model accelerations given the constraint multipliers. This calculation
/// is necessary for computing constraint defects associated with the system
/// dynamics, represented by the equations
///
///     M udot + G^T lambda + f_inertial(q,u) = f_applied
///
/// If using an explicit representation of the system dynamics, the derivatives
/// of the generalized speeds for the system need to be computed in order to
/// construct the defects. Rearranging the equations above (and noting that
/// Simbody does not actually invert the mass matrix, but rather uses an order-N
/// approach), we obtain
///
///     udot = M_inv (f_applied - f_inertial(q,u) - G^T lambda)
///          = f(q, u, lambda)
///
/// where,
///              q | generalized coordinates
///              u | generalized speeds
///         lambda | Lagrange multipliers
///
/// Since the three quantities required to compute the system accelerations
/// will eventually become NLP variables in a direct collocation problem, it is
/// not sufficient to use the internally calculated Lagrange multipliers in
/// Simbody. An intermediate calculation must be made:
///
///     f_constraint(lambda) = G^T lambda
///
/// Therefore, this method computes the generalized speed derivatives via the
/// equation
///
///     udot = M_inv (f_applied - f_inertial(q,u) - f_constraint(lambda))
///
/// Finally, note that in order for f_constraint to be used like an applied
/// force (i.e. appear on the RHS), the multipliers are negated in the call to
/// obtain Simbody constraint forces.
void calcAccelerationsFromMultipliers(const Model& model, const State& state,
        const Vector& multipliers, Vector& udot) {
    const SimTK::MultibodySystem& multibody = model.getMultibodySystem();
    const SimTK::Vector_<SimTK::SpatialVec>& appliedBodyForces =
        multibody.getRigidBodyForces(state, SimTK::Stage::Dynamics);
    const Vector& appliedMobilityForces = multibody.getMobilityForces(state,
        SimTK::Stage::Dynamics);

    const SimTK::SimbodyMatterSubsystem& matter = model.getMatterSubsystem();
    SimTK::Vector_<SimTK::SpatialVec> constraintBodyForces;
    Vector constraintMobilityForces;
    // Multipliers are negated so constraint forces can be used like applied
    // forces.
    matter.calcConstraintForcesFromMultipliers(state, -multipliers,
        constraintBodyForces, constraintMobilityForces);

    SimTK::Vector_<SimTK::SpatialVec> A_GB;
    matter.calcAccelerationIgnoringConstraints(state,
        appliedMobilityForces + constraintMobilityForces,
        appliedBodyForces + constraintBodyForces, udot, A_GB);
}

/// DAE calculation subtests.
/// -------------------------
/// The following tests add a constraint to a model and check that the method
/// calcAccelerationsFromMultipliers() is implemented correctly. Each test
/// follows a similar structure:
///     1) Create a model and add a constraint between two bodies
///     2) Create a random state and realize the model to Stage::Acceleration
///     3) Check that state contains at least one Lagrange multiplier
///     4) Compute the model accelerations from Simbody
///     5) Retrieve the Lagrange multiplier values for the current state
///     6) Compute the accelerations from calcAccelerationsFromMultipliers()
///     7) Ensure that the accelerations from step 4 and 6 match
TEST_CASE("WeldConstraint", "") {
    State state;
    Model model = createModel();
    const std::string& firstBodyName =
            model.getBodySet().get(0).getAbsolutePathString();
    const std::string& lastBodyName =
            model.getBodySet().get(NUM_BODIES-1).getAbsolutePathString();
    WeldConstraint* constraint = new WeldConstraint("weld", firstBodyName,
        lastBodyName);
    model.addConstraint(constraint);
    createState(model, state);
    // Check that constraint was added successfully.
    SimTK_TEST(state.getNMultipliers() > 0);

    const Vector& udotSimbody = model.getMatterSubsystem().getUDot(state);
    const Vector& multipliers =
        model.getMatterSubsystem().getConstraintMultipliers(state);
    Vector udotMultipliers;
    calcAccelerationsFromMultipliers(model, state, multipliers,
        udotMultipliers);
    // Check that accelerations calculated from Lagrange multipliers match
    // Simbody's accelerations.
    MACHINE_TEST(udotSimbody, udotMultipliers);
}

TEST_CASE("PointConstraint", "") {
    State state;
    Model model = createModel();
    const Body& firstBody = model.getBodySet().get(0);
    const Body& lastBody = model.getBodySet().get(NUM_BODIES - 1);
    PointConstraint* constraint = new PointConstraint(firstBody, Vec3(0),
        lastBody, Vec3(0));
    model.addConstraint(constraint);
    createState(model, state);
    // Check that constraint was added successfully.
    SimTK_TEST(state.getNMultipliers() > 0);

    const Vector& udotSimbody = model.getMatterSubsystem().getUDot(state);
    const Vector& multipliers =
        model.getMatterSubsystem().getConstraintMultipliers(state);
    Vector udotMultipliers;
    calcAccelerationsFromMultipliers(model, state, multipliers,
        udotMultipliers);
    // Check that accelerations calculated from Lagrange multipliers match
    // Simbody's accelerations.
    MACHINE_TEST(udotSimbody, udotMultipliers);
}

TEST_CASE("PointOnLineConstraint", "") {
    State state;
    Model model = createModel();
    const Body& firstBody = model.getBodySet().get(0);
    const Body& lastBody = model.getBodySet().get(NUM_BODIES - 1);
    PointOnLineConstraint* constraint = new PointOnLineConstraint(firstBody,
        Vec3(1,0,0), Vec3(0), lastBody, Vec3(0));
    model.addConstraint(constraint);
    createState(model, state);
    // Check that constraint was added successfully.
    SimTK_TEST(state.getNMultipliers() > 0);

    const Vector& udotSimbody = model.getMatterSubsystem().getUDot(state);
    const Vector& multipliers =
        model.getMatterSubsystem().getConstraintMultipliers(state);
    Vector udotMultipliers;
    calcAccelerationsFromMultipliers(model, state, multipliers,
        udotMultipliers);
    // Check that accelerations calculated from Lagrange multipliers match
    // Simbody's accelerations.
    MACHINE_TEST(udotSimbody, udotMultipliers);
}

TEST_CASE("ConstantDistanceConstraint", "") {
    State state;
    Model model = createModel();
    const Body& firstBody = model.getBodySet().get(0);
    const Body& lastBody =
        model.getBodySet().get(NUM_BODIES - 1);
    ConstantDistanceConstraint* constraint = new ConstantDistanceConstraint(
        firstBody, Vec3(0), lastBody, Vec3(0), 4.56);
    model.addConstraint(constraint);
    createState(model, state);
    // Check that constraint was added successfully.
    SimTK_TEST(state.getNMultipliers() > 0);

    const Vector& udotSimbody = model.getMatterSubsystem().getUDot(state);
    const Vector& multipliers =
        model.getMatterSubsystem().getConstraintMultipliers(state);
    Vector udotMultipliers;
    calcAccelerationsFromMultipliers(model, state, multipliers,
        udotMultipliers);
    // Check that accelerations calculated from Lagrange multipliers match
    // Simbody's accelerations.
    MACHINE_TEST(udotSimbody, udotMultipliers);
}

TEST_CASE("LockedCoordinate", "") {
    State state;
    Model model = createModel();
    CoordinateSet& coordSet = model.updCoordinateSet();
    coordSet.getLast()->set_locked(true);
    createState(model, state);
    // Check that constraint was added successfully.
    SimTK_TEST(state.getNMultipliers() > 0);

    const Vector& udotSimbody = model.getMatterSubsystem().getUDot(state);
    const Vector& multipliers =
        model.getMatterSubsystem().getConstraintMultipliers(state);
    Vector udotMultipliers;
    calcAccelerationsFromMultipliers(model, state, multipliers,
        udotMultipliers);
    // Check that accelerations calculated from Lagrange multipliers match
    // Simbody's accelerations.
    MACHINE_TEST(udotSimbody, udotMultipliers);
}

TEST_CASE("CoordinateCouplerConstraint", "") {
    State state;
    Model model = createModel();
    CoordinateSet& coordSet = model.updCoordinateSet();
    CoordinateCouplerConstraint* constraint = new CoordinateCouplerConstraint();
    Array<std::string> names;
    coordSet.getNames(names);
    constraint->setIndependentCoordinateNames(
            Array<std::string>(names.get(0), 1));
    constraint->setDependentCoordinateName(names.getLast());
    LinearFunction func(1.0, 0.0);
    constraint->setFunction(func);
    model.addConstraint(constraint);
    createState(model, state);
    // Check that constraint was added successfully.
    SimTK_TEST(state.getNMultipliers() > 0);

    const Vector& udotSimbody = model.getMatterSubsystem().getUDot(state);
    const Vector& multipliers =
        model.getMatterSubsystem().getConstraintMultipliers(state);
    Vector udotMultipliers;
    calcAccelerationsFromMultipliers(model, state, multipliers,
        udotMultipliers);
    // Check that accelerations calculated from Lagrange multipliers match
    // Simbody's accelerations.
    MACHINE_TEST(udotSimbody, udotMultipliers);
}

TEST_CASE("PrescribedMotion", "") {
    State state;
    Model model = createModel();
    CoordinateSet& coordSet = model.updCoordinateSet();
    LinearFunction func(1.0, 0.0);
    coordSet.getLast()->setPrescribedFunction(func);
    coordSet.getLast()->setDefaultIsPrescribed(true);
    createState(model, state);
    // Check that constraint was added successfully.
    SimTK_TEST(state.getNMultipliers() > 0);

    const Vector& udotSimbody = model.getMatterSubsystem().getUDot(state);
    const Vector& multipliers =
        model.getMatterSubsystem().getConstraintMultipliers(state);
    Vector udotMultipliers;
    calcAccelerationsFromMultipliers(model, state, multipliers,
        udotMultipliers);
    // Check that accelerations calculated from Lagrange multipliers match
    // Simbody's accelerations.
    MACHINE_TEST(udotSimbody, udotMultipliers);
}

/// Create a torque-actuated double pendulum model. Each subtest will add to the
/// model the relevant constraint(s).
std::unique_ptr<Model> createDoublePendulumModel() {
    auto model = make_unique<Model>();
    model->setName("double_pendulum");

    using SimTK::Vec3;
    using SimTK::Inertia;

    // Create two links, each with a mass of 1 kg, center of mass at the body's
    // origin, and moments and products of inertia of zero.
    auto* b0 = new OpenSim::Body("b0", 1, Vec3(0), Inertia(1));
    model->addBody(b0);
    auto* b1 = new OpenSim::Body("b1", 1, Vec3(0), Inertia(1));
    model->addBody(b1);

    // Add station representing the model end-effector.
    auto* endeff = new Station(*b1, Vec3(0));
    endeff->setName("endeff");
    model->addComponent(endeff);

    // Connect the bodies with pin joints. Assume each body is 1 m long.
    auto* j0 = new PinJoint("j0", model->getGround(), Vec3(0), Vec3(0),
        *b0, Vec3(-1, 0, 0), Vec3(0));
    auto& q0 = j0->updCoordinate();
    q0.setName("q0");
    q0.setDefaultValue(0);
    auto* j1 = new PinJoint("j1",
        *b0, Vec3(0), Vec3(0), *b1, Vec3(-1, 0, 0), Vec3(0));
    auto& q1 = j1->updCoordinate();
    q1.setName("q1");
    q1.setDefaultValue(SimTK::Pi);
    model->addJoint(j0);
    model->addJoint(j1);

    // Add coordinate actuators.
    auto* tau0 = new CoordinateActuator();
    tau0->setCoordinate(&j0->updCoordinate());
    tau0->setName("tau0");
    tau0->setOptimalForce(1);
    model->addComponent(tau0);
    auto* tau1 = new CoordinateActuator();
    tau1->setCoordinate(&j1->updCoordinate());
    tau1->setName("tau1");
    tau1->setOptimalForce(1);
    model->addComponent(tau1);

    // Add display geometry.
    Ellipsoid bodyGeometry(0.5, 0.1, 0.1);
    SimTK::Transform transform(SimTK::Vec3(-0.5, 0, 0));
    auto* b0Center = new PhysicalOffsetFrame("b0_center", *b0, transform);
    b0->addComponent(b0Center);
    b0Center->attachGeometry(bodyGeometry.clone());
    auto* b1Center = new PhysicalOffsetFrame("b1_center", *b1, transform);
    b1->addComponent(b1Center);
    b1Center->attachGeometry(bodyGeometry.clone());

    return model;
}

/// Run a forward simulation using controls from an OCP solution and compare the
/// state trajectories.
MocoIterate runForwardSimulation(Model model, const MocoSolution& solution,
    const double& tol) {

    // Get actuator names.
    model.initSystem();
    OpenSim::Array<std::string> actuNames;
    const auto modelPath = model.getAbsolutePath();
    for (const auto& actu : model.getComponentList<Actuator>()) {
        actuNames.append(actu.getAbsolutePathString());
    }

    // Add prescribed controllers to actuators in the model, where the control
    // functions are splined versions of the actuator controls from the OCP
    // solution.
    const SimTK::Vector& time = solution.getTime();
    auto* controller = new PrescribedController();
    controller->setName("prescribed_controller");
    for (int i = 0; i < actuNames.size(); ++i) {
        const auto control = solution.getControl(actuNames[i]);
        auto* controlFunction = new GCVSpline(5, time.nrow(), &time[0],
            &control[0]);
        const auto& actu = model.getComponent<Actuator>(actuNames[i]);
        controller->addActuator(actu);
        controller->prescribeControlForActuator(actu.getName(),
                controlFunction);
    }
    model.addController(controller);

    // Add states reporter to the model.
    auto* statesRep = new StatesTrajectoryReporter();
    statesRep->setName("states_reporter");
    statesRep->set_report_time_interval(0.001);
    model.addComponent(statesRep);

    // Add a TableReporter to collect the controls.
    auto* controlsRep = new TableReporter();
    for (int i = 0; i < actuNames.size(); ++i) {
        controlsRep->addToReport(
            model.getComponent(actuNames[i]).getOutput("actuation"),
            actuNames[i]);
    }
    model.addComponent(controlsRep);

    // Simulate!
    SimTK::State state = model.initSystem();
    state.setTime(time[0]);
    Manager manager(model);
    manager.getIntegrator().setAccuracy(1e-9);
    manager.initialize(state);
    state = manager.integrate(time[time.size()-1]);

    // Export results from states reporter to a TimeSeries Table
    TimeSeriesTable states;
    states = statesRep->getStates().exportToTable(model);

    TimeSeriesTable controls;
    controls = controlsRep->getTable();

    // Create a MocoIterate to facilitate states trajectory comparison (with
    // dummy data for the multipliers, which we'll ignore).
    const auto& statesTimes = states.getIndependentColumn();
    SimTK::Vector timeVec((int)statesTimes.size(), statesTimes.data(), true);
    auto forwardSolution = MocoIterate(timeVec, states.getColumnLabels(),
        controls.getColumnLabels(), states.getColumnLabels(), {},
        states.getMatrix(), controls.getMatrix(), states.getMatrix(),
        SimTK::RowVector(0));

    // Compare controls between foward simulation and OCP solution. These
    // should match very closely, since the foward simulation controls are
    // created from splines of the OCP solution controls
    SimTK_TEST_EQ_TOL(solution.compareContinuousVariablesRMS(forwardSolution,
        {"none"}, {}, {"none"}, {"none"}), 0, 1e-9);

    // Compare states trajectory between forward simulation and OCP solution.
    // The states trajectory may not match as well as the controls.
    SimTK_TEST_EQ_TOL(solution.compareContinuousVariablesRMS(forwardSolution,
        {}, {"none"}, {"none"}, {"none"}), 0, tol);

    return forwardSolution;
}

/// Direct collocation subtests.
/// ----------------------------

/// Solve an optimal control problem where a double pendulum must reach a
/// specified final configuration while subject to a constraint that its
/// end-effector must lie on a vertical line through the origin and minimize
/// control effort.
template <typename TestType>
void testDoublePendulumPointOnLine(bool enforce_constraint_derivatives) {
    MocoTool moco;
    moco.setName("double_pendulum_point_on_line");
    MocoProblem& mp = moco.updProblem();
    // Create double pendulum model and add the point-on-line constraint. The
    // constraint consists of a vertical line in the y-direction (defined in
    // ground) and the model end-effector point (the origin of body "b1").
    auto model = createDoublePendulumModel();
    const Body& b1 = model->getBodySet().get("b1");
    const Station& endeff = model->getComponent<Station>("endeff");

    PointOnLineConstraint* constraint = new PointOnLineConstraint(
        model->getGround(), Vec3(0, 1, 0), Vec3(0), b1, endeff.get_location());
    model->addConstraint(constraint);
    model->finalizeConnections();
    mp.setModelCopy(*model);

    mp.setTimeBounds(0, 1);
    // Coordinate value state boundary conditions are consistent with the
    // point-on-line constraint.
    const double theta_i = 0.5;
    const double theta_f = SimTK::Pi/2;
    mp.setStateInfo("/jointset/j0/q0/value", {-10, 10}, theta_i, theta_f);
    mp.setStateInfo("/jointset/j0/q0/speed", {-50, 50});
    mp.setStateInfo("/jointset/j1/q1/value", {-10, 10}, SimTK::Pi - 2*theta_i,
                                                        SimTK::Pi - 2*theta_f);
    mp.setStateInfo("/jointset/j1/q1/speed", {-50, 50});
    mp.setControlInfo("/tau0", {-100, 100});
    mp.setControlInfo("/tau1", {-100, 100});

    mp.addCost<MocoControlCost>();

    auto& ms = moco.initSolver<TestType>();
    ms.set_num_mesh_points(10);
    ms.set_verbosity(2);
    ms.set_optim_solver("ipopt");
    ms.set_optim_convergence_tolerance(1e-3);
    ms.set_transcription_scheme("hermite-simpson");
    ms.set_enforce_constraint_derivatives(enforce_constraint_derivatives);
    ms.set_minimize_lagrange_multipliers(true);
    ms.set_lagrange_multiplier_weight(10);
    ms.setGuess("bounds");

    MocoSolution solution = moco.solve();
    solution.write("testConstraints_testDoublePendulumPointOnLine.sto");
    // moco.visualize(solution);

    model->initSystem();
    StatesTrajectory states = solution.exportToStatesTrajectory(mp);
    for (int i = 0; i < (int)states.getSize(); ++i) {
        const auto& s = states.get(i);
        model->realizePosition(s);
        const SimTK::Vec3& loc = endeff.getLocationInGround(s);

        // The end-effector should not have moved in the x- or z-directions.
        // If using Hermite-Simpson, only check on the mesh interval endpoints,
        // where the path constraint is enforced.
        if (ms.get_transcription_scheme() == "hermite-simpson" && !(i % 2)) {
            SimTK_TEST_EQ_TOL(loc[0], 0, 1e-6);
            SimTK_TEST_EQ_TOL(loc[2], 0, 1e-6);
        }
    }

    // Run a forward simulation using the solution controls in prescribed
    // controllers for the model actuators and see if we get the correct states
    // trajectory back.
    runForwardSimulation(*model, solution, 2);
}

/// Solve an optimal control problem where a double pendulum must reach a
/// specified final configuration while subject to a constraint that couples
/// its two coordinates together via a linear relationship and minimizing
/// control effort.
template <typename SolverType>
void testDoublePendulumCoordinateCoupler(MocoSolution& solution,
        bool enforce_constraint_derivatives) {
    MocoTool moco;
    moco.setName("double_pendulum_coordinate_coupler");

    // Create double pendulum model and add the coordinate coupler constraint.
    auto model = createDoublePendulumModel();
    const Coordinate& q0 = model->getCoordinateSet().get("q0");
    const Coordinate& q1 = model->getCoordinateSet().get("q1");
    CoordinateCouplerConstraint* constraint = new CoordinateCouplerConstraint();
    Array<std::string> indepCoordNames;
    indepCoordNames.append("q0");
    constraint->setIndependentCoordinateNames(indepCoordNames);
    constraint->setDependentCoordinateName("q1");
    // Represented by the following equation,
    //      q1 = m*q0 + b
    // this linear function couples the two model coordinates such that given
    // the boundary conditions for q0 from testDoublePendulumPointOnLine, the
    // same boundary conditions for q1 should be achieved without imposing
    // bounds for this coordinate.
    const SimTK::Real m = -2;
    const SimTK::Real b = SimTK::Pi;
    LinearFunction linFunc(m, b);
    // Avoid CoordinateCoupler::setFunction(const Function&); it has a leak.
    constraint->setFunction(&linFunc);
    model->addConstraint(constraint);
    model->finalizeConnections();

    MocoProblem& mp = moco.updProblem();
    mp.setModelCopy(*model);
    mp.setTimeBounds(0, 1);
    // Boundary conditions are only enforced for the first coordinate, so we can
    // test that the second coordinate is properly coupled.
    mp.setStateInfo("/jointset/j0/q0/value", {-10, 10}, 0, SimTK::Pi / 2);
    mp.setStateInfo("/jointset/j0/q0/speed", {-50, 50}, 0, 0);
    mp.setStateInfo("/jointset/j1/q1/value", {-10, 10});
    mp.setStateInfo("/jointset/j1/q1/speed", {-50, 50}, 0, 0);
    mp.setControlInfo("/tau0", {-100, 100});
    mp.setControlInfo("/tau1", {-100, 100});
    mp.addCost<MocoControlCost>();

    auto& ms = moco.initSolver<SolverType>();
    ms.set_num_mesh_points(20);
    ms.set_verbosity(2);
    ms.set_optim_solver("ipopt");
    ms.set_optim_convergence_tolerance(1e-3);
    ms.set_transcription_scheme("hermite-simpson");
    ms.set_enforce_constraint_derivatives(enforce_constraint_derivatives);
    ms.set_minimize_lagrange_multipliers(true);
    ms.set_lagrange_multiplier_weight(10);
    ms.setGuess("bounds");

    solution = moco.solve();
    solution.write("testConstraints_testDoublePendulumCoordinateCoupler.sto");
    //moco.visualize(solution);

    model->initSystem();
    StatesTrajectory states = solution.exportToStatesTrajectory(mp);
    for (int i = 0; i < (int)states.getSize(); ++i) {
        const auto& s = states.get(i);
        model->realizePosition(s);

        // The coordinates should be coupled according to the linear function
        // described above. If using Hermite-Simpson, only check on the mesh
        // interval endpoints, where the path constraint is enforced.
        if (ms.get_transcription_scheme() == "hermite-simpson" && !(i % 2)) {
            SimTK_TEST_EQ_TOL(q1.getValue(s), m*q0.getValue(s) + b, 1e-6);
        }
    }

    // Run a forward simulation using the solution controls in prescribed
    // controllers for the model actuators and see if we get the correct states
    // trajectory back.
    runForwardSimulation(*model, solution, 1e-1);
}

/// Solve an optimal control problem where a double pendulum must follow a
/// prescribed motion based on the previous test case (see
/// testDoublePendulumCoordinateCoupler).
template <typename SolverType>
void testDoublePendulumPrescribedMotion(MocoSolution& couplerSolution,
        bool enforce_constraint_derivatives) {
    MocoTool moco;
    moco.setName("double_pendulum_prescribed_motion");
    MocoProblem& mp = moco.updProblem();

    // Create double pendulum model.
    auto model = createDoublePendulumModel();
    // Create a spline set for the model states from the previous solution. We
    // need to call initSystem() and set the model here in order to convert the
    // solution from the previous problem to a StatesTrajectory.
    model->initSystem();
    mp.setModelCopy(*model);

    TimeSeriesTable statesTrajCoupler =
        couplerSolution.exportToStatesTrajectory(mp).exportToTable(*model);
    GCVSplineSet statesSpline(statesTrajCoupler);

    // Apply the prescribed motion constraints.
    Coordinate& q0 = model->updJointSet().get("j0").updCoordinate();
    q0.setPrescribedFunction(statesSpline.get("/jointset/j0/q0/value"));
    q0.setDefaultIsPrescribed(true);
    Coordinate& q1 = model->updJointSet().get("j1").updCoordinate();
    q1.setPrescribedFunction(statesSpline.get("/jointset/j1/q1/value"));
    q1.setDefaultIsPrescribed(true);
    // Set the model again after implementing the constraints.
    mp.setModelCopy(*model);

    mp.setTimeBounds(0, 1);
    // No bounds here, since the problem is already highly constrained by the
    // prescribed motion constraints on the coordinates.
    mp.setStateInfo("/jointset/j0/q0/value", {-10, 10});
    mp.setStateInfo("/jointset/j0/q0/speed", {-50, 50});
    mp.setStateInfo("/jointset/j1/q1/value", {-10, 10});
    mp.setStateInfo("/jointset/j1/q1/speed", {-50, 50});
    mp.setControlInfo("/tau0", {-100, 100});
    mp.setControlInfo("/tau1", {-100, 100});

    mp.addCost<MocoControlCost>();

    auto& ms = moco.initSolver<SolverType>();
    ms.set_num_mesh_points(20);
    ms.set_verbosity(2);
    ms.set_optim_solver("ipopt");
    ms.set_optim_convergence_tolerance(1e-3);
    ms.set_transcription_scheme("hermite-simpson");
    ms.set_enforce_constraint_derivatives(enforce_constraint_derivatives);
    ms.set_minimize_lagrange_multipliers(true);
    ms.set_lagrange_multiplier_weight(10);

    // Set guess based on coupler solution trajectory.
    MocoIterate guess(ms.createGuess("bounds"));
    guess.setStatesTrajectory(statesTrajCoupler);
    ms.setGuess(guess);

    MocoSolution solution = moco.solve();
    solution.write("testConstraints_testDoublePendulumPrescribedMotion.sto");
    //moco.visualize(solution);

    // Create a TimeSeriesTable containing the splined state data from
    // testDoublePendulumCoordinateCoupler. Since this splined data could be
    // somewhat different from the coordinate coupler OCP solution, we use this
    // to create a direct comparison between the prescribed motion OCP solution
    // states and exactly what the PrescribedMotion constraints should be
    // enforcing.
    auto statesTraj = solution.exportToStatesTrajectory(mp);
    // Initialize data structures to use in the TimeSeriesTable
    // convenience constructor.
    std::vector<double> indVec((int)statesTraj.getSize());
    SimTK::Matrix depData((int)statesTraj.getSize(),
        (int)solution.getStateNames().size());
    Vector timeVec(1);
    for (int i = 0; i < (int)statesTraj.getSize(); ++i) {
        const auto& s = statesTraj.get(i);
        const SimTK::Real& time = s.getTime();
        indVec[i] = time;
        timeVec.updElt(0,0) = time;
        depData.set(i, 0,
                statesSpline.get("/jointset/j0/q0/value").calcValue(timeVec));
        depData.set(i, 1,
                statesSpline.get("/jointset/j1/q1/value").calcValue(timeVec));
        // The values for the speed states are created from the spline
        // derivative values.
        depData.set(i, 2,
                statesSpline.get("/jointset/j0/q0/value").calcDerivative({0},
            timeVec));
        depData.set(i, 3,
                statesSpline.get("/jointset/j1/q1/value").calcDerivative({0},
            timeVec));
    }
    TimeSeriesTable splineStateValues(indVec, depData,
        solution.getStateNames());

    // Create a MocoIterate containing the splined state values. The splined
    // state values are also set for the controls and adjuncts as dummy data.
    const auto& statesTimes = splineStateValues.getIndependentColumn();
    SimTK::Vector time((int)statesTimes.size(), statesTimes.data(), true);
    auto mocoIterSpline = MocoIterate(time, splineStateValues.getColumnLabels(),
        splineStateValues.getColumnLabels(), splineStateValues.getColumnLabels(),
        {}, splineStateValues.getMatrix(), splineStateValues.getMatrix(),
        splineStateValues.getMatrix(), SimTK::RowVector(0));

    // Only compare the position-level values between the current solution
    // states and the states from the previous test (original and splined).
    // These should match well, since position-level values are enforced
    // directly via a path constraint in the current problem formulation (see
    // MocoTropterSolver for details).

    SimTK_TEST_EQ_TOL(solution.compareContinuousVariablesRMS(mocoIterSpline,
        {"/jointset/j0/q0/value", "/jointset/j1/q1/value"}, {"none"}, {"none"}),
                0, 1e-3);
    SimTK_TEST_EQ_TOL(solution.compareContinuousVariablesRMS(couplerSolution,
        {"/jointset/j0/q0/value", "/jointset/j1/q1/value"}, {"none"}, {"none"}),
                0, 1e-3);
    // Only compare the velocity-level values between the current solution
    // states and the states from the previous test (original and splined).
    // These won't match as well as the position-level values, since velocity-
    // level errors are not enforced in the current problem formulation.
    SimTK_TEST_EQ_TOL(solution.compareContinuousVariablesRMS(mocoIterSpline,
        {"/jointset/j0/q0/speed", "/jointset/j1/q1/speed"}, {"none"}, {"none"}),
                0, 1e-1);
    SimTK_TEST_EQ_TOL(solution.compareContinuousVariablesRMS(couplerSolution,
        {"/jointset/j0/q0/speed", "/jointset/j1/q1/speed"}, {"none"}, {"none"}),
                0, 1e-1);
    // Compare only the actuator controls. These match worse compared to the
    // velocity-level states. It is currently unclear to what extent this is
    // related to velocity-level states not matching well or the how the model
    // constraints are enforced in the current formulation.
    SimTK_TEST_EQ_TOL(solution.compareContinuousVariablesRMS(couplerSolution,
        {"none"}, {"/tau0", "/tau1"}, {"none"}), 0, 5);

    // Run a forward simulation using the solution controls in prescribed
    // controllers for the model actuators and see if we get the correct states
    // trajectory back.
    runForwardSimulation(*model, solution, 1e-1);
}

TEMPLATE_TEST_CASE("DoublePendulum with and without constraint derivatives", "",
        MocoTropterSolver/*, MocoCasADiSolver*/) {
    // TODO test tolerances can be improved significantly by not including
    // Hermite-Simpson midpoint values in comparisons.
    SECTION("DoublePendulum without constraint derivatives") {
        MocoSolution couplerSol;
        testDoublePendulumCoordinateCoupler<TestType>(couplerSol, false);
        testDoublePendulumPrescribedMotion<TestType>(couplerSol, false);
    }

    SECTION("DoublePendulum with constraint derivatives"){
        MocoSolution couplerSol2;
        testDoublePendulumCoordinateCoupler<TestType>(couplerSol2, true);
        testDoublePendulumPrescribedMotion<TestType>(couplerSol2, true);
    }
}

TEMPLATE_TEST_CASE("DoublePendulumPointOnLine without constraint derivatives",
        "", MocoTropterSolver /*, MocoCasADiSolver*/) {
    testDoublePendulumPointOnLine<TestType>(false);
}

TEMPLATE_TEST_CASE("DoublePendulumPointOnLine with constraint derivatives",
        "[!mayfail]", MocoTropterSolver /*, MocoCasADiSolver*/) {
    testDoublePendulumPointOnLine<TestType>(true);
}

class EqualControlConstraint : public MocoPathConstraint {
OpenSim_DECLARE_CONCRETE_OBJECT(EqualControlConstraint, MocoPathConstraint);
protected:
    void initializeOnModelImpl(const Model& model) const override {
        // Make sure the model generates a state object with the two controls we
        // expect, no more and no less.
        const auto state = model.getWorkingState();
        model.realizeVelocity(state);
        OPENSIM_THROW_IF(model.getControls(state).size() != 2, Exception,
            "State has incorrect number of controls (two expected).");

        // There is only constraint equation: match the two model controls.
        setNumEquations(1);
    }
    void calcPathConstraintErrorsImpl(const SimTK::State& state,
            SimTK::Vector& errors) const override {
        getModel().realizeVelocity(state);

        const auto& controls = getModel().getControls(state);
        // In the problem below, the actuators are bilateral and act in
        // opposite directions, so we use addition to create the residual here.
        errors[0] = abs(controls[1]) - abs(controls[0]);
    }
};

/// Solve an optimal control problem where a double pendulum must reach a
/// specified final configuration while subject to a constraint that its
/// actuators must produce an equal control trajectory.
TEMPLATE_TEST_CASE("DoublePendulumEqualControl", "",
        MocoTropterSolver/*, MocoCasADiSolver*/) {
    OpenSim::Object::registerType(EqualControlConstraint());
    MocoTool moco;
    moco.setName("double_pendulum_equal_control");
    MocoProblem& mp = moco.updProblem();
    auto model = createDoublePendulumModel();
    model->finalizeConnections();
    mp.setModelCopy(*model);

    auto* equalControlConstraint =
            mp.addPathConstraint<EqualControlConstraint>();
    MocoConstraintInfo cInfo;
    cInfo.setBounds(std::vector<MocoBounds>(1, {0, 0}));
    equalControlConstraint->setConstraintInfo(cInfo);

    mp.setTimeBounds(0, 1);
    // Coordinate value state boundary conditions are consistent with the
    // point-on-line constraint and should require the model to "unfold" itself.
    mp.setStateInfo("/jointset/j0/q0/value", {-10, 10}, 0, SimTK::Pi / 2);
    mp.setStateInfo("/jointset/j0/q0/speed", {-50, 50});
    mp.setStateInfo("/jointset/j1/q1/value", {-10, 10}, SimTK::Pi, 0);
    mp.setStateInfo("/jointset/j1/q1/speed", {-50, 50});
    mp.setControlInfo("/tau0", {-100, 100});
    mp.setControlInfo("/tau1", {-100, 100});

    mp.addCost<MocoControlCost>();

    auto& ms = moco.initSolver<TestType>();
    ms.set_num_mesh_points(25);
    ms.set_verbosity(2);
    ms.set_optim_solver("ipopt");
    ms.set_optim_convergence_tolerance(1e-3);
    ms.setGuess("bounds");

    MocoSolution solution = moco.solve();
    solution.write("testConstraints_testDoublePendulumEqualControl.sto");
    //moco.visualize(solution);

    const auto& control_tau0 = solution.getControl("/tau0");
    const auto& control_tau1 = solution.getControl("/tau1");
    const auto& control_res = control_tau1.abs() - control_tau0.abs();

    SimTK_TEST_EQ_TOL(control_res.normRMS(), 0, 1e-6);

    // Run a forward simulation using the solution controls in prescribed
    // controllers for the model actuators and see if we get the correct states
    // trajectory back.
    // TODO why does the forward solution match so poorly here?
    MocoIterate forwardSolution = runForwardSimulation(*model, solution, 2);
    //moco.visualize(forwardSolution);

    // Test de/serialization.
    // ======================
    std::string setup_fname
        = "testConstraints_testDoublePendulumEqualControl.omoco";
    moco.print(setup_fname);
    MocoSolution solutionDeserialized;
    MocoTool mocoDeserialize(setup_fname);
    solutionDeserialized = mocoDeserialize.solve();
    SimTK_TEST(solution.isNumericallyEqual(solutionDeserialized));
<<<<<<< HEAD
=======
}

int main() {
    OpenSim::Object::registerType(EqualControlConstraint());

    SimTK_START_TEST("testConstraints");
        // DAE calculation tests.
        SimTK_SUBTEST(testWeldConstraint);
        SimTK_SUBTEST(testPointConstraint);
        SimTK_SUBTEST(testPointOnLineConstraint);
        SimTK_SUBTEST(testConstantDistanceConstraint);
        SimTK_SUBTEST(testLockedCoordinate);
        SimTK_SUBTEST(testCoordinateCouplerConstraint);
        SimTK_SUBTEST(testPrescribedMotion);
        // TODO test tolerances can be improved significantly by not including
        // Hermite-Simpson midpoint values in comparisons.
        // Direct collocation tests, without constraint derivatives.
        SimTK_SUBTEST1(testDoublePendulumPointOnLine, false);
        MocoSolution couplerSol;
        SimTK_SUBTEST2(testDoublePendulumCoordinateCoupler, couplerSol, false);
        SimTK_SUBTEST2(testDoublePendulumPrescribedMotion, couplerSol, false);
        // Direct collocation tests, with constraint derivatives.
        SimTK_SUBTEST1(testDoublePendulumPointOnLine, true);
        MocoSolution couplerSol2;
        SimTK_SUBTEST2(testDoublePendulumCoordinateCoupler, couplerSol2, true);
        SimTK_SUBTEST2(testDoublePendulumPrescribedMotion, couplerSol2, true);
        // Custom path constraint test.
        SimTK_SUBTEST(testDoublePendulumEqualControl);
    SimTK_END_TEST();
>>>>>>> 196ef936
}<|MERGE_RESOLUTION|>--- conflicted
+++ resolved
@@ -810,7 +810,7 @@
 }
 
 TEMPLATE_TEST_CASE("DoublePendulumPointOnLine with constraint derivatives",
-        "[!mayfail]", MocoTropterSolver /*, MocoCasADiSolver*/) {
+        "", MocoTropterSolver /*, MocoCasADiSolver*/) {
     testDoublePendulumPointOnLine<TestType>(true);
 }
 
@@ -903,36 +903,4 @@
     MocoTool mocoDeserialize(setup_fname);
     solutionDeserialized = mocoDeserialize.solve();
     SimTK_TEST(solution.isNumericallyEqual(solutionDeserialized));
-<<<<<<< HEAD
-=======
-}
-
-int main() {
-    OpenSim::Object::registerType(EqualControlConstraint());
-
-    SimTK_START_TEST("testConstraints");
-        // DAE calculation tests.
-        SimTK_SUBTEST(testWeldConstraint);
-        SimTK_SUBTEST(testPointConstraint);
-        SimTK_SUBTEST(testPointOnLineConstraint);
-        SimTK_SUBTEST(testConstantDistanceConstraint);
-        SimTK_SUBTEST(testLockedCoordinate);
-        SimTK_SUBTEST(testCoordinateCouplerConstraint);
-        SimTK_SUBTEST(testPrescribedMotion);
-        // TODO test tolerances can be improved significantly by not including
-        // Hermite-Simpson midpoint values in comparisons.
-        // Direct collocation tests, without constraint derivatives.
-        SimTK_SUBTEST1(testDoublePendulumPointOnLine, false);
-        MocoSolution couplerSol;
-        SimTK_SUBTEST2(testDoublePendulumCoordinateCoupler, couplerSol, false);
-        SimTK_SUBTEST2(testDoublePendulumPrescribedMotion, couplerSol, false);
-        // Direct collocation tests, with constraint derivatives.
-        SimTK_SUBTEST1(testDoublePendulumPointOnLine, true);
-        MocoSolution couplerSol2;
-        SimTK_SUBTEST2(testDoublePendulumCoordinateCoupler, couplerSol2, true);
-        SimTK_SUBTEST2(testDoublePendulumPrescribedMotion, couplerSol2, true);
-        // Custom path constraint test.
-        SimTK_SUBTEST(testDoublePendulumEqualControl);
-    SimTK_END_TEST();
->>>>>>> 196ef936
 }