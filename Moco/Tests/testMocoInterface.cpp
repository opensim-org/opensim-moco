--- conflicted
+++ resolved
@@ -89,7 +89,7 @@
             GENERATE(as<std::string>{}, "trapezoidal", "hermite-simpson");
     std::cout.rdbuf(LogManager::cout.rdbuf());
     std::cout.rdbuf(LogManager::cout.rdbuf());
-    MocoTool moco;
+    MocoStudy moco;
     double finalTime = 5.0;
     moco.setName("sliding_mass");
     moco.set_write_solution("false");
@@ -1537,14 +1537,9 @@
 }
 
 TEMPLATE_TEST_CASE("Sliding mass", "", MocoTropterSolver, MocoCasADiSolver) {
-<<<<<<< HEAD
     std::cout.rdbuf(LogManager::cout.rdbuf());
     std::cout.rdbuf(LogManager::cout.rdbuf());
-    MocoTool moco = createSlidingMassMocoTool<TestType>();
-=======
-
     MocoStudy moco = createSlidingMassMocoStudy<TestType>();
->>>>>>> ebf0c1fc
     MocoSolution solution = moco.solve();
     int numTimes = 20;
     int numStates = 2;
