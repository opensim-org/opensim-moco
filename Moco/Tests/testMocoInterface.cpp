/* -------------------------------------------------------------------------- *
 * OpenSim Moco: testMocoInterface.cpp                                        *
 * -------------------------------------------------------------------------- *
 * Copyright (c) 2017 Stanford University and the Authors                     *
 *                                                                            *
 * Author(s): Christopher Dembia                                              *
 *                                                                            *
 * Licensed under the Apache License, Version 2.0 (the "License"); you may    *
 * not use this file except in compliance with the License. You may obtain a  *
 * copy of the License at http://www.apache.org/licenses/LICENSE-2.0          *
 *                                                                            *
 * Unless required by applicable law or agreed to in writing, software        *
 * distributed under the License is distributed on an "AS IS" BASIS,          *
 * WITHOUT WARRANTIES OR CONDITIONS OF ANY KIND, either express or implied.   *
 * See the License for the specific language governing permissions and        *
 * limitations under the License.                                             *
 * -------------------------------------------------------------------------- */

#define CATCH_CONFIG_MAIN
#include "Testing.h"
#include <Moco/osimMoco.h>
#include <fstream>

#include <OpenSim/Actuators/BodyActuator.h>
#include <OpenSim/Actuators/CoordinateActuator.h>
#include <OpenSim/Common/LogManager.h>
#include <OpenSim/Common/STOFileAdapter.h>
#include <OpenSim/Simulation/Manager/Manager.h>
#include <OpenSim/Simulation/SimbodyEngine/PinJoint.h>
#include <OpenSim/Simulation/SimbodyEngine/SliderJoint.h>

using namespace OpenSim;

// TODO
// - add setGuess
// - add documentation. pre/post conditions.
// - write test cases for exceptions, for calling methods out of order.
// - model_file vs model.
// - test problems without controls (including with setting guesses).
// - test that names for setStateInfo() are actual existing states in the model.

std::unique_ptr<Model> createSlidingMassModel() {
    auto model = make_unique<Model>();
    model->setName("sliding_mass");
    model->set_gravity(SimTK::Vec3(0, 0, 0));
    auto* body = new Body("body", 10.0, SimTK::Vec3(0), SimTK::Inertia(0));
    model->addComponent(body);

    // Allows translation along x.
    auto* joint = new SliderJoint("slider", model->getGround(), *body);
    auto& coord = joint->updCoordinate(SliderJoint::Coord::TranslationX);
    coord.setName("position");
    model->addComponent(joint);

    auto* actu = new CoordinateActuator();
    actu->setCoordinate(&coord);
    actu->setName("actuator");
    actu->setOptimalForce(1);
    actu->setMinControl(-10);
    actu->setMaxControl(10);
    model->addComponent(actu);

    return model;
}

template <typename SolverType = MocoTropterSolver>
MocoStudy createSlidingMassMocoStudy() {
    MocoStudy study;
    study.setName("sliding_mass");
    study.set_write_solution("false");
    MocoProblem& mp = study.updProblem();
    mp.setModel(createSlidingMassModel());
    mp.setTimeBounds(MocoInitialBounds(0), MocoFinalBounds(0, 10));
    mp.setStateInfo("/slider/position/value", MocoBounds(0, 1),
            MocoInitialBounds(0), MocoFinalBounds(1));
    mp.setStateInfo("/slider/position/speed", {-100, 100}, 0, 0);
    mp.addGoal<MocoFinalTimeGoal>();

    auto& ms = study.initSolver<SolverType>();
    ms.set_num_mesh_intervals(19);
    ms.set_transcription_scheme("trapezoidal");
    ms.set_enforce_constraint_derivatives(false);
    return study;
}

TEMPLATE_TEST_CASE(
        "Non-uniform mesh", "", MocoTropterSolver, MocoCasADiSolver) {
    auto transcriptionScheme =
            GENERATE(as<std::string>{}, "trapezoidal", "hermite-simpson");
    std::cout.rdbuf(LogManager::cout.rdbuf());
    std::cout.rdbuf(LogManager::cout.rdbuf());
    MocoStudy study;
    double finalTime = 5.0;
    study.setName("sliding_mass");
    study.set_write_solution("false");
    MocoProblem& mp = study.updProblem();
    mp.setModel(createSlidingMassModel());
    mp.setTimeBounds(0, finalTime);
    mp.setStateInfo("/slider/position/value", {0, 1}, 0, 1);
    mp.setStateInfo("/slider/position/speed", {-100, 100}, 0, 0);
    mp.addGoal<MocoControlGoal>();
    SECTION("Ensure integral handles non-uniform mesh") {
        auto& ms = study.initSolver<TestType>();
        ms.set_transcription_scheme(transcriptionScheme);
        ms.set_optim_max_iterations(1);
        std::vector<double> mesh = {
                0.0, .05, .075, .1, .4, .41, .42, .58, .8, 1};
        ms.setMesh(mesh);
        auto solution = study.solve().unseal();
        auto u = solution.getControl("/actuator");

        using SimTK::square;
        if (transcriptionScheme == "trapezoidal") {
            for (int i = 0; i < (int)mesh.size(); ++i) {
                CHECK(solution.getTime()[i] == Approx(mesh[i] * finalTime));
            }

            double manualIntegral = 0;
            for (int i = 0; i < (int)(mesh.size() - 1); ++i) {
                manualIntegral +=
                        0.5 * (mesh[i + 1] - mesh[i]) *
                        (square(u.getElt(i, 0)) + square(u.getElt(i + 1, 0)));
            }
            manualIntegral *= finalTime;

            CHECK(manualIntegral == Approx(solution.getObjective()));
        } else if (transcriptionScheme == "hermite-simpson") {
            for (int i = 0; i < (int)mesh.size() - 1; ++i) {
                CHECK(solution.getTime()[2 * i] == Approx(mesh[i] * finalTime));
                // Midpoints.
                CHECK(solution.getTime()[2 * i + 1] ==
                        Approx(0.5 * (mesh[i] + mesh[i + 1]) * finalTime));
            }

            // Simpson quadrature.
            double manualIntegral = 0;
            for (int i = 0; i < (int)mesh.size() - 1; ++i) {
                const auto a = mesh[i];
                const auto b = mesh[i + 1];
                const auto fa = square(u.getElt(2 * i, 0));
                const auto fmid = square(u.getElt(2 * i + 1, 0));
                const auto fb = square(u.getElt(2 * i + 2, 0));
                manualIntegral += (b - a) / 6.0 * (fa + 4 * fmid + fb);
            }
            manualIntegral *= finalTime;
            CHECK(manualIntegral == Approx(solution.getObjective()));
        }
    }

    SECTION("First mesh point must be zero.") {
        auto& ms = study.initSolver<TestType>();
        ms.set_transcription_scheme(transcriptionScheme);
        std::vector<double> mesh = {.5, 1};
        ms.setMesh(mesh);
        REQUIRE_THROWS_WITH(study.solve(),
                Catch::Contains("Invalid custom mesh; first mesh "
                                              "point must be zero."));
    }
    SECTION("Mesh points must be strictly increasing") {
        auto& ms = study.initSolver<TestType>();
        ms.set_transcription_scheme(transcriptionScheme);
        std::vector<double> mesh = {0, .5, .5, 1};
        ms.setMesh(mesh);
        REQUIRE_THROWS_WITH(study.solve(),
                Catch::Contains("Invalid custom mesh; mesh "
                                "points must be strictly increasing."));
    }
    SECTION("Last mesh piont must be 1.") {
        auto& ms = study.initSolver<TestType>();
        ms.set_transcription_scheme(transcriptionScheme);
        std::vector<double> mesh = {0, .4, .8};
        ms.setMesh(mesh);
        REQUIRE_THROWS_WITH(
                study.solve(), Catch::Contains("Invalid custom mesh; last mesh "
                                              "point must be one."));
    }
}

/// This model is torque-actuated.
std::unique_ptr<Model> createPendulumModel() {
    auto model = make_unique<Model>();
    model->setName("pendulum");

    using SimTK::Inertia;
    using SimTK::Vec3;

    auto* b0 = new Body("b0", 1, Vec3(0), Inertia(1));
    model->addBody(b0);

    // Default pose: COM of pendulum is 1 meter down from the pin.
    auto* j0 = new PinJoint("j0", model->getGround(), Vec3(0), Vec3(0), *b0,
            Vec3(0, 1.0, 0), Vec3(0));
    auto& q0 = j0->updCoordinate();
    q0.setName("q0");
    model->addJoint(j0);

    auto* tau0 = new CoordinateActuator();
    tau0->setCoordinate(&j0->updCoordinate());
    tau0->setName("tau0");
    tau0->setOptimalForce(1);
    model->addForce(tau0);

    // Add display geometry.
    Ellipsoid bodyGeometry(0.1, 0.5, 0.1);
    SimTK::Transform transform(SimTK::Vec3(0, 0.5, 0));
    auto* b0Center = new PhysicalOffsetFrame("b0_center", *b0, transform);
    b0->addComponent(b0Center);
    b0Center->attachGeometry(bodyGeometry.clone());

    return model;
}

TEMPLATE_TEST_CASE("Solver options", "", MocoTropterSolver, MocoCasADiSolver) {
    MocoStudy study = createSlidingMassMocoStudy<TestType>();
    auto& ms = study.initSolver<TestType>();
    MocoSolution solDefault = study.solve();
    ms.set_verbosity(3); // Invalid value.
    SimTK_TEST_MUST_THROW_EXC(study.solve(), Exception);
    ms.set_verbosity(2);

    ms.set_optim_solver("nonexistent");
    SimTK_TEST_MUST_THROW_EXC(study.solve(), Exception);
    ms.set_optim_solver("ipopt");

    ms.set_optim_hessian_approximation("nonexistent");
    SimTK_TEST_MUST_THROW(study.solve());
    ms.set_optim_hessian_approximation("limited-memory");

    {
        ms.set_optim_max_iterations(1);
        MocoSolution solution = study.solve();
        SimTK_TEST(solution.isSealed());
        solution.unseal();
        SimTK_TEST(solution.getNumIterations() == 1);
        ms.set_optim_max_iterations(-1);
    }

    {
        ms.set_optim_convergence_tolerance(1e-2);
        MocoSolution solLooseConvergence = study.solve();
        // Ensure that we unset max iterations from being 1.
        SimTK_TEST(solLooseConvergence.getNumIterations() > 1);
        SimTK_TEST(solLooseConvergence.getNumIterations() <
                   solDefault.getNumIterations());
        ms.set_optim_convergence_tolerance(-1);
    }
    {
        // Must loosen convergence tolerance for constraint tolerance to have
        // an effect.
        ms.set_optim_convergence_tolerance(1e-2);
        // Tightening the constraint tolerance means more iterations.
        ms.set_optim_constraint_tolerance(1e-12);
        MocoSolution solutionTight = study.solve();
        ms.set_optim_constraint_tolerance(1e-2);
        MocoSolution solutionLoose = study.solve();
        SimTK_TEST(solutionTight.getNumIterations() >
                   solutionLoose.getNumIterations());
        ms.set_optim_constraint_tolerance(-1);
        ms.set_optim_convergence_tolerance(-1);
    }
}

/*

TEST_CASE("Ordering of calls") {

    // Solve a problem, edit the problem, re-solve.
    {
        // It's fine to
        MocoStudy study = createSlidingMassMocoStudy();
        auto& solver = study.initTropterSolver();
        study.solve();
        // This flips the "m_solverInitialized" flag:
        study.updProblem();
        // This will call initSolver() internally:
        study.solve();
    }

    // Solve a problem, edit the problem, ask the solver to do something.
    {
        MocoStudy study = createSlidingMassMocoStudy();
        auto& solver = study.initTropterSolver();
        study.solve();
        // This resets the problem to null on the solver.
        study.updProblem();
        // The solver can't do anything if you've edited the model.
        SimTK_TEST_MUST_THROW_EXC(solver.getProblem(), Exception);
        SimTK_TEST_MUST_THROW_EXC(solver.solve(), Exception);
    }

    // Solve a problem, edit the solver, re-solve.
    {
        MocoStudy study = createSlidingMassMocoStudy();
        auto& solver = study.initTropterSolver();
        const int initNumMeshPoints = solver.get_num_mesh_intervals();
        MocoSolution sol0 = study.solve();
        solver.set_num_mesh_intervals(2 * initNumMeshPoints);
        MocoSolution sol1 = study.solve();
        solver.set_num_mesh_intervals(initNumMeshPoints);
        MocoSolution sol2 = study.solve();
        // Ensure that changing the mesh has an effect.
        SimTK_TEST(!sol0.isNumericallyEqual(sol1));
        // Ensure we get repeatable results with the initial settings.
        SimTK_TEST(sol0.isNumericallyEqual(sol2));

    }
}

/// Test that we can read in a Moco setup file, solve, edit the setup,
/// re-solve.
void testOMOCOSerialization() {
    std::string fname = "testMocoInterface_testOMOCOSerialization.omoco";
    MocoSolution sol0;
    MocoSolution sol1;
    {
        MocoStudy study = createSlidingMassMocoStudy();
        sol0 = study.solve();
        study.print(fname);
    }
    {
        MocoStudy mocoDeserialized(fname);
        MocoSolution sol1 = mocoDeserialized.solve();
    }
    SimTK_TEST(sol0.isNumericallyEqual(sol1));
}

void testCopy() {
    MocoStudy study = createSlidingMassMocoStudy();
    MocoSolution solution = study.solve();
    std::unique_ptr<MocoStudy> copy(study.clone());
    MocoSolution solutionFromCopy = copy->solve();
    SimTK_TEST(solution.isNumericallyEqual(solutionFromCopy));


    // TODO what happens if just the MocoProblem is copied, or if just the
    // MocoSolver is copied?
}
 */

TEST_CASE("Bounds", "") {
    {
        SimTK_TEST(!MocoBounds().isSet());
        SimTK_TEST(MocoBounds(5.3).isSet());
        SimTK_TEST(MocoBounds(5.3).isEquality());
        SimTK_TEST(MocoBounds(5.3, 5.3).isSet());
        SimTK_TEST(MocoBounds(5.3, 5.3).isEquality());
        SimTK_TEST(!MocoBounds(5.3, 5.3 + SimTK::SignificantReal).isEquality());

        SimTK_TEST(MocoBounds(5.3).isWithinBounds(5.3));
        SimTK_TEST(
                !MocoBounds(5.3).isWithinBounds(5.3 + SimTK::SignificantReal));
        SimTK_TEST(MocoBounds(5.2, 5.4).isWithinBounds(5.3));
    }

    // TODO what to do if the user does not specify info for some variables?

    // Get error if state/control name does not exist.
    {
        auto model = createSlidingMassModel();
        model->initSystem();
        {
            MocoStudy study;
            MocoProblem& mp = study.updProblem();
            mp.setModel(std::unique_ptr<Model>(model->clone()));
            mp.setStateInfo("nonexistent", {0, 1});
            SimTK_TEST_MUST_THROW_EXC(mp.createRep(), Exception);
        }
        {
            MocoStudy study;
            MocoProblem& mp = study.updProblem();
            mp.setModel(std::unique_ptr<Model>(model->clone()));
            mp.setControlInfo("nonexistent", {0, 1});
            SimTK_TEST_MUST_THROW_EXC(mp.createRep(), Exception);
        }
    }
    // TODO what if bounds are missing for some states?
}

TEST_CASE("Building a problem", "") {
    {
        MocoStudy study;
        MocoProblem& mp = study.updProblem();
        mp.setModel(createSlidingMassModel());

        // Goals have the name "cost" by default.
        {
            auto c0 = make_unique<MocoFinalTimeGoal>();
            SimTK_TEST(c0->getName() == "goal");
            mp.addGoal(std::move(c0));
        }
        // Names of costs must be unique.
        {
            auto* c1 = mp.addGoal<MocoFinalTimeGoal>();
            SimTK_TEST_MUST_THROW_EXC(mp.createRep(), Exception);
            c1->setName("c1");
        }
        // Goals must have a name.
        {
            auto* cEmptyName = mp.addGoal<MocoFinalTimeGoal>("");
            SimTK_TEST_MUST_THROW_EXC(mp.createRep(), Exception);
            cEmptyName->setName("cost1");
        }
        // Parameters have the name "parameter" by default.
        {
            auto p0 = make_unique<MocoParameter>();
            SimTK_TEST(p0->getName() == "parameter");
            p0->appendComponentPath("/body");
            p0->setPropertyName("mass");
            mp.addParameter(std::move(p0));
            // Can successfully create a rep.
            mp.createRep();
        }
        // Names of parameters must be unique.
        {
            auto* param = mp.addParameter(
                    "parameter", "/body", "mass", MocoBounds(0, 0));
            SimTK_TEST_MUST_THROW_EXC(mp.createRep(), Exception);
            param->setName("parameter1");
            // Can now create rep.
            mp.createRep();
        }
        // Parameters must have a name.
        {
            auto pEmptyName = make_unique<MocoParameter>();
            pEmptyName->setName("");
            mp.addParameter(std::move(pEmptyName));
            SimTK_TEST_MUST_THROW_EXC(mp.createRep(), Exception);
        }
    }
}

TEMPLATE_TEST_CASE("Workflow", "", MocoTropterSolver, MocoCasADiSolver) {

    // Default bounds.
    SECTION("Default bounds") {
        MocoStudy study;
        MocoProblem& problem = study.updProblem();
        auto model = createSlidingMassModel();
        model->finalizeFromProperties();
        auto* bodyAct = new BodyActuator();
        bodyAct->setName("residuals");
        bodyAct->setBody(model->getComponent<Body>("body"));
        model->addComponent(bodyAct);
        model->finalizeFromProperties();
        auto& coord = model->updComponent<Coordinate>("slider/position");
        coord.setRangeMin(-10);
        coord.setRangeMax(15);
        auto& actu = model->updComponent<ScalarActuator>("actuator");
        actu.setMinControl(35);
        actu.setMaxControl(56);
        problem.setModel(std::move(model));
        const auto& phase0 = problem.getPhase(0);
        // User did not specify state info explicitly.
        SimTK_TEST_MUST_THROW_EXC(
                phase0.getStateInfo("/slider/position/value"), Exception);
        SECTION("User did not specify state info explicitly.") {
            MocoProblemRep rep = problem.createRep();
            {
                const auto& info = rep.getStateInfo("/slider/position/value");
                SimTK_TEST_EQ(info.getBounds().getLower(), -10);
                SimTK_TEST_EQ(info.getBounds().getUpper(), 15);
            }
            {
                // Default speed bounds.
                const auto& info = rep.getStateInfo("/slider/position/speed");
                SimTK_TEST_EQ(info.getBounds().getLower(), -50);
                SimTK_TEST_EQ(info.getBounds().getUpper(), 50);
            }
            // No control info stored in the Problem.
            SimTK_TEST_MUST_THROW_EXC(
                    phase0.getControlInfo("/actuator"), Exception);
            {
                // Obtained from controls.
                const auto& info = rep.getControlInfo("/actuator");
                SimTK_TEST_EQ(info.getBounds().getLower(), 35);
                SimTK_TEST_EQ(info.getBounds().getUpper(), 56);
            }
        }

        problem.setControlInfo("/actuator", {12, 15});
        SECTION("Setting control info explicitly") {
            {
                const auto& probinfo = phase0.getControlInfo("/actuator");
                SimTK_TEST_EQ(probinfo.getBounds().getLower(), 12);
                SimTK_TEST_EQ(probinfo.getBounds().getUpper(), 15);
            }
            {
                MocoProblemRep rep = problem.createRep();
                const auto& info = rep.getControlInfo("/actuator");
                SimTK_TEST_EQ(info.getBounds().getLower(), 12);
                SimTK_TEST_EQ(info.getBounds().getUpper(), 15);
            }
        }

        problem.setControlInfo("/residuals_0", {-5, 5});
        problem.setControlInfo("/residuals_3", {-7.5, 10});
        {
            {
                const auto& probinfo0 = phase0.getControlInfo("/residuals_0");
                SimTK_TEST_EQ(probinfo0.getBounds().getLower(), -5);
                SimTK_TEST_EQ(probinfo0.getBounds().getUpper(), 5);
                const auto& probinfo3 = phase0.getControlInfo("/residuals_3");
                SimTK_TEST_EQ(probinfo3.getBounds().getLower(), -7.5);
                SimTK_TEST_EQ(probinfo3.getBounds().getUpper(), 10);
            }
            MocoProblemRep rep = problem.createRep();
            {
                const auto& info0 = rep.getControlInfo("/residuals_0");
                SimTK_TEST_EQ(info0.getBounds().getLower(), -5);
                SimTK_TEST_EQ(info0.getBounds().getUpper(), 5);
                const auto& info3 = rep.getControlInfo("/residuals_3");
                SimTK_TEST_EQ(info3.getBounds().getLower(), -7.5);
                SimTK_TEST_EQ(info3.getBounds().getUpper(), 10);
            }
        }

        SECTION("Setting only initial/final bounds explicitly.") {
            SECTION("Initial coordinate value") {
                problem.setStateInfo("/slider/position/value", {}, {-5.0, 3.6});
                {
                    const auto& info =
                            phase0.getStateInfo("/slider/position/value");
                    SimTK_TEST(!info.getBounds().isSet());
                    SimTK_TEST_EQ(info.getInitialBounds().getLower(), -5.0);
                    SimTK_TEST_EQ(info.getInitialBounds().getUpper(), 3.6);
                    SimTK_TEST(!info.getFinalBounds().isSet());
                }
                MocoProblemRep rep = problem.createRep();
                const auto& info = rep.getStateInfo("/slider/position/value");
                SimTK_TEST_EQ(info.getBounds().getLower(), -10);
                SimTK_TEST_EQ(info.getBounds().getUpper(), 15);
                SimTK_TEST_EQ(info.getInitialBounds().getLower(), -5.0);
                SimTK_TEST_EQ(info.getInitialBounds().getUpper(), 3.6);
                SimTK_TEST(!info.getFinalBounds().isSet());
            }
            SECTION("Final coordinate value") {
                problem.setStateInfo(
                        "/slider/position/value", {}, {}, {1.3, 2.5});
                {
                    const auto& info =
                            phase0.getStateInfo("/slider/position/value");
                    SimTK_TEST(!info.getBounds().isSet());
                    SimTK_TEST(!info.getInitialBounds().isSet());
                    SimTK_TEST_EQ(info.getFinalBounds().getLower(), 1.3);
                    SimTK_TEST_EQ(info.getFinalBounds().getUpper(), 2.5);
                }
                MocoProblemRep rep = problem.createRep();
                const auto& info = rep.getStateInfo("/slider/position/value");
                SimTK_TEST_EQ(info.getBounds().getLower(), -10);
                SimTK_TEST_EQ(info.getBounds().getUpper(), 15);
                SimTK_TEST(!info.getInitialBounds().isSet());
                SimTK_TEST_EQ(info.getFinalBounds().getLower(), 1.3);
                SimTK_TEST_EQ(info.getFinalBounds().getUpper(), 2.5);
            }
            SECTION("Initial coordinate speed") {
                problem.setStateInfo("/slider/position/speed", {}, {-4.1, 3.9});
                {
                    const auto& info =
                            phase0.getStateInfo("/slider/position/speed");
                    SimTK_TEST(!info.getBounds().isSet());
                    SimTK_TEST_EQ(info.getInitialBounds().getLower(), -4.1);
                    SimTK_TEST_EQ(info.getInitialBounds().getUpper(), 3.9);
                    SimTK_TEST(!info.getFinalBounds().isSet());
                }
                MocoProblemRep rep = problem.createRep();
                const auto& info = rep.getStateInfo("/slider/position/speed");
                SimTK_TEST_EQ(info.getBounds().getLower(), -50);
                SimTK_TEST_EQ(info.getBounds().getUpper(), 50);
                SimTK_TEST_EQ(info.getInitialBounds().getLower(), -4.1);
                SimTK_TEST_EQ(info.getInitialBounds().getUpper(), 3.9);
                SimTK_TEST(!info.getFinalBounds().isSet());
            }
            SECTION("Final coordinate speed") {
                problem.setStateInfo(
                        "/slider/position/speed", {}, {}, {0.1, 0.8});
                {
                    const auto& info =
                            phase0.getStateInfo("/slider/position/speed");
                    SimTK_TEST(!info.getBounds().isSet());
                    SimTK_TEST(!info.getInitialBounds().isSet());
                    SimTK_TEST_EQ(info.getFinalBounds().getLower(), 0.1);
                    SimTK_TEST_EQ(info.getFinalBounds().getUpper(), 0.8);
                }
                MocoProblemRep rep = problem.createRep();
                const auto& info = rep.getStateInfo("/slider/position/speed");
                SimTK_TEST_EQ(info.getBounds().getLower(), -50);
                SimTK_TEST_EQ(info.getBounds().getUpper(), 50);
                SimTK_TEST(!info.getInitialBounds().isSet());
                SimTK_TEST_EQ(info.getFinalBounds().getLower(), 0.1);
                SimTK_TEST_EQ(info.getFinalBounds().getUpper(), 0.8);
            }
            SECTION("Initial control") {
                problem.setControlInfo("/actuator", {}, {-4.1, 3.9});
                {
                    const auto& info = phase0.getControlInfo("/actuator");
                    SimTK_TEST(!info.getBounds().isSet());
                    SimTK_TEST_EQ(info.getInitialBounds().getLower(), -4.1);
                    SimTK_TEST_EQ(info.getInitialBounds().getUpper(), 3.9);
                    SimTK_TEST(!info.getFinalBounds().isSet());
                }
                MocoProblemRep rep = problem.createRep();
                const auto& info = rep.getControlInfo("/actuator");
                SimTK_TEST_EQ(info.getBounds().getLower(), 35);
                SimTK_TEST_EQ(info.getBounds().getUpper(), 56);
                SimTK_TEST_EQ(info.getInitialBounds().getLower(), -4.1);
                SimTK_TEST_EQ(info.getInitialBounds().getUpper(), 3.9);
                SimTK_TEST(!info.getFinalBounds().isSet());
            }
            SECTION("Final control") {
                problem.setControlInfo("/actuator", {}, {}, {0.1, 0.8});
                {
                    const auto& info = phase0.getControlInfo("/actuator");
                    SimTK_TEST(!info.getBounds().isSet());
                    SimTK_TEST(!info.getInitialBounds().isSet());
                    SimTK_TEST_EQ(info.getFinalBounds().getLower(), 0.1);
                    SimTK_TEST_EQ(info.getFinalBounds().getUpper(), 0.8);
                }
                MocoProblemRep rep = problem.createRep();
                const auto& info = rep.getControlInfo("/actuator");
                SimTK_TEST_EQ(info.getBounds().getLower(), 35);
                SimTK_TEST_EQ(info.getBounds().getUpper(), 56);
                SimTK_TEST(!info.getInitialBounds().isSet());
                SimTK_TEST_EQ(info.getFinalBounds().getLower(), 0.1);
                SimTK_TEST_EQ(info.getFinalBounds().getUpper(), 0.8);
            }
        }
    }

    SECTION("Changes to time bounds are obeyed") {
        MocoStudy study;
        MocoProblem& problem = study.updProblem();
        problem.setModel(createSlidingMassModel());

        problem.setTimeBounds(0, {0, 10});
        problem.setStateInfo("/slider/position/value", {0, 1}, 0, 1);
        problem.setStateInfo("/slider/position/speed", {-100, 100}, 0, 0);
        problem.setControlInfo("/actuator", {-10, 10});
        problem.addGoal<MocoFinalTimeGoal>();

        auto& solver = study.initSolver<TestType>();
        const int N = 19;         // mesh intervals
        const int Nc = 2 * N + 1; // collocation points
        solver.set_num_mesh_intervals(N);
        MocoTrajectory guess = solver.createGuess("random");
        guess.setTime(createVectorLinspace(Nc, 0.0, 3.0));
        solver.setGuess(guess);
        MocoSolution solution0 = study.solve();

        problem.setTimeBounds(0, {5.8, 10});
        // Editing the problem does not affect information in the Solver;
        // the guess still exists.
        SimTK_TEST(!solver.getGuess().empty());

        guess.setTime(createVectorLinspace(Nc, 0.0, 7.0));
        MocoSolution solution = study.solve();
        CAPTURE(solution.getObjective());
        CHECK(solution.getFinalTime() == Approx(5.8));
    }

    SECTION("Changes to model are obeyed; set costs and model in any order.") {
        double finalTime0;
        {
            // Ensure that changes to the model are obeyed.
            MocoStudy study;
            MocoProblem& problem = study.updProblem();
            auto model = problem.setModel(createSlidingMassModel());
            problem.setTimeBounds(0, {0, 10});
            problem.setStateInfo("/slider/position/value", {0, 1}, 0, 1);
            problem.setStateInfo("/slider/position/speed", {-100, 100}, 0, 0);
            problem.addGoal<MocoFinalTimeGoal>();
            auto& solver = study.initSolver<TestType>();
            solver.set_num_mesh_intervals(20);
            finalTime0 = study.solve().getFinalTime();

            auto& body = model->updComponent<Body>("body");
            body.setMass(2 * body.getMass());
            const double finalTime1 = study.solve().getFinalTime();
            SimTK_TEST(finalTime1 > 1.1 * finalTime0);
        }

        // Can set the cost and model in any order.
        {
            MocoStudy study;
            MocoProblem& problem = study.updProblem();
            problem.setTimeBounds(0, {0, 10});
            problem.addGoal<MocoFinalTimeGoal>();
            problem.setStateInfo("/slider/position/value", {0, 1}, 0, 1);
            problem.setStateInfo("/slider/position/speed", {-100, 100}, 0, 0);
            problem.setModel(createSlidingMassModel());
            auto& solver = study.initSolver<TestType>();
            solver.set_num_mesh_intervals(20);
            const double finalTime = study.solve().getFinalTime();
            SimTK_TEST_EQ_TOL(finalTime, finalTime0, 1e-6);
        }
    }

    SECTION("Changes to costs are obeyed") {
        MocoStudy study;
        MocoProblem& problem = study.updProblem();
        problem.setModel(createSlidingMassModel());
        problem.setTimeBounds(0, {0, 10});
        problem.setStateInfo("/slider/position/value", {0, 1}, 0, 1);
        problem.setStateInfo("/slider/position/speed", {-100, 100}, 0, 0);
        problem.updPhase().addGoal<MocoFinalTimeGoal>();
        auto effort = problem.updPhase().addGoal<MocoControlGoal>("effort");
        const double finalTime0 = study.solve().getFinalTime();

        // Change the weights of the costs.
        effort->setWeight(0.1);
        const double finalTime1 = study.solve().getFinalTime();
        SimTK_TEST(finalTime1 < 0.8 * finalTime0);
    }

    // Invoking functions without initializing.
    // TODO

    // TODO MocoGoal and MocoParameter cache pointers into some model.
    // TODO {
    // TODO     MocoFinalTimeGoal cost;
    // TODO     // TODO must be initialized first.
    // TODO     // TODO MocoPhase shouldn't even have a public
    // calcGoal function.
    // TODO     SimTK_TEST_MUST_THROW_EXC(cost.calcGoal(state),
    // Exception);
    // TODO }

    // Allow removing costs.
    // TODO
    // {
    //     MocoStudy study;
    //     MocoProblem& problem = study.updProblem();
    //     {
    //         // Remove by name.
    //         auto& cost = problem.addGoal<MocoFinalTimeGoal>();
    //         cost.setName("cost0");
    //         problem.removeCost(cost);
    //         SimTK_TEST_MUST_THROW_EXC(problem.getCost("cost0"),
    //         Exception);
    //     }
    // }
}
TEMPLATE_TEST_CASE("Set infos with regular expression", "", MocoCasADiSolver,
        MocoTropterSolver) {
    MocoStudy study;
    MocoProblem& problem = study.updProblem();
    problem.setModelCopy(OpenSim::ModelFactory::createDoublePendulum());
    problem.setTimeBounds(0, 10);
    problem.setStateInfoPattern(".*/value", {2, 10});
    problem.setStateInfoPattern(".*/speed", {3, 10});
    MocoProblemRep problemRep = problem.createRep();
    SimTK_TEST_EQ(problemRep.getStateInfo("/jointset/j0/q0/value")
                          .getBounds()
                          .getLower(),
            2);
    SimTK_TEST_EQ(problemRep.getStateInfo("/jointset/j1/q1/value")
                          .getBounds()
                          .getLower(),
            2);
    SimTK_TEST_EQ(problemRep.getStateInfo("/jointset/j0/q0/speed")
                          .getBounds()
                          .getLower(),
            3);
    SimTK_TEST_EQ(problemRep.getStateInfo("/jointset/j1/q1/speed")
                          .getBounds()
                          .getLower(),
            3);
    problem.setStateInfo("/jointset/j0/q0/value", {3, 10});
    problem.setStateInfo("/jointset/j1/q1/speed", {4, 10});
    problemRep = problem.createRep();
    SimTK_TEST_EQ(problemRep.getStateInfo("/jointset/j0/q0/value")
                          .getBounds()
                          .getLower(),
            3);
    SimTK_TEST_EQ(problemRep.getStateInfo("/jointset/j1/q1/value")
                          .getBounds()
                          .getLower(),
            2);
    SimTK_TEST_EQ(problemRep.getStateInfo("/jointset/j0/q0/speed")
                          .getBounds()
                          .getLower(),
            3);
    SimTK_TEST_EQ(problemRep.getStateInfo("/jointset/j1/q1/speed")
                          .getBounds()
                          .getLower(),
            4);
}
TEMPLATE_TEST_CASE(
        "Disable Actuators", "", MocoCasADiSolver, MocoTropterSolver) {
    std::cout.rdbuf(LogManager::cout.rdbuf());
    std::cout.rdbuf(LogManager::cout.rdbuf());

    MocoSolution solution;
    MocoSolution solution2;
    {
        MocoStudy study;
        study.setName("double_pendulum");

        MocoProblem& mp = study.updProblem();
        auto model = OpenSim::ModelFactory::createDoublePendulum();

        auto* tau2 = new CoordinateActuator("q1");
        tau2->setName("tau2");
        tau2->setOptimalForce(1);
        model.addComponent(tau2);

        mp.setModelCopy(model);

        mp.setTimeBounds(0, {0, 5});
        mp.setStateInfo("/jointset/j0/q0/value", {-10, 10}, 0, SimTK::Pi);
        mp.setStateInfo("/jointset/j0/q0/speed", {-50, 50}, 0);
        mp.setStateInfo("/jointset/j1/q1/value", {-10, 10}, 0, 0);
        mp.setStateInfo("/jointset/j1/q1/speed", {-50, 50}, 0);
        mp.setControlInfo("/tau0", {-100, 100});
        mp.setControlInfo("/tau1", {-100, 100});
        mp.setControlInfo("/tau2", {-100, 100});

        mp.addGoal<MocoFinalTimeGoal>();
        auto& ms = study.initSolver<TestType>();
        ms.set_num_mesh_intervals(15);
        solution = study.solve();
    }
    {
        MocoStudy study2;
        study2.setName("double_pendulum");

        MocoProblem& mp2 = study2.updProblem();
        OpenSim::Model model2 = OpenSim::ModelFactory::createDoublePendulum();

        auto* tau2 = new CoordinateActuator("q1");
        tau2->setName("tau2");
        tau2->setOptimalForce(1);
        model2.addComponent(tau2);

        SimTK::State state = model2.initSystem();
        model2.updComponent<Force>("tau1").set_appliesForce(false);
        mp2.setModelCopy(model2);
        mp2.setTimeBounds(0, {0, 5});
        mp2.setStateInfo("/jointset/j0/q0/value", {-10, 10}, 0, SimTK::Pi);
        mp2.setStateInfo("/jointset/j0/q0/speed", {-50, 50}, 0);
        mp2.setStateInfo("/jointset/j1/q1/value", {-10, 10}, 0, 0);
        mp2.setStateInfo("/jointset/j1/q1/speed", {-50, 50}, 0);
        mp2.setControlInfo("/tau0", {-100, 100});
        mp2.setControlInfo("/tau2", {-100, 100});

        mp2.addGoal<MocoFinalTimeGoal>();
        auto& ms2 = study2.initSolver<TestType>();
        ms2.set_num_mesh_intervals(15);
        solution2 = study2.solve();
    }
    CHECK(solution2.getObjective() != Approx(solution.getObjective()));
}

TEMPLATE_TEST_CASE("State tracking", "", MocoTropterSolver, MocoCasADiSolver) {
    // TODO move to another test file?
    auto makeTool = []() {
        MocoStudy study;
        study.setName("state_tracking");
        study.set_write_solution("false");
        MocoProblem& mp = study.updProblem();
        mp.setModel(createSlidingMassModel());
        mp.setTimeBounds(0, 1);
        mp.setStateInfo("/slider/position/value", {-1, 1});
        mp.setStateInfo("/slider/position/speed", {-100, 100});
        mp.setControlInfo("/actuator", {-50, 50});
        return study;
    };

    // Reference trajectory.
    std::string fname = "testMocoInterface_testStateTracking_ref.sto";
    {
        TimeSeriesTable ref;
        ref.setColumnLabels({"/slider/position/value"});
        using SimTK::Pi;
        for (double time = -0.01; time < 1.02; time += 0.01) {
            // Move at constant speed from x=0 to x=1. Really basic stuff.
            ref.appendRow(time, {1.0 * time});
        }
        STOFileAdapter::write(ref, fname);
    }

    // Setting the TimeSeriesTable directly.
    MocoSolution solDirect;
    {
        auto moco = makeTool();
        MocoProblem& mp = moco.updProblem();
        auto tracking = mp.addGoal<MocoStateTrackingGoal>();
        tracking->setReference(TimeSeriesTable(fname));
        auto& ms = moco.template initSolver<TestType>();
        ms.set_num_mesh_intervals(5);
        ms.set_optim_hessian_approximation("exact");
        solDirect = moco.solve();
    }

    // Setting the reference to be a file.
    std::string setup_fname = "testMocoInterface_testStateTracking.omoco";
    if (std::ifstream(setup_fname).good()) std::remove(setup_fname.c_str());
    MocoSolution solFile;
    {

        auto moco = makeTool();
        MocoProblem& mp = moco.updProblem();
        auto tracking = mp.addGoal<MocoStateTrackingGoal>();
        tracking->setReference(fname);
        auto& ms = moco.template initSolver<TestType>();
        ms.set_num_mesh_intervals(5);
        ms.set_optim_hessian_approximation("exact");
        solFile = moco.solve();
        moco.print(setup_fname);
    }

    // Run the tool from a setup file.
    MocoSolution solDeserialized;
    {
        MocoStudy study(setup_fname);
        solDeserialized = study.solve();
    }

    SimTK_TEST(solDirect.isNumericallyEqual(solFile));
    SimTK_TEST(solFile.isNumericallyEqual(solDeserialized));

    // Error if neither file nor table were provided.
    {
        auto moco = makeTool();
        MocoProblem& mp = moco.updProblem();
        mp.addGoal<MocoStateTrackingGoal>();
        SimTK_TEST_MUST_THROW_EXC(moco.solve(), Exception);
    }

    // TODO error if data does not cover time window.
}

TEMPLATE_TEST_CASE("Guess", "", MocoTropterSolver, MocoCasADiSolver) {
    std::cout.rdbuf(LogManager::cout.rdbuf());
    std::cout.rdbuf(LogManager::cout.rdbuf());

    MocoStudy study = createSlidingMassMocoStudy<TestType>();
    auto& ms = study.initSolver<TestType>();
    const int N = 5;
    const int Nc = 2 * N + 1;
    ms.set_num_mesh_intervals(N);

    std::vector<std::string> expectedStateNames{
            "/slider/position/value", "/slider/position/speed"};
    std::vector<std::string> expectedControlNames{"/actuator"};

    SimTK::Matrix expectedStatesTraj(Nc, 2);
    expectedStatesTraj.col(0) = 0.5;   // bounds are [0, 1].
    expectedStatesTraj(0, 0) = 0;      // initial value fixed to 0.
    expectedStatesTraj(Nc - 1, 0) = 1; // final value fixed to 1.
    expectedStatesTraj.col(1) = 0.0;   // bounds are [-100, 100]
    expectedStatesTraj(0, 1) = 0;      // initial speed fixed to 0.
    expectedStatesTraj(Nc - 1, 1) = 0; // final speed fixed to 1.

    SimTK::Matrix expectedControlsTraj(Nc, 1);
    expectedControlsTraj.col(0) = 0;

    // createGuess().
    // --------------

    // Initial guess based on bounds.
    {
        MocoTrajectory guess = ms.createGuess("bounds");
        CHECK(guess.getTime().size() == Nc);
        CHECK(guess.getStateNames() == expectedStateNames);
        CHECK(guess.getControlNames() == expectedControlNames);
        CHECK(guess.getTime()[0] == 0);
        // midpoint of bounds [0, 10]
        CHECK(guess.getTime()[Nc - 1] == Approx(5.0));

        SimTK_TEST_EQ(guess.getStatesTrajectory(), expectedStatesTraj);
        SimTK_TEST_EQ(guess.getControlsTrajectory(), expectedControlsTraj);
    }

    // Random initial guess.
    {
        MocoTrajectory guess = ms.createGuess("random");
        CHECK(guess.getTime().size() == Nc);
        CHECK(guess.getStateNames() == expectedStateNames);
        CHECK(guess.getControlNames() == expectedControlNames);

        // The numbers are random, so we don't what they are; only that they
        // are different from the guess from bounds.
        SimTK_TEST_NOTEQ(guess.getStatesTrajectory(), expectedStatesTraj);
        SimTK_TEST_NOTEQ(guess.getControlsTrajectory(), expectedControlsTraj);
    }

    // Setting a guess programmatically.
    // ---------------------------------

    // Don't need a converged solution; so ensure the following tests are
    // fast.
    ms.set_optim_max_iterations(2);

    ms.clearGuess();
    MocoTrajectory solNoGuess = study.solve().unseal();
    {
        // Using the guess from bounds is the same as not providing a guess.

        ms.setGuess(ms.createGuess());
        MocoTrajectory solDefaultGuess = study.solve().unseal();

        CHECK(solDefaultGuess.isNumericallyEqual(solNoGuess));

        // Can also use convenience version of setGuess().
        ms.setGuess("bounds");
        CHECK(study.solve().unseal().isNumericallyEqual(solNoGuess));

        // Using a random guess should give us a different "solution."
        ms.setGuess(ms.createGuess("random"));
        MocoTrajectory solRandomGuess = study.solve().unseal();
        CHECK(!solRandomGuess.isNumericallyEqual(solNoGuess));

        // Convenience.
        ms.setGuess("random");
        CHECK(!study.solve().unseal().isNumericallyEqual(solNoGuess));

        // Clearing the guess works (this check must come after using a
        // random guess).
        ms.clearGuess();
        CHECK(study.solve().unseal().isNumericallyEqual(solNoGuess));

        // Can call clearGuess() multiple times with no weird issues.
        ms.clearGuess();
        ms.clearGuess();
        CHECK(study.solve().unseal().isNumericallyEqual(solNoGuess));
    }

    // Guess is incompatible with problem.
    {
        MocoTrajectory guess = ms.createGuess();
        // Delete the second state variable name.
        const_cast<std::vector<std::string>&>(guess.getStateNames()).resize(1);
        CHECK_THROWS_AS(ms.setGuess(std::move(guess)), Exception);
    }

    // Unrecognized guess type.
    CHECK_THROWS_AS(ms.createGuess("unrecognized"), Exception);
    CHECK_THROWS_AS(ms.setGuess("unrecognized"), Exception);

    // Setting a guess from a file.
    // ----------------------------
    {
        MocoTrajectory guess = ms.createGuess("bounds");
        // Use weird number to ensure the solver actually loads the file:
        guess.setControl("/actuator", SimTK::Vector(Nc, 13.28));
        const std::string fname = "testMocoInterface_testGuess_file.sto";
        guess.write(fname);
        ms.setGuessFile(fname);

        CHECK(ms.getGuess().isNumericallyEqual(guess));
        CHECK(!study.solve().unseal().isNumericallyEqual(solNoGuess));

        // Using setGuess(MocoTrajectory) overrides the file setting.
        ms.setGuess(ms.createGuess("bounds"));
        CHECK(study.solve().unseal().isNumericallyEqual(solNoGuess));

        ms.setGuessFile(fname);
        CHECK(ms.getGuess().isNumericallyEqual(guess));
        CHECK(!study.solve().unseal().isNumericallyEqual(solNoGuess));

        // Clearing the file causes the default guess type to be used.
        ms.setGuessFile("");
        CHECK(study.solve().unseal().isNumericallyEqual(solNoGuess));

        // TODO mismatched state/control names.

        // Solve from deserialization.
        // TODO
    }

    // Customize a guess.
    // ------------------
    // This is really just a test of the MocoTrajectory class.
    {
        MocoTrajectory guess = ms.createGuess();
        guess.setNumTimes(2);
        CHECK(SimTK::isNaN(guess.getTime()[0]));
        CHECK(SimTK::isNaN(guess.getStatesTrajectory()(0, 0)));
        CHECK(SimTK::isNaN(guess.getControlsTrajectory()(0, 0)));

        // TODO look at how TimeSeriesTable handles this.
        // Make sure this uses the initializer list variant.
        guess.setState("/slider/position/value", {2, 0.3});
        SimTK::Vector expectedv(2);
        expectedv[0] = 2;
        expectedv[1] = 0.3;
        SimTK_TEST_EQ(guess.getState("/slider/position/value"), expectedv);

        // Can use SimTK::Vector.
        expectedv[1] = 9.4;
        guess.setState("/slider/position/value", expectedv);
        SimTK_TEST_EQ(guess.getState("/slider/position/value"), expectedv);

        // Controls
        guess.setControl("/actuator", {1, 0.6});
        SimTK::Vector expecteda(2);
        expecteda[0] = 1.0;
        expecteda[1] = 0.6;
        SimTK_TEST_EQ(guess.getControl("/actuator"), expecteda);

        expecteda[0] = 0.7;
        guess.setControl("/actuator", expecteda);
        SimTK_TEST_EQ(guess.getControl("/actuator"), expecteda);

        // Errors.

        // Nonexistent state/control.
        CHECK_THROWS_AS(guess.setState("none", SimTK::Vector(2)), Exception);
        CHECK_THROWS_AS(guess.setControl("none", SimTK::Vector(2)), Exception);
        SimTK_TEST_MUST_THROW_EXC(guess.getState("none"), Exception);
        SimTK_TEST_MUST_THROW_EXC(guess.getControl("none"), Exception);

        // Incorrect length.
        CHECK_THROWS_AS(
                guess.setState("/slider/position/value", SimTK::Vector(1)),
                Exception);
        CHECK_THROWS_AS(
                guess.setControl("/actuator", SimTK::Vector(3)), Exception);
    }

    // Resampling.
    {
        const int N = 4;
        const int Nc = 2 * N + 1;
        ms.set_num_mesh_intervals(N);
        MocoTrajectory guess0 = ms.createGuess();
        guess0.setControl("/actuator", createVectorLinspace(Nc, 2.8, 7.3));
        CHECK(guess0.getTime().size() == Nc); // midpoint of [0, 10]
        SimTK_TEST_EQ(guess0.getTime()[Nc - 1], N + 1);

        // resampleWithNumTimes
        {
            MocoTrajectory guess = guess0;
            guess.resampleWithNumTimes(10);
            CHECK(guess.getTime().size() == 10);
            CHECK(guess.getTime()[9] == Approx(5));
            CHECK(guess.getStatesTrajectory().nrow() == 10);
            CHECK(guess.getControlsTrajectory().nrow() == 10);
            SimTK_TEST_EQ(guess.getControl("/actuator"),
                    createVectorLinspace(10, 2.8, 7.3));
        }

        // resampleWithInterval
        {
            MocoTrajectory guess = guess0;
            // We can't achieve exactly the interval the user provides.
            // time_interval = duration/(num_times - 1)
            // actual_num_times = ceil(duration/desired_interval) + 1
            // actual_interval = duration/(actual_num_times - 1)
            auto actualInterval = guess.resampleWithInterval(0.9);
            int expectedNumTimes = (int)ceil(5 / 0.9) + 1;
            SimTK_TEST_EQ(actualInterval, 5 / ((double)expectedNumTimes - 1));
            CHECK(guess.getTime().size() == expectedNumTimes);
            SimTK_TEST_EQ(guess.getTime()[expectedNumTimes - 1], 5);
            CHECK(guess.getStatesTrajectory().nrow() == expectedNumTimes);
            CHECK(guess.getControlsTrajectory().nrow() == expectedNumTimes);
            SimTK_TEST_EQ(guess.getControl("/actuator"),
                    createVectorLinspace(expectedNumTimes, 2.8, 7.3));
        }

        // resampleWithFrequency
        {
            // We can't achieve exactly the interval the user provides.
            // frequency = num_times/duration
            MocoTrajectory guess = guess0;
            // Here, we also ensure that we can downsample.
            auto actualFrequency = guess.resampleWithFrequency(0.7);
            int expectedNumTimes = (int)ceil(5 * 0.7); // 4
            SimTK_TEST_EQ(actualFrequency, (double)expectedNumTimes / 5);
            CHECK(guess.getTime().size() == expectedNumTimes);
            SimTK_TEST_EQ(guess.getTime()[expectedNumTimes - 1], 5);
            CHECK(guess.getStatesTrajectory().nrow() == expectedNumTimes);
            CHECK(guess.getControlsTrajectory().nrow() == expectedNumTimes);
            SimTK_TEST_EQ(guess.getControl("/actuator"),
                    createVectorLinspace(expectedNumTimes, 2.8, 7.3));
        }

        // resample
        {
            MocoTrajectory guess = guess0;
            CHECK_THROWS_AS(guess.resample(createVector(
                                    {guess.getInitialTime() - 1e-15, 0, 1})),
                    Exception);
            CHECK_THROWS_AS(guess.resample(createVector(
                                    {0.5, 0.6, guess.getFinalTime() + 1e15})),
                    Exception);
            CHECK_THROWS_AS(
                    guess.resample(createVector({0.5, 0.6, 0.59999999, 0.8})),
                    Exception);

            {
                SimTK::Vector newTime = createVector({0.1, 0.3, 0.8});
                MocoTrajectory guess2 = guess;
                guess2.resample(newTime);
                SimTK_TEST_EQ(newTime, guess2.getTime());
            }
        }
    }

    // Number of points required for splining.
    {
        // 3 and 2 points are okay.
        ms.set_num_mesh_intervals(3);
        MocoTrajectory guess3 = ms.createGuess();
        guess3.resampleWithNumTimes(10);

        ms.set_num_mesh_intervals(2);
        MocoTrajectory guess2 = ms.createGuess();
        guess2.resampleWithNumTimes(10);

        // 1 point is too few.
        MocoTrajectory guess1(guess2);
        guess1.setNumTimes(1);
        CHECK_THROWS_AS(guess1.resampleWithNumTimes(10), Exception);
    }

    // Can't use a guess from explicit dynamics in implicit dynamics mode.
    {
        MocoTrajectory explicitGuess = ms.createGuess();
        ms.set_multibody_dynamics_mode("implicit");
        CHECK_THROWS_WITH(ms.setGuess(explicitGuess),
            Catch::Contains(
                "'multibody_dynamics_mode' set to 'implicit' and coordinate states "
                "exist in the guess, but no coordinate accelerations were "
                "found in the guess. Consider using "
                "MocoTrajectory::generateAccelerationsFromValues() or "
                "MocoTrajectory::generateAccelerationsFromSpeeds() to "
                "construct an appropriate guess."));
        CHECK(explicitGuess.getDerivativeNames().empty());
        explicitGuess.generateAccelerationsFromSpeeds();
        // Only one coordinate in the sliding mass model.
        CHECK(explicitGuess.getDerivativeNames().size() == 1);
    }

    // TODO ordering of states and controls in MocoTrajectory should not
    // matter!

    // TODO getting a guess, editing the problem, asking for another guess,
    // requires calling initSolver<>(). TODO can check the Problem's
    // isObjectUptoDateWithProperties(); simply flipping a flag with
    // updProblem() is not sufficient, b/c a user could make changes way
    // after they get the mutable reference.
}

TEMPLATE_TEST_CASE(
        "Guess time-stepping", "", MocoTropterSolver /*, MocoCasADiSolver*/) {
    // This problem is just a simulation (there are no costs), and so the
    // forward simulation guess should reduce the number of iterations to
    // converge, and the guess and solution should also match our own
    // forward simulation.
    MocoStudy study;
    study.setName("pendulum");
    study.set_write_solution("false");
    auto& problem = study.updProblem();
    problem.setModel(createPendulumModel());
    const SimTK::Real initialAngle = 0.25 * SimTK::Pi;
    const SimTK::Real initialSpeed = .5;
    // Make the simulation interesting.
    problem.setTimeBounds(0, 1);
    problem.setStateInfo("/jointset/j0/q0/value", {-10, 10}, initialAngle);
    problem.setStateInfo("/jointset/j0/q0/speed", {-50, 50}, initialSpeed);
    problem.setControlInfo("/forceset/tau0", 0);
    auto& solver = study.initSolver<TestType>();
    solver.set_num_mesh_intervals(20);
    solver.setGuess("random");
    // With MUMPS: 4 iterations.
    const MocoSolution solutionRandom = study.solve();

    solver.setGuess("time-stepping");
    // With MUMPS: 2 iterations.
    MocoSolution solutionSim = study.solve();

    CHECK(solutionSim.getNumIterations() < solutionRandom.getNumIterations());

    {
        MocoTrajectory guess = solver.createGuess("time-stepping");
        REQUIRE(solutionSim.compareContinuousVariablesRMS(guess) < 1e-2);

        Model modelCopy(study.updProblem().getPhase().getModel());
        SimTK::State state = modelCopy.initSystem();
        modelCopy.setStateVariableValue(
                state, "/jointset/j0/q0/value", initialAngle);
        modelCopy.setStateVariableValue(
                state, "/jointset/j0/q0/speed", initialSpeed);
        Manager manager(modelCopy, state);
        manager.integrate(1.0);

        auto controlsTable = modelCopy.getControlsTable();
        auto labels = controlsTable.getColumnLabels();
        for (auto& label : labels) { label = "/forceset/" + label; }
        controlsTable.setColumnLabels(labels);
        const auto trajectoryFromManager =
                MocoTrajectory::createFromStatesControlsTables(
                        study.getProblem().createRep(),
                        manager.getStatesTable(),
                        controlsTable);
        SimTK_TEST(solutionSim.compareContinuousVariablesRMS(
                           trajectoryFromManager) < 1e-2);
    }

    // Ensure the forward simulation guess uses the correct time bounds.
    {
        study.updProblem().setTimeBounds({-10, -5}, {6, 15});
        auto& solver = study.initSolver<TestType>();
        MocoTrajectory guess = solver.createGuess("time-stepping");
        SimTK_TEST(guess.getTime()[0] == -5);
        SimTK_TEST(guess.getTime()[guess.getNumTimes() - 1] == 6);
    }
}

TEST_CASE("MocoTrajectory") {
    // Reading and writing.
    {
        const std::string fname = "testMocoInterface_testMocoTrajectory.sto";
        SimTK::Vector time(3);
        time[0] = 0;
        time[1] = 0.1;
        time[2] = 0.25;
        MocoTrajectory orig(time, {"a", "b"}, {"g", "h", "i", "j"}, {"m"},
                {"o", "p"}, SimTK::Test::randMatrix(3, 2),
                SimTK::Test::randMatrix(3, 4), SimTK::Test::randMatrix(3, 1),
                SimTK::Test::randVector(2).transpose());
        orig.write(fname);

        MocoTrajectory deserialized(fname);
        SimTK_TEST(deserialized.isNumericallyEqual(orig));
    }

    {
        const std::string fname =
                "testMocoInterface_testMocoSolutionSuccess.sto";
        MocoStudy study = createSlidingMassMocoStudy();
        auto& solver =
                dynamic_cast<MocoDirectCollocationSolver&>(study.updSolver());

        solver.set_optim_max_iterations(1);
        MocoSolution failedSolution = study.solve();
        failedSolution.unseal();
        failedSolution.write(fname);
        MocoTrajectory deserialized(fname);

        std::ifstream mocoSolutionFile(fname);
        for (std::string line; getline(mocoSolutionFile, line);) {
            if (line.compare("success=false")) {
                break;
            } else if (line.compare("success=true")) {
                SimTK_TEST(false);
            }
        }
    }

    // Test sealing/unsealing.
    {
        // Create a class that gives access to the sealed functions, which
        // are otherwise protected.
        class MocoTrajectoryDerived : public MocoTrajectory {
        public:
            using MocoTrajectory::MocoTrajectory;
            MocoTrajectoryDerived* clone() const override {
                return new MocoTrajectoryDerived(*this);
            }
            void setSealedD(bool sealed) { MocoTrajectory::setSealed(sealed); }
            bool isSealedD() const { return MocoTrajectory::isSealed(); }
        };
        MocoTrajectoryDerived trajectory;
        SimTK_TEST(!trajectory.isSealedD());
        trajectory.setSealedD(true);
        SimTK_TEST(trajectory.isSealedD());
        SimTK_TEST_MUST_THROW_EXC(
                trajectory.getNumTimes(), MocoTrajectoryIsSealed);
        SimTK_TEST_MUST_THROW_EXC(trajectory.getTime(), MocoTrajectoryIsSealed);
        SimTK_TEST_MUST_THROW_EXC(
                trajectory.getStateNames(), MocoTrajectoryIsSealed);
        SimTK_TEST_MUST_THROW_EXC(
                trajectory.getControlNames(), MocoTrajectoryIsSealed);
        SimTK_TEST_MUST_THROW_EXC(
                trajectory.getControlNames(), MocoTrajectoryIsSealed);

        // The clone() function doesn't call ensureSealed(), but the clone
        // should preserve the value of m_sealed.
        std::unique_ptr<MocoTrajectoryDerived> ptr(trajectory.clone());
        SimTK_TEST(ptr->isSealedD());
        SimTK_TEST_MUST_THROW_EXC(
                trajectory.getNumTimes(), MocoTrajectoryIsSealed);
    }

    // getInitialTime(), getFinalTime()
    {
        {
            // With 0 times, these functions throw an exception.
            MocoTrajectory it;
            SimTK_TEST_MUST_THROW_EXC(it.getInitialTime(), Exception);
            SimTK_TEST_MUST_THROW_EXC(it.getFinalTime(), Exception);
        }

        {
            SimTK::Vector time = createVectorLinspace(5, -3.1, 8.9);
            std::vector<std::string> snames{"s0", "s1"};
            std::vector<std::string> cnames{"c0"};
            SimTK::Matrix states = SimTK::Test::randMatrix(5, 2);
            SimTK::Matrix controls = SimTK::Test::randMatrix(5, 1);
            MocoTrajectory it(time, snames, cnames, {}, {}, states, controls,
                    SimTK::Matrix(), SimTK::RowVector());

            SimTK_TEST_EQ(it.getInitialTime(), -3.1);
            SimTK_TEST_EQ(it.getFinalTime(), 8.9);
        }

        {
            SimTK::Vector time(1, 7.2);
            std::vector<std::string> snames{"s0", "s1"};
            std::vector<std::string> cnames{"c0"};
            SimTK::Matrix states = SimTK::Test::randMatrix(1, 2);
            SimTK::Matrix controls = SimTK::Test::randMatrix(1, 1);
            MocoTrajectory it(time, snames, cnames, {}, {}, states, controls,
                    SimTK::Matrix(), SimTK::RowVector());

            SimTK_TEST_EQ(it.getInitialTime(), 7.2);
            SimTK_TEST_EQ(it.getFinalTime(), 7.2);
        }
    }

    // compareContinuousVariablesRMS
    auto testCompareContinuousVariablesRMS =
            [](int NT, int NS, int NC, int NM, double duration, double error,
                    std::vector<std::string> statesToCompare = {},
                    std::vector<std::string> controlsToCompare = {},
                    std::vector<std::string> multipliersToCompare = {}) {
                const double t0 = 0.2;
                std::vector<std::string> snames;
                for (int i = 0; i < NS; ++i)
                    snames.push_back("s" + std::to_string(i));
                std::vector<std::string> cnames;
                for (int i = 0; i < NC; ++i)
                    cnames.push_back("c" + std::to_string(i));
                std::vector<std::string> mnames;
                for (int i = 0; i < NM; ++i)
                    mnames.push_back("m" + std::to_string(i));
                SimTK::Matrix states(NT, NS);
                for (int i = 0; i < NS; ++i) {
                    states.updCol(i) =
                            createVectorLinspace(NT, SimTK::Test::randDouble(),
                                    SimTK::Test::randDouble());
                }
                SimTK::Matrix controls(NT, NC);
                for (int i = 0; i < NC; ++i) {
                    controls.updCol(i) =
                            createVectorLinspace(NT, SimTK::Test::randDouble(),
                                    SimTK::Test::randDouble());
                }
                SimTK::Matrix multipliers(NT, NM);
                for (int i = 0; i < NM; ++i) {
                    multipliers.updCol(i) =
                            createVectorLinspace(NT, SimTK::Test::randDouble(),
                                    SimTK::Test::randDouble());
                }
                SimTK::Vector time =
                        createVectorLinspace(NT, t0, t0 + duration);
                MocoTrajectory a(time, snames, cnames, mnames, {}, states,
                        controls, multipliers, SimTK::RowVector());
                MocoTrajectory b(time, snames, cnames, mnames, {},
                        states.elementwiseAddScalar(error),
                        controls.elementwiseAddScalar(error),
                        multipliers.elementwiseAddScalar(error),
                        SimTK::RowVector());
                // If error is constant:
                // sqrt(1/(T*N) * integral_t (sum_i^N (err_{i,t}^2))) = err
                auto rmsBA = b.compareContinuousVariablesRMS(
                        a, {{"states", statesToCompare},
                                   {"controls", controlsToCompare},
                                   {"multipliers", multipliersToCompare}});
                int N = 0;
                if (statesToCompare.empty())
                    N += NS;
                else if (statesToCompare[0] == "none")
                    N += 0;
                else
                    N += (int)statesToCompare.size();
                if (controlsToCompare.empty())
                    N += NC;
                else if (controlsToCompare[0] == "none")
                    N += 0;
                else
                    N += (int)controlsToCompare.size();
                if (multipliersToCompare.empty())
                    N += NM;
                else if (multipliersToCompare[0] == "none")
                    N += 0;
                else
                    N += (int)multipliersToCompare.size();
                auto rmsExpected = N == 0 ? 0 : error;
                SimTK_TEST_EQ(rmsBA, rmsExpected);
                auto rmsAB = a.compareContinuousVariablesRMS(
                        b, {{"states", statesToCompare},
                                   {"controls", controlsToCompare},
                                   {"multipliers", multipliersToCompare}});
                SimTK_TEST_EQ(rmsAB, rmsExpected);
            };

    testCompareContinuousVariablesRMS(10, 2, 1, 1, 0.6, 0.05);
    testCompareContinuousVariablesRMS(21, 2, 0, 2, 15.0, 0.01);
    // 6 is the minimum required number of times; ensure that it works.
    testCompareContinuousVariablesRMS(6, 0, 3, 0, 0.1, 0.9);

    // Providing a subset of states/columns to compare.
    testCompareContinuousVariablesRMS(10, 2, 3, 1, 0.6, 0.05, {"s1"});
    testCompareContinuousVariablesRMS(10, 2, 3, 1, 0.6, 0.05, {}, {"c1"});
    testCompareContinuousVariablesRMS(
            10, 2, 3, 1, 0.6, 0.05, {"none"}, {"none"}, {"none"});
    // Can't provide "none" along with other state names.
    SimTK_TEST_MUST_THROW_EXC(testCompareContinuousVariablesRMS(
                                      10, 2, 3, 1, 0.6, 0.05, {"none", "s1"}),
            Exception);
    SimTK_TEST_MUST_THROW_EXC(testCompareContinuousVariablesRMS(
                                      10, 2, 3, 1, 0.6, 0.05, {}, {"none, c0"}),
            Exception);

    // compareParametersRMS
    auto testCompareParametersRMS = [](int NP, double error,
                                            std::vector<std::string>
                                                    parametersToCompare = {}) {
        std::vector<std::string> pnames;
        for (int i = 0; i < NP; ++i) pnames.push_back("p" + std::to_string(i));
        SimTK::RowVector parameters = SimTK::Test::randVector(NP).transpose();
        MocoTrajectory a(SimTK::Vector(), {}, {}, {}, pnames, SimTK::Matrix(),
                SimTK::Matrix(), SimTK::Matrix(), parameters);
        MocoTrajectory b(SimTK::Vector(), {}, {}, {}, pnames, SimTK::Matrix(),
                SimTK::Matrix(), SimTK::Matrix(),
                parameters.elementwiseAddScalar(error).getAsRowVector());
        // If error is constant:
        // sqrt(sum_i^N (err_{i}^2) / N) = err
        auto rmsBA = b.compareParametersRMS(a, parametersToCompare);
        auto rmsExpected = error;
        SimTK_TEST_EQ(rmsBA, rmsExpected);
        auto rmsAB = a.compareParametersRMS(b, parametersToCompare);
        SimTK_TEST_EQ(rmsAB, rmsExpected);
    };
    // Compare one parameter.
    testCompareParametersRMS(1, 0.01);
    // Compare subsets of available parameters.
    testCompareParametersRMS(5, 0.5);
    testCompareParametersRMS(5, 0.5, {"p0"});
    testCompareParametersRMS(5, 0.5, {"p1", "p2"});
    // Compare a lot of parameters.
    testCompareParametersRMS(100, 0.5);
}

TEST_CASE("MocoTrajectory isCompatible") {
    std::cout.rdbuf(LogManager::cout.rdbuf());
    std::cout.rdbuf(LogManager::cout.rdbuf());
    MocoProblem problem;
    problem.setModel(createSlidingMassModel());
    problem.setTimeBounds(MocoInitialBounds(0), MocoFinalBounds(0, 10));
    problem.setStateInfo("/slider/position/value", MocoBounds(0, 1),
            MocoInitialBounds(0), MocoFinalBounds(1));
    problem.setStateInfo("/slider/position/speed", {-100, 100}, 0, 0);

    MocoProblemRep rep = problem.createRep();

    CHECK(MocoTrajectory({"/slider/position/value", "/slider/position/speed"},
            {"/actuator"}, {}, {}).isCompatible(rep, false, true));
    CHECK(!MocoTrajectory({"/slider/position/value", "/slider/position/speed"},
            {"/actuator"}, {}, {}).isCompatible(rep, true));

    CHECK(MocoTrajectory({"/slider/position/value", "/slider/position/speed"},
            {"/actuator"}, {}, {"/slider/position/accel"}, {}).isCompatible(rep, true));

    CHECK(!MocoTrajectory({}, {}, {}, {}).isCompatible(rep));
    CHECK(!MocoTrajectory({"/slider/position/value", "/slider/position/speed",
                          "nonexistent"},
            {"/actuator"}, {}, {}).isCompatible(rep));
    CHECK(!MocoTrajectory({"/slider/position/value", "/slider/position/speed"},
            {"/actuator"}, {"nonexistent"}, {}).isCompatible(rep));

    CHECK_THROWS_WITH(
            MocoTrajectory({"/slider/position/value",
                             "/slider/position/speed"},
                              {"/actuator"}, {}, {})
                               .isCompatible(rep, true, true),
            Catch::Contains("accel"));
    CHECK_THROWS_WITH(
            MocoTrajectory({}, {}, {}, {}).isCompatible(rep, false, true),
            Catch::Contains("position"));
    CHECK_THROWS_WITH(
            MocoTrajectory({"/slider/position/value", "/slider/position/speed",
                             "nonexistent"},
                    {"/actuator"}, {}, {})
                     .isCompatible(rep, false, true),
            Catch::Contains("nonexistent"));
    CHECK_THROWS_WITH(
            MocoTrajectory({"/slider/position/value", "/slider/position/speed"}, {"/actuator"},
            {"nonexistent"}, {})
                               .isCompatible(rep, false, true),
            Catch::Contains("nonexistent"));
}

TEST_CASE("MocoTrajectory randomize") {
    SimTK::Vector time(3);
    time[0] = 0;
    time[1] = 0.1;
    time[2] = 0.25;
    MocoTrajectory orig(time, {"a", "b"}, {"g", "h", "i", "j"}, {"m"},
            {"o", "p"}, SimTK::Test::randMatrix(3, 2),
            SimTK::Test::randMatrix(3, 4), SimTK::Test::randMatrix(3, 1),
            SimTK::Test::randVector(2).transpose());
    SECTION("randomizeAdd") {
        MocoTrajectory randomized = orig;
        randomized.randomizeAdd(SimTK::Random::Uniform(-0.01, 0.01));
        const auto rms = orig.compareContinuousVariablesRMS(randomized);
        CHECK(0.001 < rms);
        CHECK(rms < 0.01);
    }
    SECTION("randomizeReplace") {
        MocoTrajectory randomized = orig;
        randomized.randomizeReplace(SimTK::Random::Uniform(-0.01, 0.01));
        const auto rms = orig.compareContinuousVariablesRMS(randomized);
        CHECK(rms > 0.01);
    }
}

TEST_CASE("createPeriodicTrajectory") {
    const std::string hip_r = "hip_r/hip_flexion_r/value";
    const std::string hip_l = "hip_l/hip_flexion_l/value";
    std::vector<std::string> sn{
            "pelvis_tx/value",
            "pelvis_list/value",
            hip_r, hip_l
    };
    std::vector<std::string> cn{
            "soleus_r",
            "soleus_l",
    };
    int N = 4;
    const auto time = createVectorLinspace(N, 0, 1);
    SimTK::Matrix st(N, 4);
    SimTK::Matrix ct(N, 2);
    for (int i = 0; i < N; ++i) {
        st(i, 0) = std::sin(time[i]);
        st(i, 1) = std::cos(time[i]);
        st(i, 2) = std::exp(time[i]);
        st(i, 3) = std::log(time[i] + 1.0);

        ct(i, 0) = std::tan(time[i]);
        ct(i, 1) = SimTK::cube(time[i]);
    }

    MocoTrajectory halfTraj(
            time, {{"states", {sn, st}}, {"controls", {cn, ct}}});
    const auto fullTraj = createPeriodicTrajectory(halfTraj);

    // add
    {
        SimTK::Vector secondHalf = halfTraj.getState("pelvis_tx/value")
                                           .block(1, 0, N - 1, 1)
                                           .col(0);
        secondHalf += st(N - 1, 0);
        OpenSim_CHECK_MATRIX(
                fullTraj.getState("pelvis_tx/value").block(N, 0, N - 1, 1),
                secondHalf);
    }

    // negate
    {
        SimTK::Vector secondHalf(N - 1);
        for (int i = 0; i < N - 1; ++i) {
            secondHalf[i] = -std::cos(time[i + 1]) + 2 * std::cos(time[N - 1]);
        }
        OpenSim_CHECK_MATRIX(
                fullTraj.getState("pelvis_list/value").block(N, 0, N - 1, 1),
                secondHalf);
    }

    // symmetry
    OpenSim_CHECK_MATRIX(
            fullTraj.getState(hip_r).block(N, 0, N - 1, 1),
            fullTraj.getState(hip_l).block(1, 0, N - 1, 1));
    OpenSim_CHECK_MATRIX(
            fullTraj.getState(hip_l).block(N, 0, N - 1, 1),
            fullTraj.getState(hip_r).block(1, 0, N - 1, 1));

    OpenSim_CHECK_MATRIX(fullTraj.getControl("soleus_r").block(N, 0, N - 1, 1),
            fullTraj.getControl("soleus_l").block(1, 0, N - 1, 1));
    OpenSim_CHECK_MATRIX(fullTraj.getControl("soleus_l").block(N, 0, N - 1, 1),
            fullTraj.getControl("soleus_r").block(1, 0, N - 1, 1));
}

TEST_CASE("Interpolate", "") {
    SimTK::Vector x(2);
    x[0] = 0;
    x[1] = 1;

    SimTK::Vector y(2);
    y[0] = 1;
    y[1] = 0;

    SimTK::Vector newX(4);
    newX[0] = -1;
    newX[1] = 0.25;
    newX[2] = 0.75;
    newX[3] = 1.5;

    SimTK::Vector newY = interpolate(x, y, newX);

    SimTK_TEST(SimTK::isNaN(newY[0]));
    SimTK_TEST_EQ(newY[1], 0.75);
    SimTK_TEST_EQ(newY[2], 0.25);
    SimTK_TEST(SimTK::isNaN(newY[3]));
}

TEMPLATE_TEST_CASE("Sliding mass", "", MocoTropterSolver, MocoCasADiSolver) {
    std::cout.rdbuf(LogManager::cout.rdbuf());
    std::cout.rdbuf(LogManager::cout.rdbuf());
    MocoStudy study = createSlidingMassMocoStudy<TestType>();
    MocoSolution solution = study.solve();
    int numTimes = 20;
    int numStates = 2;
    int numControls = 1;

    // Check dimensions and metadata of the solution.
    SimTK_TEST((solution.getStateNames() ==
                std::vector<std::string>{
                        "/slider/position/value", "/slider/position/speed"}));
    SimTK_TEST((solution.getControlNames() ==
                std::vector<std::string>{"/actuator"}));
    SimTK_TEST(solution.getTime().size() == numTimes);
    const auto& states = solution.getStatesTrajectory();
    SimTK_TEST(states.nrow() == numTimes);
    SimTK_TEST(states.ncol() == numStates);
    const auto& controls = solution.getControlsTrajectory();
    SimTK_TEST(controls.nrow() == numTimes);
    SimTK_TEST(controls.ncol() == numControls);

    // Check the actual solution.
    const double expectedFinalTime = 2.0;
    SimTK_TEST_EQ_TOL(
            solution.getTime().get(numTimes - 1), expectedFinalTime, 1e-2);
    const double half = 0.5 * expectedFinalTime;

    for (int itime = 0; itime < numTimes; ++itime) {
        const double& t = solution.getTime().get(itime);
        // Position is a quadratic.
        double expectedPos =
                t < half ? 0.5 * pow(t, 2)
                         : -0.5 * pow(t - half, 2) + 1.0 * (t - half) + 0.5;
        SimTK_TEST_EQ_TOL(states(itime, 0), expectedPos, 1e-2);

        double expectedSpeed = t < half ? t : 2.0 - t;
        SimTK_TEST_EQ_TOL(states(itime, 1), expectedSpeed, 1e-2);

        double expectedForce = t < half ? 10 : -10;
        SimTK_TEST_EQ_TOL(controls(itime, 0), expectedForce, 1e-2);
    }
}

TEMPLATE_TEST_CASE("Solving an empty MocoProblem", "", MocoTropterSolver,
        MocoCasADiSolver) {
    MocoStudy study;
    auto& solver = study.initSolver<TestType>();
    THEN("problem solves without error, solution trajectories are empty.") {
        MocoSolution solution = study.solve();
        const int N = solver.get_num_mesh_intervals();
        const int Nc = 2 * N + 1; // collocation points
        CHECK(solution.getTime().size() == Nc);
        CHECK(solution.getStatesTrajectory().ncol() == 0);
        CHECK(solution.getStatesTrajectory().nrow() == Nc);
        CHECK(solution.getControlsTrajectory().ncol() == 0);
        CHECK(solution.getControlsTrajectory().nrow() == Nc);
        CHECK(solution.getMultipliersTrajectory().ncol() == 0);
        CHECK(solution.getMultipliersTrajectory().nrow() == Nc);
        CHECK(solution.getDerivativesTrajectory().ncol() == 0);
        CHECK(solution.getDerivativesTrajectory().nrow() == Nc);
    }
}

/// Ensure that using a joint that has an empty quaternion slot does not
/// cause us to misalign states between OpenSim and Tropter/CasADi.
/// Even when not using quaternions, Simbody has a slot in the state vector
/// for the 4th quaternion coordinate.
template <typename SolverType>
void testSkippingOverQuaternionSlots(
        bool constrained, bool constraintDerivs, std::string dynamicsMode) {
    Model model;
    using SimTK::Vec3;
    auto* b1 = new Body("b1", 1, Vec3(0), SimTK::Inertia(1));
    model.addBody(b1);
    auto* j1 = new BallJoint("j1", model.getGround(), Vec3(0, -1, 0), Vec3(0),
            *b1, Vec3(0), Vec3(0));
    j1->updCoordinate(BallJoint::Coord::Rotation1X).setRangeMin(-0.2);
    j1->updCoordinate(BallJoint::Coord::Rotation1X).setRangeMin(+0.2);
    j1->updCoordinate(BallJoint::Coord::Rotation2Y).setRangeMin(-0.2);
    j1->updCoordinate(BallJoint::Coord::Rotation2Y).setRangeMin(+0.2);
    j1->updCoordinate(BallJoint::Coord::Rotation3Z).setRangeMin(-0.2);
    j1->updCoordinate(BallJoint::Coord::Rotation3Z).setRangeMin(+0.2);
    model.addJoint(j1);
    if (constrained) {
        auto* constraint = new CoordinateCouplerConstraint();
        Array<std::string> names;
        names.append("j1_coord_0");
        constraint->setIndependentCoordinateNames(names);
        constraint->setDependentCoordinateName("j1_coord_2");
        LinearFunction func(1.0, 0.0);
        constraint->setFunction(func);
        model.addConstraint(constraint);
    }

    auto* b2 = new Body("b2", 1, Vec3(0), SimTK::Inertia(2));
    model.addBody(b2);
    auto* j2 = new PinJoint(
            "j2", *b1, Vec3(0, -1, 0), Vec3(0), *b2, Vec3(0), Vec3(0));
    model.addJoint(j2);
    model.finalizeConnections();
    for (int i = 0; i < model.getCoordinateSet().getSize(); ++i) {
        const auto& coord = model.getCoordinateSet().get(i);
        auto* actu = new CoordinateActuator(coord.getName());
        actu->setName(coord.getName() + "_actuator");
        model.addForce(actu);
    }

    MocoStudy study;
    auto& problem = study.updProblem();
    problem.setModelCopy(model);
    const double duration = 1.0;
    problem.setTimeBounds(0, duration);
    problem.setStateInfo(
            "/jointset/j1/j1_coord_1/value", {-0.2, 0.2}, -0.2, 0.2);
    const double speed = 0.36;
    problem.setStateInfo("/jointset/j2/j2_coord_0/value", {-10, 10}, 0);
    problem.setStateInfo("/jointset/j2/j2_coord_0/speed", speed);

    problem.addGoal<MocoControlGoal>();

    auto& solver = study.initSolver<SolverType>();
    const int N = 4;
    solver.set_num_mesh_intervals(N);
    solver.set_multibody_dynamics_mode(dynamicsMode);
    solver.set_transcription_scheme("hermite-simpson");
    solver.set_optim_constraint_tolerance(1e-2);
    solver.set_optim_convergence_tolerance(1e-2);
    if (constrained) {
        solver.set_enforce_constraint_derivatives(constraintDerivs);
    }

    MocoSolution solution = study.solve();

    const auto& valueTraj = solution.getState("/jointset/j2/j2_coord_0/value");
    const double lastValue = valueTraj[valueTraj.size() - 1];
    CHECK(lastValue == Approx(speed * duration));
    for (int i = 0; i < N; ++i) {
        CHECK(solution.getState("/jointset/j2/j2_coord_0/speed").getElt(i, 0) ==
                Approx(speed));
    }
}

TEST_CASE("Skip over empty quaternion slots", "") {
    std::cout.rdbuf(LogManager::cout.rdbuf());
    std::cout.rdbuf(LogManager::cout.rdbuf());

    testSkippingOverQuaternionSlots<MocoTropterSolver>(
            false, false, "explicit");
    testSkippingOverQuaternionSlots<MocoTropterSolver>(true, false, "explicit");
    testSkippingOverQuaternionSlots<MocoTropterSolver>(true, true, "explicit");
    testSkippingOverQuaternionSlots<MocoTropterSolver>(
            false, false, "implicit");

    testSkippingOverQuaternionSlots<MocoCasADiSolver>(false, false, "explicit");
    testSkippingOverQuaternionSlots<MocoCasADiSolver>(true, false, "explicit");
    testSkippingOverQuaternionSlots<MocoCasADiSolver>(true, true, "explicit");
    testSkippingOverQuaternionSlots<MocoCasADiSolver>(false, false, "implicit");
    testSkippingOverQuaternionSlots<MocoCasADiSolver>(true, false, "implicit");
    testSkippingOverQuaternionSlots<MocoCasADiSolver>(true, true, "implicit");
}

TEST_CASE("MocoPhase::bound_activation_from_excitation") {
    MocoStudy study;
    auto& problem = study.updProblem();
    Model& model = problem.updModel();
    model.setName("muscle");
    auto* body = new Body("body", 0.5, SimTK::Vec3(0), SimTK::Inertia(0));
    model.addComponent(body);
    auto* joint = new SliderJoint("joint", model.getGround(), *body);
    auto& coord = joint->updCoordinate(SliderJoint::Coord::TranslationX);
    coord.setName("x");
    model.addComponent(joint);
    auto* musclePtr = new DeGrooteFregly2016Muscle();
    musclePtr->set_ignore_tendon_compliance(true);
    musclePtr->set_fiber_damping(0);
    musclePtr->setName("muscle");
    musclePtr->addNewPathPoint("origin", model.updGround(), SimTK::Vec3(0));
    musclePtr->addNewPathPoint("insertion", *body, SimTK::Vec3(0));
    model.addComponent(musclePtr);
    model.finalizeConnections();
    SECTION("bound_activation_from_excitation is false") {
        MocoPhase& ph0 = problem.updPhase(0);
        ph0.setBoundActivationFromExcitation(false);
        auto rep = problem.createRep();
        CHECK_THROWS_WITH(rep.getStateInfo("/muscle/activation"),
                Catch::Contains(
                        "No info available for state '/muscle/activation'."));
    }
    SECTION("bound_activation_from_excitation is true") {
        auto rep = problem.createRep();
        CHECK(rep.getStateInfo("/muscle/activation").getBounds().getLower() ==
                0);
        CHECK(rep.getStateInfo("/muscle/activation").getBounds().getUpper() ==
                1);
    }
    SECTION("bound_activation_from_excitation is true; non-default min/max "
            "control") {
        musclePtr->setMinControl(0.35);
        musclePtr->setMaxControl(0.96);
        auto rep = problem.createRep();
        CHECK(rep.getStateInfo("/muscle/activation").getBounds().getLower() ==
                Approx(0.35));
        CHECK(rep.getStateInfo("/muscle/activation").getBounds().getUpper() ==
                Approx(0.96));
    }
    SECTION("Custom excitation bounds") {
        problem.setControlInfo("/muscle", {0.41, 0.63});
        auto rep = problem.createRep();
        CHECK(rep.getStateInfo("/muscle/activation").getBounds().getLower() ==
                Approx(0.41));
        CHECK(rep.getStateInfo("/muscle/activation").getBounds().getUpper() ==
                Approx(0.63));
    }
    SECTION("ignore_activation_dynamics") {
        musclePtr->set_ignore_activation_dynamics(true);
        auto rep = problem.createRep();
        CHECK_THROWS_WITH(rep.getStateInfo("/muscle/activation"),
                Catch::Contains(
                        "No info available for state '/muscle/activation'."));
    }
}

<<<<<<< HEAD

/*
TEMPLATE_TEST_CASE("Controllers in the model", "",
        MocoCasADiSolver, MocoTropterSolver) {
    MocoStudy study;
    auto& problem = study.updProblem();
    auto model = createSlidingMassModel();
    auto* controller = new PrescribedController();
    controller->addActuator(model->getComponent<Actuator>("actuator"));
    controller->prescribeControlForActuator("actuator", new Constant(0.4));
    model->addController(controller);
    problem.setModel(std::move(model));
    problem.setTimeBounds(0, {0, 10});
    problem.setStateInfo("/slider/position/value", {0, 1}, 0, 1);
    problem.setStateInfo("/slider/position/speed", {-100, 100}, 0, 0);
    problem.addGoal<MocoFinalTimeGoal>();

    auto& solver = study.initSolver<TestType>();
    solver.set_num_mesh_points(20);
    MocoSolution solution = study.solve();
    std::cout << "DEBUG " << solution.getControl("/actuator") << std::endl;

}
*/
=======
TEST_CASE("updateStateLabels40") {
    auto model = ModelFactory::createPendulum();
    model.initSystem();
    std::vector<std::string> labels = {
            "q0",
            "q0_u",
            "nonexistent",
    };
    updateStateLabels40(model, labels);
    CHECK(labels[0] == "/jointset/j0/q0/value");
    CHECK(labels[1] == "/jointset/j0/q0/speed");
    CHECK(labels[2] == "nonexistent");
}

TEST_CASE("solveBisection()") {

    auto calcResidual = [](const SimTK::Real& x) { return x - 3.78; };
    {
        const auto root = solveBisection(calcResidual, -5, 5, 1e-6);
        SimTK_TEST_EQ_TOL(root, 3.78, 1e-6);
        // Make sure the tolerance has an effect.
        SimTK_TEST_NOTEQ_TOL(root, 3.78, 1e-10);
    }
    {
        const auto root = solveBisection(calcResidual, -5, 5, 1e-10);
        SimTK_TEST_EQ_TOL(root, 3.78, 1e-10);
    }

    // Multiple roots.
    {
        auto parabola = [](const SimTK::Real& x) {
            return SimTK::square(x - 2.5);
        };
        REQUIRE_THROWS_AS(solveBisection(parabola, -5, 5), Exception);
    }
}

TEST_CASE("Objective breakdown") {
    class MocoConstantGoal : public MocoGoal {
        OpenSim_DECLARE_CONCRETE_OBJECT(MocoConstantGoal, MocoGoal);
    public:
        MocoConstantGoal() {}
        MocoConstantGoal(std::string name, double weight, double constant)
                : MocoGoal(std::move(name), weight), m_constant(constant) {}

    protected:
        void initializeOnModelImpl(const Model&) const override {
            setNumIntegralsAndOutputs(0, 1);
        }
        void calcGoalImpl(
                const GoalInput& input, SimTK::Vector& cost) const override {
            cost[0] = m_constant;
        }
    private:
        double m_constant = 0;
    };

    MocoStudy study;
    auto& problem = study.updProblem();
    problem.addGoal<MocoConstantGoal>("goal_a", 1.5, 5.2);
    problem.addGoal<MocoConstantGoal>("goal_b", 0.01, 7.3);

    MocoSolution solution = study.solve();
    CHECK(solution.getNumObjectiveTerms() == 2);
    CHECK(solution.getObjectiveTermByIndex(0) == Approx(1.5 * 5.2));
    CHECK(solution.getObjectiveTermByIndex(1) == Approx(0.01 * 7.3));
    CHECK(solution.getObjectiveTerm("goal_a") == Approx(1.5 * 5.2));
    CHECK(solution.getObjectiveTerm("goal_b") == Approx(0.01 * 7.3));
}
>>>>>>> 0669be1b
<|MERGE_RESOLUTION|>--- conflicted
+++ resolved
@@ -1931,7 +1931,76 @@
     }
 }
 
-<<<<<<< HEAD
+TEST_CASE("updateStateLabels40") {
+    auto model = ModelFactory::createPendulum();
+    model.initSystem();
+    std::vector<std::string> labels = {
+            "q0",
+            "q0_u",
+            "nonexistent",
+    };
+    updateStateLabels40(model, labels);
+    CHECK(labels[0] == "/jointset/j0/q0/value");
+    CHECK(labels[1] == "/jointset/j0/q0/speed");
+    CHECK(labels[2] == "nonexistent");
+}
+
+TEST_CASE("solveBisection()") {
+
+    auto calcResidual = [](const SimTK::Real& x) { return x - 3.78; };
+    {
+        const auto root = solveBisection(calcResidual, -5, 5, 1e-6);
+        SimTK_TEST_EQ_TOL(root, 3.78, 1e-6);
+        // Make sure the tolerance has an effect.
+        SimTK_TEST_NOTEQ_TOL(root, 3.78, 1e-10);
+    }
+    {
+        const auto root = solveBisection(calcResidual, -5, 5, 1e-10);
+        SimTK_TEST_EQ_TOL(root, 3.78, 1e-10);
+    }
+
+    // Multiple roots.
+    {
+        auto parabola = [](const SimTK::Real& x) {
+            return SimTK::square(x - 2.5);
+        };
+        REQUIRE_THROWS_AS(solveBisection(parabola, -5, 5), Exception);
+    }
+}
+
+TEST_CASE("Objective breakdown") {
+    class MocoConstantGoal : public MocoGoal {
+        OpenSim_DECLARE_CONCRETE_OBJECT(MocoConstantGoal, MocoGoal);
+    public:
+        MocoConstantGoal() {}
+        MocoConstantGoal(std::string name, double weight, double constant)
+                : MocoGoal(std::move(name), weight), m_constant(constant) {}
+
+    protected:
+        void initializeOnModelImpl(const Model&) const override {
+            setNumIntegralsAndOutputs(0, 1);
+        }
+        void calcGoalImpl(
+                const GoalInput& input, SimTK::Vector& cost) const override {
+            cost[0] = m_constant;
+        }
+    private:
+        double m_constant = 0;
+    };
+
+    MocoStudy study;
+    auto& problem = study.updProblem();
+    problem.addGoal<MocoConstantGoal>("goal_a", 1.5, 5.2);
+    problem.addGoal<MocoConstantGoal>("goal_b", 0.01, 7.3);
+
+    MocoSolution solution = study.solve();
+    CHECK(solution.getNumObjectiveTerms() == 2);
+    CHECK(solution.getObjectiveTermByIndex(0) == Approx(1.5 * 5.2));
+    CHECK(solution.getObjectiveTermByIndex(1) == Approx(0.01 * 7.3));
+    CHECK(solution.getObjectiveTerm("goal_a") == Approx(1.5 * 5.2));
+    CHECK(solution.getObjectiveTerm("goal_b") == Approx(0.01 * 7.3));
+}
+
 
 /*
 TEMPLATE_TEST_CASE("Controllers in the model", "",
@@ -1955,75 +2024,4 @@
     std::cout << "DEBUG " << solution.getControl("/actuator") << std::endl;
 
 }
-*/
-=======
-TEST_CASE("updateStateLabels40") {
-    auto model = ModelFactory::createPendulum();
-    model.initSystem();
-    std::vector<std::string> labels = {
-            "q0",
-            "q0_u",
-            "nonexistent",
-    };
-    updateStateLabels40(model, labels);
-    CHECK(labels[0] == "/jointset/j0/q0/value");
-    CHECK(labels[1] == "/jointset/j0/q0/speed");
-    CHECK(labels[2] == "nonexistent");
-}
-
-TEST_CASE("solveBisection()") {
-
-    auto calcResidual = [](const SimTK::Real& x) { return x - 3.78; };
-    {
-        const auto root = solveBisection(calcResidual, -5, 5, 1e-6);
-        SimTK_TEST_EQ_TOL(root, 3.78, 1e-6);
-        // Make sure the tolerance has an effect.
-        SimTK_TEST_NOTEQ_TOL(root, 3.78, 1e-10);
-    }
-    {
-        const auto root = solveBisection(calcResidual, -5, 5, 1e-10);
-        SimTK_TEST_EQ_TOL(root, 3.78, 1e-10);
-    }
-
-    // Multiple roots.
-    {
-        auto parabola = [](const SimTK::Real& x) {
-            return SimTK::square(x - 2.5);
-        };
-        REQUIRE_THROWS_AS(solveBisection(parabola, -5, 5), Exception);
-    }
-}
-
-TEST_CASE("Objective breakdown") {
-    class MocoConstantGoal : public MocoGoal {
-        OpenSim_DECLARE_CONCRETE_OBJECT(MocoConstantGoal, MocoGoal);
-    public:
-        MocoConstantGoal() {}
-        MocoConstantGoal(std::string name, double weight, double constant)
-                : MocoGoal(std::move(name), weight), m_constant(constant) {}
-
-    protected:
-        void initializeOnModelImpl(const Model&) const override {
-            setNumIntegralsAndOutputs(0, 1);
-        }
-        void calcGoalImpl(
-                const GoalInput& input, SimTK::Vector& cost) const override {
-            cost[0] = m_constant;
-        }
-    private:
-        double m_constant = 0;
-    };
-
-    MocoStudy study;
-    auto& problem = study.updProblem();
-    problem.addGoal<MocoConstantGoal>("goal_a", 1.5, 5.2);
-    problem.addGoal<MocoConstantGoal>("goal_b", 0.01, 7.3);
-
-    MocoSolution solution = study.solve();
-    CHECK(solution.getNumObjectiveTerms() == 2);
-    CHECK(solution.getObjectiveTermByIndex(0) == Approx(1.5 * 5.2));
-    CHECK(solution.getObjectiveTermByIndex(1) == Approx(0.01 * 7.3));
-    CHECK(solution.getObjectiveTerm("goal_a") == Approx(1.5 * 5.2));
-    CHECK(solution.getObjectiveTerm("goal_b") == Approx(0.01 * 7.3));
-}
->>>>>>> 0669be1b
+*/