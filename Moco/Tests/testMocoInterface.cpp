/* -------------------------------------------------------------------------- *
 * OpenSim Moco: testMocoInterface.cpp                                        *
 * -------------------------------------------------------------------------- *
 * Copyright (c) 2017 Stanford University and the Authors                     *
 *                                                                            *
 * Author(s): Christopher Dembia                                              *
 *                                                                            *
 * Licensed under the Apache License, Version 2.0 (the "License"); you may    *
 * not use this file except in compliance with the License. You may obtain a  *
 * copy of the License at http://www.apache.org/licenses/LICENSE-2.0          *
 *                                                                            *
 * Unless required by applicable law or agreed to in writing, software        *
 * distributed under the License is distributed on an "AS IS" BASIS,          *
 * WITHOUT WARRANTIES OR CONDITIONS OF ANY KIND, either express or implied.   *
 * See the License for the specific language governing permissions and        *
 * limitations under the License.                                             *
 * -------------------------------------------------------------------------- */

#define CATCH_CONFIG_MAIN
#include "Testing.h"
#include <Moco/osimMoco.h>
#include <fstream>

#include <OpenSim/Actuators/BodyActuator.h>
#include <OpenSim/Actuators/CoordinateActuator.h>
#include <OpenSim/Common/LogManager.h>
#include <OpenSim/Common/STOFileAdapter.h>
#include <OpenSim/Simulation/Manager/Manager.h>
#include <OpenSim/Simulation/SimbodyEngine/PinJoint.h>
#include <OpenSim/Simulation/SimbodyEngine/SliderJoint.h>

using namespace OpenSim;

// TODO
// - add setGuess
// - add documentation. pre/post conditions.
// - write test cases for exceptions, for calling methods out of order.
// - model_file vs model.
// - test problems without controls (including with setting guesses).
// - test that names for setStateInfo() are actual existing states in the model.

std::unique_ptr<Model> createSlidingMassModel() {
    auto model = make_unique<Model>();
    model->setName("sliding_mass");
    model->set_gravity(SimTK::Vec3(0, 0, 0));
    auto* body = new Body("body", 10.0, SimTK::Vec3(0), SimTK::Inertia(0));
    model->addComponent(body);

    // Allows translation along x.
    auto* joint = new SliderJoint("slider", model->getGround(), *body);
    auto& coord = joint->updCoordinate(SliderJoint::Coord::TranslationX);
    coord.setName("position");
    model->addComponent(joint);

    auto* actu = new CoordinateActuator();
    actu->setCoordinate(&coord);
    actu->setName("actuator");
    actu->setOptimalForce(1);
    actu->setMinControl(-10);
    actu->setMaxControl(10);
    model->addComponent(actu);

    return model;
}

template <typename SolverType = MocoTropterSolver>
MocoStudy createSlidingMassMocoStudy() {
    MocoStudy moco;
    moco.setName("sliding_mass");
    moco.set_write_solution("false");
    MocoProblem& mp = moco.updProblem();
    mp.setModel(createSlidingMassModel());
    mp.setTimeBounds(MocoInitialBounds(0), MocoFinalBounds(0, 10));
    mp.setStateInfo("/slider/position/value", MocoBounds(0, 1),
            MocoInitialBounds(0), MocoFinalBounds(1));
    mp.setStateInfo("/slider/position/speed", {-100, 100}, 0, 0);
    mp.addCost<MocoFinalTimeCost>();

    auto& ms = moco.initSolver<SolverType>();
    ms.set_num_mesh_points(20);
    ms.set_transcription_scheme("trapezoidal");
    ms.set_enforce_constraint_derivatives(false);
    return moco;
}

TEMPLATE_TEST_CASE(
        "Non-uniform mesh", "", MocoTropterSolver, MocoCasADiSolver) {
    auto transcriptionScheme =
            GENERATE(as<std::string>{}, "trapezoidal", "hermite-simpson");
    std::cout.rdbuf(LogManager::cout.rdbuf());
    std::cout.rdbuf(LogManager::cout.rdbuf());
    MocoStudy moco;
    double finalTime = 5.0;
    moco.setName("sliding_mass");
    moco.set_write_solution("false");
    MocoProblem& mp = moco.updProblem();
    mp.setModel(createSlidingMassModel());
    mp.setTimeBounds(0, finalTime);
    mp.setStateInfo("/slider/position/value", {0, 1}, 0, 1);
    mp.setStateInfo("/slider/position/speed", {-100, 100}, 0, 0);
    mp.addCost<MocoControlCost>();
    SECTION("Ensure integral handles non-uniform mesh") {
        auto& ms = moco.initSolver<TestType>();
        ms.set_transcription_scheme(transcriptionScheme);
        ms.set_optim_max_iterations(1);
        std::vector<double> mesh = {
                0.0, .05, .075, .1, .4, .41, .42, .58, .8, 1};
        ms.setMesh(mesh);
        auto solution = moco.solve().unseal();
        auto u = solution.getControl("/actuator");

        using SimTK::square;
        if (transcriptionScheme == "trapezoidal") {
            for (int i = 0; i < (int)mesh.size(); ++i) {
                CHECK(solution.getTime()[i] == Approx(mesh[i] * finalTime));
            }

            double manualIntegral = 0;
            for (int i = 0; i < (int)(mesh.size() - 1); ++i) {
                manualIntegral += 0.5 * (mesh[i + 1] - mesh[i]) *
                                  (square(u[i]) + square(u[i + 1]));
            }
            manualIntegral *= finalTime;

            CHECK(manualIntegral == Approx(solution.getObjective()));
        } else if (transcriptionScheme == "hermite-simpson") {
            for (int i = 0; i < (int)mesh.size() - 1; ++i) {
                CHECK(solution.getTime()[2 * i] == Approx(mesh[i] * finalTime));
                // Midpoints.
                CHECK(solution.getTime()[2 * i + 1] ==
                        Approx(0.5 * (mesh[i] + mesh[i + 1]) * finalTime));
            }

            // Simpson quadrature.
            double manualIntegral = 0;
            for (int i = 0; i < (int)mesh.size() - 1; ++i) {
                const auto a = mesh[i];
                const auto b = mesh[i + 1];
                const auto fa = square(u[2 * i]);
                const auto fmid = square(u[2 * i + 1]);
                const auto fb = square(u[2 * i + 2]);
                manualIntegral += (b - a) / 6.0 * (fa + 4 * fmid + fb);
            }
            manualIntegral *= finalTime;
            CHECK(manualIntegral == Approx(solution.getObjective()));
        }
    }

    SECTION("First mesh point must be zero.") {
        auto& ms = moco.initSolver<TestType>();
        ms.set_transcription_scheme(transcriptionScheme);
        std::vector<double> mesh = {.5, 1};
        ms.setMesh(mesh);
        REQUIRE_THROWS_WITH(
                moco.solve(), Catch::Contains("Invalid custom mesh; first mesh "
                                              "point must be zero."));
    }
    SECTION("Mesh points must be strictly increasing") {
        auto& ms = moco.initSolver<TestType>();
        ms.set_transcription_scheme(transcriptionScheme);
        std::vector<double> mesh = {0, .5, .5, 1};
        ms.setMesh(mesh);
        REQUIRE_THROWS_WITH(moco.solve(),
                Catch::Contains("Invalid custom mesh; mesh "
                                "points must be strictly increasing."));
    }
    SECTION("Last mesh piont must be 1.") {
        auto& ms = moco.initSolver<TestType>();
        ms.set_transcription_scheme(transcriptionScheme);
        std::vector<double> mesh = {0, .4, .8};
        ms.setMesh(mesh);
        REQUIRE_THROWS_WITH(
                moco.solve(), Catch::Contains("Invalid custom mesh; last mesh "
                                              "point must be one."));
    }
}

/// This model is torque-actuated.
std::unique_ptr<Model> createPendulumModel() {
    auto model = make_unique<Model>();
    model->setName("pendulum");

    using SimTK::Inertia;
    using SimTK::Vec3;

    auto* b0 = new Body("b0", 1, Vec3(0), Inertia(1));
    model->addBody(b0);

    // Default pose: COM of pendulum is 1 meter down from the pin.
    auto* j0 = new PinJoint("j0", model->getGround(), Vec3(0), Vec3(0), *b0,
            Vec3(0, 1.0, 0), Vec3(0));
    auto& q0 = j0->updCoordinate();
    q0.setName("q0");
    model->addJoint(j0);

    auto* tau0 = new CoordinateActuator();
    tau0->setCoordinate(&j0->updCoordinate());
    tau0->setName("tau0");
    tau0->setOptimalForce(1);
    model->addForce(tau0);

    // Add display geometry.
    Ellipsoid bodyGeometry(0.1, 0.5, 0.1);
    SimTK::Transform transform(SimTK::Vec3(0, 0.5, 0));
    auto* b0Center = new PhysicalOffsetFrame("b0_center", *b0, transform);
    b0->addComponent(b0Center);
    b0Center->attachGeometry(bodyGeometry.clone());

    return model;
}

TEMPLATE_TEST_CASE("Solver options", "", MocoTropterSolver, MocoCasADiSolver) {
    MocoStudy moco = createSlidingMassMocoStudy<TestType>();
    auto& ms = moco.initSolver<TestType>();
    MocoSolution solDefault = moco.solve();
    ms.set_verbosity(3); // Invalid value.
    SimTK_TEST_MUST_THROW_EXC(moco.solve(), Exception);
    ms.set_verbosity(2);

    ms.set_optim_solver("nonexistent");
    SimTK_TEST_MUST_THROW_EXC(moco.solve(), Exception);
    ms.set_optim_solver("ipopt");

    ms.set_optim_hessian_approximation("nonexistent");
    SimTK_TEST_MUST_THROW(moco.solve());
    ms.set_optim_hessian_approximation("limited-memory");

    {
        ms.set_optim_max_iterations(1);
        MocoSolution solution = moco.solve();
        SimTK_TEST(solution.isSealed());
        solution.unseal();
        SimTK_TEST(solution.getNumIterations() == 1);
        ms.set_optim_max_iterations(-1);
    }

    {
        ms.set_optim_convergence_tolerance(1e-2);
        MocoSolution solLooseConvergence = moco.solve();
        // Ensure that we unset max iterations from being 1.
        SimTK_TEST(solLooseConvergence.getNumIterations() > 1);
        SimTK_TEST(solLooseConvergence.getNumIterations() <
                   solDefault.getNumIterations());
        ms.set_optim_convergence_tolerance(-1);
    }
    {
        // Must loosen convergence tolerance for constraint tolerance to have
        // an effect.
        ms.set_optim_convergence_tolerance(1e-2);
        // Tightening the constraint tolerance means more iterations.
        ms.set_optim_constraint_tolerance(1e-12);
        MocoSolution solutionTight = moco.solve();
        ms.set_optim_constraint_tolerance(1e-2);
        MocoSolution solutionLoose = moco.solve();
        SimTK_TEST(solutionTight.getNumIterations() >
                   solutionLoose.getNumIterations());
        ms.set_optim_constraint_tolerance(-1);
        ms.set_optim_convergence_tolerance(-1);
    }
}

/*

TEST_CASE("Ordering of calls") {

    // Solve a problem, edit the problem, re-solve.
    {
        // It's fine to
        MocoStudy moco = createSlidingMassMocoStudy();
        auto& solver = moco.initTropterSolver();
        moco.solve();
        // This flips the "m_solverInitialized" flag:
        moco.updProblem();
        // This will call initSolver() internally:
        moco.solve();
    }

    // Solve a problem, edit the problem, ask the solver to do something.
    {
        MocoStudy moco = createSlidingMassMocoStudy();
        auto& solver = moco.initTropterSolver();
        moco.solve();
        // This resets the problem to null on the solver.
        moco.updProblem();
        // The solver can't do anything if you've edited the model.
        SimTK_TEST_MUST_THROW_EXC(solver.getProblem(), Exception);
        SimTK_TEST_MUST_THROW_EXC(solver.solve(), Exception);
    }

    // Solve a problem, edit the solver, re-solve.
    {
        MocoStudy moco = createSlidingMassMocoStudy();
        auto& solver = moco.initTropterSolver();
        const int initNumMeshPoints = solver.get_num_mesh_points();
        MocoSolution sol0 = moco.solve();
        solver.set_num_mesh_points(2 * initNumMeshPoints);
        MocoSolution sol1 = moco.solve();
        solver.set_num_mesh_points(initNumMeshPoints);
        MocoSolution sol2 = moco.solve();
        // Ensure that changing the mesh has an effect.
        SimTK_TEST(!sol0.isNumericallyEqual(sol1));
        // Ensure we get repeatable results with the initial settings.
        SimTK_TEST(sol0.isNumericallyEqual(sol2));

    }
}

/// Test that we can read in a Moco setup file, solve, edit the setup,
/// re-solve.
void testOMOCOSerialization() {
    std::string fname = "testMocoInterface_testOMOCOSerialization.omoco";
    MocoSolution sol0;
    MocoSolution sol1;
    {
        MocoStudy moco = createSlidingMassMocoStudy();
        sol0 = moco.solve();
        moco.print(fname);
    }
    {
        MocoStudy mocoDeserialized(fname);
        MocoSolution sol1 = mocoDeserialized.solve();
    }
    SimTK_TEST(sol0.isNumericallyEqual(sol1));
}

void testCopy() {
    MocoStudy moco = createSlidingMassMocoStudy();
    MocoSolution solution = moco.solve();
    std::unique_ptr<MocoStudy> copy(moco.clone());
    MocoSolution solutionFromCopy = copy->solve();
    SimTK_TEST(solution.isNumericallyEqual(solutionFromCopy));


    // TODO what happens if just the MocoProblem is copied, or if just the
    // MocoSolver is copied?
}
 */

TEST_CASE("Bounds", "") {
    {
        SimTK_TEST(!MocoBounds().isSet());
        SimTK_TEST(MocoBounds(5.3).isSet());
        SimTK_TEST(MocoBounds(5.3).isEquality());
        SimTK_TEST(MocoBounds(5.3, 5.3).isSet());
        SimTK_TEST(MocoBounds(5.3, 5.3).isEquality());
        SimTK_TEST(!MocoBounds(5.3, 5.3 + SimTK::SignificantReal).isEquality());

        SimTK_TEST(MocoBounds(5.3).isWithinBounds(5.3));
        SimTK_TEST(
                !MocoBounds(5.3).isWithinBounds(5.3 + SimTK::SignificantReal));
        SimTK_TEST(MocoBounds(5.2, 5.4).isWithinBounds(5.3));
    }

    // TODO what to do if the user does not specify info for some variables?

    // Get error if state/control name does not exist.
    {
        auto model = createSlidingMassModel();
        model->initSystem();
        {
            MocoStudy moco;
            MocoProblem& mp = moco.updProblem();
            mp.setModel(std::unique_ptr<Model>(model->clone()));
            mp.setStateInfo("nonexistent", {0, 1});
            SimTK_TEST_MUST_THROW_EXC(mp.createRep(), Exception);
        }
        {
            MocoStudy moco;
            MocoProblem& mp = moco.updProblem();
            mp.setModel(std::unique_ptr<Model>(model->clone()));
            mp.setControlInfo("nonexistent", {0, 1});
            SimTK_TEST_MUST_THROW_EXC(mp.createRep(), Exception);
        }
    }
    // TODO what if bounds are missing for some states?
}

TEST_CASE("Building a problem", "") {
    {
        MocoStudy moco;
        MocoProblem& mp = moco.updProblem();
        mp.setModel(createSlidingMassModel());

        // Costs have the name "cost" by default.
        {
            auto c0 = make_unique<MocoFinalTimeCost>();
            SimTK_TEST(c0->getName() == "cost");
            mp.addCost(std::move(c0));
        }
        // Names of costs must be unique.
        {
            auto* c1 = mp.addCost<MocoFinalTimeCost>();
            SimTK_TEST_MUST_THROW_EXC(mp.createRep(), Exception);
            c1->setName("c1");
        }
        // Costs must have a name.
        {
            auto* cEmptyName = mp.addCost<MocoFinalTimeCost>("");
            SimTK_TEST_MUST_THROW_EXC(mp.createRep(), Exception);
            cEmptyName->setName("cost1");
        }
        // Parameters have the name "parameter" by default.
        {
            auto p0 = make_unique<MocoParameter>();
            SimTK_TEST(p0->getName() == "parameter");
            p0->appendComponentPath("/body");
            p0->setPropertyName("mass");
            mp.addParameter(std::move(p0));
            // Can successfully create a rep.
            mp.createRep();
        }
        // Names of parameters must be unique.
        {
            auto* param = mp.addParameter(
                    "parameter", "/body", "mass", MocoBounds(0, 0));
            SimTK_TEST_MUST_THROW_EXC(mp.createRep(), Exception);
            param->setName("parameter1");
            // Can now create rep.
            mp.createRep();
        }
        // Parameters must have a name.
        {
            auto pEmptyName = make_unique<MocoParameter>();
            pEmptyName->setName("");
            mp.addParameter(std::move(pEmptyName));
            SimTK_TEST_MUST_THROW_EXC(mp.createRep(), Exception);
        }
    }
}

TEMPLATE_TEST_CASE("Workflow", "", MocoTropterSolver, MocoCasADiSolver) {

    // Default bounds.
    SECTION("Default bounds") {
        MocoStudy moco;
        MocoProblem& problem = moco.updProblem();
        auto model = createSlidingMassModel();
        model->finalizeFromProperties();
        auto* bodyAct = new BodyActuator();
        bodyAct->setName("residuals");
        bodyAct->setBody(model->getComponent<Body>("body"));
        model->addComponent(bodyAct);
        model->finalizeFromProperties();
        auto& coord = model->updComponent<Coordinate>("slider/position");
        coord.setRangeMin(-10);
        coord.setRangeMax(15);
        auto& actu = model->updComponent<ScalarActuator>("actuator");
        actu.setMinControl(35);
        actu.setMaxControl(56);
        problem.setModel(std::move(model));
        const auto& phase0 = problem.getPhase(0);
        // User did not specify state info explicitly.
        SimTK_TEST_MUST_THROW_EXC(
                phase0.getStateInfo("/slider/position/value"), Exception);
        SECTION("User did not specify state info explicitly.") {
            MocoProblemRep rep = problem.createRep();
            {
                const auto& info = rep.getStateInfo("/slider/position/value");
                SimTK_TEST_EQ(info.getBounds().getLower(), -10);
                SimTK_TEST_EQ(info.getBounds().getUpper(), 15);
            }
            {
                // Default speed bounds.
                const auto& info = rep.getStateInfo("/slider/position/speed");
                SimTK_TEST_EQ(info.getBounds().getLower(), -50);
                SimTK_TEST_EQ(info.getBounds().getUpper(), 50);
            }
            // No control info stored in the Problem.
            SimTK_TEST_MUST_THROW_EXC(
                    phase0.getControlInfo("/actuator"), Exception);
            {
                // Obtained from controls.
                const auto& info = rep.getControlInfo("/actuator");
                SimTK_TEST_EQ(info.getBounds().getLower(), 35);
                SimTK_TEST_EQ(info.getBounds().getUpper(), 56);
            }
        }

        problem.setControlInfo("/actuator", {12, 15});
        SECTION("Setting control info explicitly") {
            {
                const auto& probinfo = phase0.getControlInfo("/actuator");
                SimTK_TEST_EQ(probinfo.getBounds().getLower(), 12);
                SimTK_TEST_EQ(probinfo.getBounds().getUpper(), 15);
            }
            {
                MocoProblemRep rep = problem.createRep();
                const auto& info = rep.getControlInfo("/actuator");
                SimTK_TEST_EQ(info.getBounds().getLower(), 12);
                SimTK_TEST_EQ(info.getBounds().getUpper(), 15);
            }
        }

        problem.setControlInfo("/residuals_0", {-5, 5});
        problem.setControlInfo("/residuals_3", {-7.5, 10});
        {
            {
                const auto& probinfo0 = phase0.getControlInfo("/residuals_0");
                SimTK_TEST_EQ(probinfo0.getBounds().getLower(), -5);
                SimTK_TEST_EQ(probinfo0.getBounds().getUpper(), 5);
                const auto& probinfo3 = phase0.getControlInfo("/residuals_3");
                SimTK_TEST_EQ(probinfo3.getBounds().getLower(), -7.5);
                SimTK_TEST_EQ(probinfo3.getBounds().getUpper(), 10);
            }
            MocoProblemRep rep = problem.createRep();
            {
                const auto& info0 = rep.getControlInfo("/residuals_0");
                SimTK_TEST_EQ(info0.getBounds().getLower(), -5);
                SimTK_TEST_EQ(info0.getBounds().getUpper(), 5);
                const auto& info3 = rep.getControlInfo("/residuals_3");
                SimTK_TEST_EQ(info3.getBounds().getLower(), -7.5);
                SimTK_TEST_EQ(info3.getBounds().getUpper(), 10);
            }
        }
        SECTION("Setting only initial/final bounds explicitly.") {
            SECTION("Initial coordinate value") {
                problem.setStateInfo("/slider/position/value", {}, {-5.0, 3.6});
                {
                    const auto& info =
                            phase0.getStateInfo("/slider/position/value");
                    SimTK_TEST(!info.getBounds().isSet());
                    SimTK_TEST_EQ(info.getInitialBounds().getLower(), -5.0);
                    SimTK_TEST_EQ(info.getInitialBounds().getUpper(), 3.6);
                    SimTK_TEST(!info.getFinalBounds().isSet());
                }
                MocoProblemRep rep = problem.createRep();
                const auto& info = rep.getStateInfo("/slider/position/value");
                SimTK_TEST_EQ(info.getBounds().getLower(), -10);
                SimTK_TEST_EQ(info.getBounds().getUpper(), 15);
                SimTK_TEST_EQ(info.getInitialBounds().getLower(), -5.0);
                SimTK_TEST_EQ(info.getInitialBounds().getUpper(), 3.6);
                SimTK_TEST(!info.getFinalBounds().isSet());
            }
            SECTION("Final coordinate value") {
                problem.setStateInfo(
                        "/slider/position/value", {}, {}, {1.3, 2.5});
                {
                    const auto& info =
                            phase0.getStateInfo("/slider/position/value");
                    SimTK_TEST(!info.getBounds().isSet());
                    SimTK_TEST(!info.getInitialBounds().isSet());
                    SimTK_TEST_EQ(info.getFinalBounds().getLower(), 1.3);
                    SimTK_TEST_EQ(info.getFinalBounds().getUpper(), 2.5);
                }
                MocoProblemRep rep = problem.createRep();
                const auto& info = rep.getStateInfo("/slider/position/value");
                SimTK_TEST_EQ(info.getBounds().getLower(), -10);
                SimTK_TEST_EQ(info.getBounds().getUpper(), 15);
                SimTK_TEST(!info.getInitialBounds().isSet());
                SimTK_TEST_EQ(info.getFinalBounds().getLower(), 1.3);
                SimTK_TEST_EQ(info.getFinalBounds().getUpper(), 2.5);
            }
            SECTION("Initial coordinate speed") {
                problem.setStateInfo("/slider/position/speed", {}, {-4.1, 3.9});
                {
                    const auto& info =
                            phase0.getStateInfo("/slider/position/speed");
                    SimTK_TEST(!info.getBounds().isSet());
                    SimTK_TEST_EQ(info.getInitialBounds().getLower(), -4.1);
                    SimTK_TEST_EQ(info.getInitialBounds().getUpper(), 3.9);
                    SimTK_TEST(!info.getFinalBounds().isSet());
                }
                MocoProblemRep rep = problem.createRep();
                const auto& info = rep.getStateInfo("/slider/position/speed");
                SimTK_TEST_EQ(info.getBounds().getLower(), -50);
                SimTK_TEST_EQ(info.getBounds().getUpper(), 50);
                SimTK_TEST_EQ(info.getInitialBounds().getLower(), -4.1);
                SimTK_TEST_EQ(info.getInitialBounds().getUpper(), 3.9);
                SimTK_TEST(!info.getFinalBounds().isSet());
            }
            SECTION("Final coordinate speed") {
                problem.setStateInfo(
                        "/slider/position/speed", {}, {}, {0.1, 0.8});
                {
                    const auto& info =
                            phase0.getStateInfo("/slider/position/speed");
                    SimTK_TEST(!info.getBounds().isSet());
                    SimTK_TEST(!info.getInitialBounds().isSet());
                    SimTK_TEST_EQ(info.getFinalBounds().getLower(), 0.1);
                    SimTK_TEST_EQ(info.getFinalBounds().getUpper(), 0.8);
                }
                MocoProblemRep rep = problem.createRep();
                const auto& info = rep.getStateInfo("/slider/position/speed");
                SimTK_TEST_EQ(info.getBounds().getLower(), -50);
                SimTK_TEST_EQ(info.getBounds().getUpper(), 50);
                SimTK_TEST(!info.getInitialBounds().isSet());
                SimTK_TEST_EQ(info.getFinalBounds().getLower(), 0.1);
                SimTK_TEST_EQ(info.getFinalBounds().getUpper(), 0.8);
            }
            SECTION("Initial control") {
                problem.setControlInfo("/actuator", {}, {-4.1, 3.9});
                {
                    const auto& info = phase0.getControlInfo("/actuator");
                    SimTK_TEST(!info.getBounds().isSet());
                    SimTK_TEST_EQ(info.getInitialBounds().getLower(), -4.1);
                    SimTK_TEST_EQ(info.getInitialBounds().getUpper(), 3.9);
                    SimTK_TEST(!info.getFinalBounds().isSet());
                }
                MocoProblemRep rep = problem.createRep();
                const auto& info = rep.getControlInfo("/actuator");
                SimTK_TEST_EQ(info.getBounds().getLower(), 35);
                SimTK_TEST_EQ(info.getBounds().getUpper(), 56);
                SimTK_TEST_EQ(info.getInitialBounds().getLower(), -4.1);
                SimTK_TEST_EQ(info.getInitialBounds().getUpper(), 3.9);
                SimTK_TEST(!info.getFinalBounds().isSet());
            }
            SECTION("Final control") {
                problem.setControlInfo("/actuator", {}, {}, {0.1, 0.8});
                {
                    const auto& info = phase0.getControlInfo("/actuator");
                    SimTK_TEST(!info.getBounds().isSet());
                    SimTK_TEST(!info.getInitialBounds().isSet());
                    SimTK_TEST_EQ(info.getFinalBounds().getLower(), 0.1);
                    SimTK_TEST_EQ(info.getFinalBounds().getUpper(), 0.8);
                }
                MocoProblemRep rep = problem.createRep();
                const auto& info = rep.getControlInfo("/actuator");
                SimTK_TEST_EQ(info.getBounds().getLower(), 35);
                SimTK_TEST_EQ(info.getBounds().getUpper(), 56);
                SimTK_TEST(!info.getInitialBounds().isSet());
                SimTK_TEST_EQ(info.getFinalBounds().getLower(), 0.1);
                SimTK_TEST_EQ(info.getFinalBounds().getUpper(), 0.8);
            }
        }
    }

    // Ensure that changes to time bounds are obeyed.
    {
        MocoStudy moco;
        MocoProblem& problem = moco.updProblem();
        problem.setModel(createSlidingMassModel());

        problem.setTimeBounds(0, {0, 10});
        problem.setStateInfo("/slider/position/value", {0, 1}, 0, 1);
        problem.setStateInfo("/slider/position/speed", {-100, 100}, 0, 0);
        problem.setControlInfo("/actuator", {-10, 10});
        problem.addCost<MocoFinalTimeCost>();

        auto& solver = moco.initSolver<TestType>();
        const int N = 20;         // mesh points
        const int Nc = 2 * N - 1; // collocation points
        solver.set_num_mesh_points(N);
        MocoIterate guess = solver.createGuess("random");
        guess.setTime(createVectorLinspace(Nc, 0.0, 3.0));
        solver.setGuess(guess);
        MocoSolution solution0 = moco.solve();

        problem.setTimeBounds(0, {5.8, 10});
        // Editing the problem does not affect information in the Solver;
        // the guess still exists.
        SimTK_TEST(!solver.getGuess().empty());

        guess.setTime(createVectorLinspace(Nc, 0.0, 7.0));
        MocoSolution solution = moco.solve();
        CAPTURE(solution.getObjective());
        CHECK(solution.getFinalTime() == Approx(5.8));
    }

    {
        double finalTime0;
        {
            // Ensure that changes to the model are obeyed.
            MocoStudy moco;
            MocoProblem& problem = moco.updProblem();
            auto model = problem.setModel(createSlidingMassModel());
            problem.setTimeBounds(0, {0, 10});
            problem.setStateInfo("/slider/position/value", {0, 1}, 0, 1);
            problem.setStateInfo("/slider/position/speed", {-100, 100}, 0, 0);
            problem.addCost<MocoFinalTimeCost>();
            auto& solver = moco.initSolver<TestType>();
            solver.set_num_mesh_points(20);
            finalTime0 = moco.solve().getFinalTime();

            auto& body = model->updComponent<Body>("body");
            body.setMass(2 * body.getMass());
            const double finalTime1 = moco.solve().getFinalTime();
            SimTK_TEST(finalTime1 > 1.1 * finalTime0);
        }

        // Can set the cost and model in any order.
        {
            MocoStudy moco;
            MocoProblem& problem = moco.updProblem();
            problem.setTimeBounds(0, {0, 10});
            problem.addCost<MocoFinalTimeCost>();
            problem.setStateInfo("/slider/position/value", {0, 1}, 0, 1);
            problem.setStateInfo("/slider/position/speed", {-100, 100}, 0, 0);
            problem.setModel(createSlidingMassModel());
            auto& solver = moco.initSolver<TestType>();
            solver.set_num_mesh_points(20);
            const double finalTime = moco.solve().getFinalTime();
            SimTK_TEST_EQ_TOL(finalTime, finalTime0, 1e-6);
        }
    }

    // Changes to the costs are obeyed.
    {
        MocoStudy moco;
        MocoProblem& problem = moco.updProblem();
        problem.setModel(createSlidingMassModel());
        problem.setTimeBounds(0, {0, 10});
        problem.setStateInfo("/slider/position/value", {0, 1}, 0, 1);
        problem.setStateInfo("/slider/position/speed", {-100, 100}, 0, 0);
        problem.updPhase().addCost<MocoFinalTimeCost>();
        auto effort = problem.updPhase().addCost<MocoControlCost>("effort");
        const double finalTime0 = moco.solve().getFinalTime();

        // Change the weights of the costs.
        effort->set_weight(0.1);
        const double finalTime1 = moco.solve().getFinalTime();
        SimTK_TEST(finalTime1 < 0.8 * finalTime0);
    }

    // Invoking functions without initializing.
    {
        // TODO
    }

    // TODO MocoCost and MocoParameter cache pointers into some model.
    // TODO {
    // TODO     MocoFinalTimeCost cost;
    // TODO     // TODO must be initialized first.
    // TODO     // TODO MocoPhase shouldn't even have a public
    // calcEndpointCost function.
    // TODO     SimTK_TEST_MUST_THROW_EXC(cost.calcEndpointCost(state),
    // Exception);
    // TODO }

    // Allow removing costs.
    // TODO
    // {
    //     MocoStudy moco;
    //     MocoProblem& problem = moco.updProblem();
    //     {
    //         // Remove by name.
    //         auto& cost = problem.addCost<MocoFinalTimeCost>();
    //         cost.setName("cost0");
    //         problem.removeCost(cost);
    //         SimTK_TEST_MUST_THROW_EXC(problem.getCost("cost0"),
    //         Exception);
    //     }
    // }
}
TEMPLATE_TEST_CASE("Set infos with regular expression", "", MocoCasADiSolver,
        MocoTropterSolver) {
    MocoStudy moco;
    MocoProblem& problem = moco.updProblem();
    problem.setModelCopy(OpenSim::ModelFactory::createDoublePendulum());
    problem.setTimeBounds(0, 10);
    problem.setStateInfoPattern(".*/value", {2, 10});
    problem.setStateInfoPattern(".*/speed", {3, 10});
    MocoProblemRep problemRep = problem.createRep();
    SimTK_TEST_EQ(problemRep.getStateInfo("/jointset/j0/q0/value")
                          .getBounds()
                          .getLower(),
            2);
    SimTK_TEST_EQ(problemRep.getStateInfo("/jointset/j1/q1/value")
                          .getBounds()
                          .getLower(),
            2);
    SimTK_TEST_EQ(problemRep.getStateInfo("/jointset/j0/q0/speed")
                          .getBounds()
                          .getLower(),
            3);
    SimTK_TEST_EQ(problemRep.getStateInfo("/jointset/j1/q1/speed")
                          .getBounds()
                          .getLower(),
            3);
    problem.setStateInfo("/jointset/j0/q0/value", {3, 10});
    problem.setStateInfo("/jointset/j1/q1/speed", {4, 10});
    problemRep = problem.createRep();
    SimTK_TEST_EQ(problemRep.getStateInfo("/jointset/j0/q0/value")
                          .getBounds()
                          .getLower(),
            3);
    SimTK_TEST_EQ(problemRep.getStateInfo("/jointset/j1/q1/value")
                          .getBounds()
                          .getLower(),
            2);
    SimTK_TEST_EQ(problemRep.getStateInfo("/jointset/j0/q0/speed")
                          .getBounds()
                          .getLower(),
            3);
    SimTK_TEST_EQ(problemRep.getStateInfo("/jointset/j1/q1/speed")
                          .getBounds()
                          .getLower(),
            4);
}
TEMPLATE_TEST_CASE(
        "Disable Actuators", "", MocoCasADiSolver, MocoTropterSolver) {
    std::cout.rdbuf(LogManager::cout.rdbuf());
    std::cout.rdbuf(LogManager::cout.rdbuf());

    MocoSolution solution;
    MocoSolution solution2;
    {
        MocoStudy moco;
        moco.setName("double_pendulum");

        MocoProblem& mp = moco.updProblem();
        auto model = OpenSim::ModelFactory::createDoublePendulum();

        auto* tau2 = new CoordinateActuator("q1");
        tau2->setName("tau2");
        tau2->setOptimalForce(1);
        model.addComponent(tau2);

        mp.setModelCopy(model);

        mp.setTimeBounds(0, {0, 5});
        mp.setStateInfo("/jointset/j0/q0/value", {-10, 10}, 0, SimTK::Pi);
        mp.setStateInfo("/jointset/j0/q0/speed", {-50, 50}, 0);
        mp.setStateInfo("/jointset/j1/q1/value", {-10, 10}, 0, 0);
        mp.setStateInfo("/jointset/j1/q1/speed", {-50, 50}, 0);
        mp.setControlInfo("/tau0", {-100, 100});
        mp.setControlInfo("/tau1", {-100, 100});
        mp.setControlInfo("/tau2", {-100, 100});

        mp.addCost<MocoFinalTimeCost>();
        auto& ms = moco.initSolver<TestType>();
        ms.set_num_mesh_points(15);
        solution = moco.solve();
    }
    {
        MocoStudy moco2;
        moco2.setName("double_pendulum");

        MocoProblem& mp2 = moco2.updProblem();
        OpenSim::Model model2 = OpenSim::ModelFactory::createDoublePendulum();

        auto* tau2 = new CoordinateActuator("q1");
        tau2->setName("tau2");
        tau2->setOptimalForce(1);
        model2.addComponent(tau2);

        SimTK::State state = model2.initSystem();
        model2.updComponent<Force>("tau1").set_appliesForce(false);
        mp2.setModelCopy(model2);
        mp2.setTimeBounds(0, {0, 5});
        mp2.setStateInfo("/jointset/j0/q0/value", {-10, 10}, 0, SimTK::Pi);
        mp2.setStateInfo("/jointset/j0/q0/speed", {-50, 50}, 0);
        mp2.setStateInfo("/jointset/j1/q1/value", {-10, 10}, 0, 0);
        mp2.setStateInfo("/jointset/j1/q1/speed", {-50, 50}, 0);
        mp2.setControlInfo("/tau0", {-100, 100});
        mp2.setControlInfo("/tau2", {-100, 100});

        mp2.addCost<MocoFinalTimeCost>();
        auto& ms2 = moco2.initSolver<TestType>();
        ms2.set_num_mesh_points(15);
        solution2 = moco2.solve();
    }
    CHECK(solution2.getObjective() != Approx(solution.getObjective()));
}

TEMPLATE_TEST_CASE("State tracking", "", MocoTropterSolver, MocoCasADiSolver) {
    // TODO move to another test file?
    auto makeTool = []() {
        MocoStudy moco;
        moco.setName("state_tracking");
        moco.set_write_solution("false");
        MocoProblem& mp = moco.updProblem();
        mp.setModel(createSlidingMassModel());
        mp.setTimeBounds(0, 1);
        mp.setStateInfo("/slider/position/value", {-1, 1});
        mp.setStateInfo("/slider/position/speed", {-100, 100});
        mp.setControlInfo("/actuator", {-50, 50});
        return moco;
    };

    // Reference trajectory.
    std::string fname = "testMocoInterface_testStateTracking_ref.sto";
    {
        TimeSeriesTable ref;
        ref.setColumnLabels({"/slider/position/value"});
        using SimTK::Pi;
        for (double time = -0.01; time < 1.02; time += 0.01) {
            // Move at constant speed from x=0 to x=1. Really basic stuff.
            ref.appendRow(time, {1.0 * time});
        }
        STOFileAdapter::write(ref, fname);
    }

    // Setting the TimeSeriesTable directly.
    MocoSolution solDirect;
    {
        auto moco = makeTool();
        MocoProblem& mp = moco.updProblem();
        auto tracking = mp.addCost<MocoStateTrackingCost>();
        tracking->setReference(STOFileAdapter::read(fname));
        auto& ms = moco.template initSolver<TestType>();
        ms.set_num_mesh_points(5);
        ms.set_optim_hessian_approximation("exact");
        solDirect = moco.solve();
    }

    // Setting the reference to be a file.
    std::string setup_fname = "testMocoInterface_testStateTracking.omoco";
    if (std::ifstream(setup_fname).good()) std::remove(setup_fname.c_str());
    MocoSolution solFile;
    {

        auto moco = makeTool();
        MocoProblem& mp = moco.updProblem();
        auto tracking = mp.addCost<MocoStateTrackingCost>();
        tracking->setReference(fname);
        auto& ms = moco.template initSolver<TestType>();
        ms.set_num_mesh_points(5);
        ms.set_optim_hessian_approximation("exact");
        solFile = moco.solve();
        moco.print(setup_fname);
    }

    // Run the tool from a setup file.
    MocoSolution solDeserialized;
    {
        MocoStudy moco(setup_fname);
        solDeserialized = moco.solve();
    }

    SimTK_TEST(solDirect.isNumericallyEqual(solFile));
    SimTK_TEST(solFile.isNumericallyEqual(solDeserialized));

    // Error if neither file nor table were provided.
    {
        auto moco = makeTool();
        MocoProblem& mp = moco.updProblem();
        MocoStateTrackingCost tracking;
        mp.addCost<MocoStateTrackingCost>();
        SimTK_TEST_MUST_THROW_EXC(moco.solve(), Exception);
    }

    // TODO error if data does not cover time window.
}

TEMPLATE_TEST_CASE("Guess", "", MocoTropterSolver, MocoCasADiSolver) {
    std::cout.rdbuf(LogManager::cout.rdbuf());
    std::cout.rdbuf(LogManager::cout.rdbuf());

    MocoStudy moco = createSlidingMassMocoStudy<TestType>();
    auto& ms = moco.initSolver<TestType>();
    const int N = 6;
    const int Nc = 2 * N - 1;
    ms.set_num_mesh_points(N);

    std::vector<std::string> expectedStateNames{
            "/slider/position/value", "/slider/position/speed"};
    std::vector<std::string> expectedControlNames{"/actuator"};

    SimTK::Matrix expectedStatesTraj(Nc, 2);
    expectedStatesTraj.col(0) = 0.5;   // bounds are [0, 1].
    expectedStatesTraj(0, 0) = 0;      // initial value fixed to 0.
    expectedStatesTraj(Nc - 1, 0) = 1; // final value fixed to 1.
    expectedStatesTraj.col(1) = 0.0;   // bounds are [-100, 100]
    expectedStatesTraj(0, 1) = 0;      // initial speed fixed to 0.
    expectedStatesTraj(Nc - 1, 1) = 0; // final speed fixed to 1.

    SimTK::Matrix expectedControlsTraj(Nc, 1);
    expectedControlsTraj.col(0) = 0;

    // createGuess().
    // --------------

    // Initial guess based on bounds.
    {
        MocoIterate guess = ms.createGuess("bounds");
        CHECK(guess.getTime().size() == Nc);
        CHECK(guess.getStateNames() == expectedStateNames);
        CHECK(guess.getControlNames() == expectedControlNames);
        CHECK(guess.getTime()[0] == 0);
        // midpoint of bounds [0, 10]
        CHECK(guess.getTime()[Nc - 1] == Approx(5.0));

        SimTK_TEST_EQ(guess.getStatesTrajectory(), expectedStatesTraj);
        SimTK_TEST_EQ(guess.getControlsTrajectory(), expectedControlsTraj);
    }

    // Random initial guess.
    {
        MocoIterate guess = ms.createGuess("random");
        CHECK(guess.getTime().size() == Nc);
        CHECK(guess.getStateNames() == expectedStateNames);
        CHECK(guess.getControlNames() == expectedControlNames);

        // The numbers are random, so we don't what they are; only that they
        // are different from the guess from bounds.
        SimTK_TEST_NOTEQ(guess.getStatesTrajectory(), expectedStatesTraj);
        SimTK_TEST_NOTEQ(guess.getControlsTrajectory(), expectedControlsTraj);
    }

    // Setting a guess programmatically.
    // ---------------------------------

    // Don't need a converged solution; so ensure the following tests are
    // fast.
    ms.set_optim_max_iterations(2);

    ms.clearGuess();
    MocoIterate solNoGuess = moco.solve().unseal();
    {
        // Using the guess from bounds is the same as not providing a guess.

        ms.setGuess(ms.createGuess());
        MocoIterate solDefaultGuess = moco.solve().unseal();

        CHECK(solDefaultGuess.isNumericallyEqual(solNoGuess));
<<<<<<< HEAD
        std::cout << "DEBUG solDefaultGuess " << solDefaultGuess.getTime() << std::endl;
        std::cout << "DEBUG solNoGuess " << solNoGuess.getTime() << std::endl;
=======
>>>>>>> e3f1dea1

        // Can also use convenience version of setGuess().
        ms.setGuess("bounds");
        CHECK(moco.solve().unseal().isNumericallyEqual(solNoGuess));

        // Using a random guess should give us a different "solution."
        ms.setGuess(ms.createGuess("random"));
        MocoIterate solRandomGuess = moco.solve().unseal();
        CHECK(!solRandomGuess.isNumericallyEqual(solNoGuess));

        // Convenience.
        ms.setGuess("random");
        CHECK(!moco.solve().unseal().isNumericallyEqual(solNoGuess));

        // Clearing the guess works (this check must come after using a
        // random guess).
        ms.clearGuess();
        CHECK(moco.solve().unseal().isNumericallyEqual(solNoGuess));

        // Can call clearGuess() multiple times with no weird issues.
        ms.clearGuess();
        ms.clearGuess();
        CHECK(moco.solve().unseal().isNumericallyEqual(solNoGuess));
    }

    // Guess is incompatible with problem.
    {
        MocoIterate guess = ms.createGuess();
        // Delete the second state variable name.
        const_cast<std::vector<std::string>&>(guess.getStateNames()).resize(1);
        CHECK_THROWS_AS(ms.setGuess(std::move(guess)), Exception);
    }

    // Unrecognized guess type.
    CHECK_THROWS_AS(ms.createGuess("unrecognized"), Exception);
    CHECK_THROWS_AS(ms.setGuess("unrecognized"), Exception);

    // Setting a guess from a file.
    // ----------------------------
    {
        MocoIterate guess = ms.createGuess("bounds");
        // Use weird number to ensure the solver actually loads the file:
        guess.setControl("/actuator", SimTK::Vector(Nc, 13.28));
        const std::string fname = "testMocoInterface_testGuess_file.sto";
        guess.write(fname);
        ms.setGuessFile(fname);

        CHECK(ms.getGuess().isNumericallyEqual(guess));
        CHECK(!moco.solve().unseal().isNumericallyEqual(solNoGuess));

        // Using setGuess(MocoIterate) overrides the file setting.
        ms.setGuess(ms.createGuess("bounds"));
        CHECK(moco.solve().unseal().isNumericallyEqual(solNoGuess));

        ms.setGuessFile(fname);
        CHECK(ms.getGuess().isNumericallyEqual(guess));
        CHECK(!moco.solve().unseal().isNumericallyEqual(solNoGuess));

        // Clearing the file causes the default guess type to be used.
        ms.setGuessFile("");
        CHECK(moco.solve().unseal().isNumericallyEqual(solNoGuess));

        // TODO mismatched state/control names.

        // Solve from deserialization.
        // TODO
    }

    // Customize a guess.
    // ------------------
    // This is really just a test of the MocoIterate class.
    {
        MocoIterate guess = ms.createGuess();
        guess.setNumTimes(2);
        CHECK(SimTK::isNaN(guess.getTime()[0]));
        CHECK(SimTK::isNaN(guess.getStatesTrajectory()(0, 0)));
        CHECK(SimTK::isNaN(guess.getControlsTrajectory()(0, 0)));

        // TODO look at how TimeSeriesTable handles this.
        // Make sure this uses the initializer list variant.
        guess.setState("/slider/position/value", {2, 0.3});
        SimTK::Vector expectedv(2);
        expectedv[0] = 2;
        expectedv[1] = 0.3;
        SimTK_TEST_EQ(guess.getState("/slider/position/value"), expectedv);

        // Can use SimTK::Vector.
        expectedv[1] = 9.4;
        guess.setState("/slider/position/value", expectedv);
        SimTK_TEST_EQ(guess.getState("/slider/position/value"), expectedv);

        // Controls
        guess.setControl("/actuator", {1, 0.6});
        SimTK::Vector expecteda(2);
        expecteda[0] = 1.0;
        expecteda[1] = 0.6;
        SimTK_TEST_EQ(guess.getControl("/actuator"), expecteda);

        expecteda[0] = 0.7;
        guess.setControl("/actuator", expecteda);
        SimTK_TEST_EQ(guess.getControl("/actuator"), expecteda);

        // Errors.

        // Nonexistent state/control.
        CHECK_THROWS_AS(
                guess.setState("none", SimTK::Vector(2)), Exception);
        CHECK_THROWS_AS(
                guess.setControl("none", SimTK::Vector(2)), Exception);
        SimTK_TEST_MUST_THROW_EXC(guess.getState("none"), Exception);
        SimTK_TEST_MUST_THROW_EXC(guess.getControl("none"), Exception);

        // Incorrect length.
        CHECK_THROWS_AS(
                guess.setState("/slider/position/value", SimTK::Vector(1)),
                Exception);
        CHECK_THROWS_AS(
                guess.setControl("/actuator", SimTK::Vector(3)), Exception);
    }

    // Resampling.
    {
        const int N = 5;
        const int Nc = 2 * N - 1;
        ms.set_num_mesh_points(N);
        MocoIterate guess0 = ms.createGuess();
        guess0.setControl("/actuator", createVectorLinspace(Nc, 2.8, 7.3));
        CHECK(guess0.getTime().size() == Nc); // midpoint of [0, 10]
        SimTK_TEST_EQ(guess0.getTime()[Nc - 1], N);

        // resampleWithNumTimes
        {
            MocoIterate guess = guess0;
            guess.resampleWithNumTimes(10);
            CHECK(guess.getTime().size() == 10);
            CHECK(guess.getTime()[9] == Approx(5));
            CHECK(guess.getStatesTrajectory().nrow() == 10);
            CHECK(guess.getControlsTrajectory().nrow() == 10);
            SimTK_TEST_EQ(guess.getControl("/actuator"),
                    createVectorLinspace(10, 2.8, 7.3));
        }

        // resampleWithInterval
        {
            MocoIterate guess = guess0;
            // We can't achieve exactly the interval the user provides.
            // time_interval = duration/(num_times - 1)
            // actual_num_times = ceil(duration/desired_interval) + 1
            // actual_interval = duration/(actual_num_times - 1)
            auto actualInterval = guess.resampleWithInterval(0.9);
            int expectedNumTimes = (int)ceil(5 / 0.9) + 1;
            SimTK_TEST_EQ(actualInterval, 5 / ((double)expectedNumTimes - 1));
            CHECK(guess.getTime().size() == expectedNumTimes);
            SimTK_TEST_EQ(guess.getTime()[expectedNumTimes - 1], 5);
            CHECK(guess.getStatesTrajectory().nrow() == expectedNumTimes);
            CHECK(
                    guess.getControlsTrajectory().nrow() == expectedNumTimes);
            SimTK_TEST_EQ(guess.getControl("/actuator"),
                    createVectorLinspace(expectedNumTimes, 2.8, 7.3));
        }

        // resampleWithFrequency
        {
            // We can't achieve exactly the interval the user provides.
            // frequency = num_times/duration
            MocoIterate guess = guess0;
            // Here, we also ensure that we can downsample.
            auto actualFrequency = guess.resampleWithFrequency(0.7);
            int expectedNumTimes = (int)ceil(5 * 0.7); // 4
            SimTK_TEST_EQ(actualFrequency, (double)expectedNumTimes / 5);
            CHECK(guess.getTime().size() == expectedNumTimes);
            SimTK_TEST_EQ(guess.getTime()[expectedNumTimes - 1], 5);
            CHECK(guess.getStatesTrajectory().nrow() == expectedNumTimes);
            CHECK(
                    guess.getControlsTrajectory().nrow() == expectedNumTimes);
            SimTK_TEST_EQ(guess.getControl("/actuator"),
                    createVectorLinspace(expectedNumTimes, 2.8, 7.3));
        }

        // resample
        {
            MocoIterate guess = guess0;
            CHECK_THROWS_AS(
                    guess.resample(createVector(
                            {guess.getInitialTime() - 1e-15, 0, 1})),
                    Exception);
            CHECK_THROWS_AS(guess.resample(createVector({0.5, 0.6,
                                              guess.getFinalTime() + 1e15})),
                    Exception);
            CHECK_THROWS_AS(
                    guess.resample(createVector({0.5, 0.6, 0.59999999, 0.8})),
                    Exception);

            {
                SimTK::Vector newTime = createVector({0.1, 0.3, 0.8});
                MocoIterate guess2 = guess;
                guess2.resample(newTime);
                SimTK_TEST_EQ(newTime, guess2.getTime());
            }
        }
    }

    // Number of points required for splining.
    {
        // 3 and 2 points are okay.
        ms.set_num_mesh_points(3);
        MocoIterate guess3 = ms.createGuess();
        guess3.resampleWithNumTimes(10);

        ms.set_num_mesh_points(2);
        MocoIterate guess2 = ms.createGuess();
        guess2.resampleWithNumTimes(10);

        // 1 point is too few.
        MocoIterate guess1(guess2);
        guess1.setNumTimes(1);
        CHECK_THROWS_AS(guess1.resampleWithNumTimes(10), Exception);
    }

    // TODO ordering of states and controls in MocoIterate should not
    // matter!

    // TODO getting a guess, editing the problem, asking for another guess,
    // requires calling initSolver<>(). TODO can check the Problem's
    // isObjectUptoDateWithProperties(); simply flipping a flag with
    // updProblem() is not sufficient, b/c a user could make changes way
    // after they get the mutable reference.
}

TEMPLATE_TEST_CASE(
        "Guess time-stepping", "", MocoTropterSolver /*, MocoCasADiSolver*/) {
    // This problem is just a simulation (there are no costs), and so the
    // forward simulation guess should reduce the number of iterations to
    // converge, and the guess and solution should also match our own
    // forward simulation.
    MocoStudy moco;
    moco.setName("pendulum");
    moco.set_write_solution("false");
    auto& problem = moco.updProblem();
    problem.setModel(createPendulumModel());
    const SimTK::Real initialAngle = 0.25 * SimTK::Pi;
    const SimTK::Real initialSpeed = .5;
    // Make the simulation interesting.
    problem.setTimeBounds(0, 1);
    problem.setStateInfo("/jointset/j0/q0/value", {-10, 10}, initialAngle);
    problem.setStateInfo("/jointset/j0/q0/speed", {-50, 50}, initialSpeed);
    problem.setControlInfo("/forceset/tau0", 0);
    auto& solver = moco.initSolver<TestType>();
    solver.set_num_mesh_points(20);
    solver.setGuess("random");
    // With MUMPS: 4 iterations.
    const MocoSolution solutionRandom = moco.solve();

    solver.setGuess("time-stepping");
    // With MUMPS: 2 iterations.
    MocoSolution solutionSim = moco.solve();

    CHECK(solutionSim.getNumIterations() < solutionRandom.getNumIterations());

    {
        MocoIterate guess = solver.createGuess("time-stepping");
        REQUIRE(solutionSim.compareContinuousVariablesRMS(guess) < 1e-2);

        Model modelCopy(moco.updProblem().getPhase().getModel());
        SimTK::State state = modelCopy.initSystem();
        modelCopy.setStateVariableValue(
                state, "/jointset/j0/q0/value", initialAngle);
        modelCopy.setStateVariableValue(
                state, "/jointset/j0/q0/speed", initialSpeed);
        Manager manager(modelCopy, state);
        manager.integrate(1.0);

        auto controlsTable = modelCopy.getControlsTable();
        auto labels = controlsTable.getColumnLabels();
        for (auto& label : labels) { label = "/forceset/" + label; }
        controlsTable.setColumnLabels(labels);
        const auto iterateFromManager =
                MocoIterate::createFromStatesControlsTables(
                        moco.getProblem().createRep(), manager.getStatesTable(),
                        controlsTable);
        SimTK_TEST(solutionSim.compareContinuousVariablesRMS(
                           iterateFromManager) < 1e-2);
    }

    // Ensure the forward simulation guess uses the correct time bounds.
    {
        moco.updProblem().setTimeBounds({-10, -5}, {6, 15});
        auto& solver = moco.initSolver<TestType>();
        MocoIterate guess = solver.createGuess("time-stepping");
        SimTK_TEST(guess.getTime()[0] == -5);
        SimTK_TEST(guess.getTime()[guess.getNumTimes() - 1] == 6);
    }
}

TEST_CASE("MocoIterate") {
    // Reading and writing.
    {
        const std::string fname = "testMocoInterface_testMocoIterate.sto";
        SimTK::Vector time(3);
        time[0] = 0;
        time[1] = 0.1;
        time[2] = 0.25;
        MocoIterate orig(time, {"a", "b"}, {"g", "h", "i", "j"}, {"m"},
                {"o", "p"}, SimTK::Test::randMatrix(3, 2),
                SimTK::Test::randMatrix(3, 4), SimTK::Test::randMatrix(3, 1),
                SimTK::Test::randVector(2).transpose());
        orig.write(fname);

        MocoIterate deserialized(fname);
        SimTK_TEST(deserialized.isNumericallyEqual(orig));
    }

    {
        const std::string fname =
                "testMocoInterface_testMocoSolutionSuccess.sto";
        MocoStudy moco = createSlidingMassMocoStudy();
        auto& solver =
                dynamic_cast<MocoDirectCollocationSolver&>(moco.updSolver());

        solver.set_optim_max_iterations(1);
        MocoSolution failedSolution = moco.solve();
        failedSolution.unseal();
        failedSolution.write(fname);
        MocoIterate deserialized(fname);

        std::ifstream mocoSolutionFile(fname);
        for (std::string line; getline(mocoSolutionFile, line);) {
            if (line.compare("success=false")) {
                break;
            } else if (line.compare("success=true")) {
                SimTK_TEST(false);
            }
        }
    }

    // Test sealing/unsealing.
    {
        // Create a class that gives access to the sealed functions, which
        // are otherwise protected.
        class MocoIterateDerived : public MocoIterate {
        public:
            using MocoIterate::MocoIterate;
            MocoIterateDerived* clone() const override {
                return new MocoIterateDerived(*this);
            }
            void setSealedD(bool sealed) { MocoIterate::setSealed(sealed); }
            bool isSealedD() const { return MocoIterate::isSealed(); }
        };
        MocoIterateDerived iterate;
        SimTK_TEST(!iterate.isSealedD());
        iterate.setSealedD(true);
        SimTK_TEST(iterate.isSealedD());
        SimTK_TEST_MUST_THROW_EXC(iterate.getNumTimes(), MocoIterateIsSealed);
        SimTK_TEST_MUST_THROW_EXC(iterate.getTime(), MocoIterateIsSealed);
        SimTK_TEST_MUST_THROW_EXC(iterate.getStateNames(), MocoIterateIsSealed);
        SimTK_TEST_MUST_THROW_EXC(
                iterate.getControlNames(), MocoIterateIsSealed);
        SimTK_TEST_MUST_THROW_EXC(
                iterate.getControlNames(), MocoIterateIsSealed);

        // The clone() function doesn't call ensureSealed(), but the clone
        // should preserve the value of m_sealed.
        std::unique_ptr<MocoIterateDerived> ptr(iterate.clone());
        SimTK_TEST(ptr->isSealedD());
        SimTK_TEST_MUST_THROW_EXC(iterate.getNumTimes(), MocoIterateIsSealed);
    }

    // getInitialTime(), getFinalTime()
    {
        {
            // With 0 times, these functions throw an exception.
            MocoIterate it;
            SimTK_TEST_MUST_THROW_EXC(it.getInitialTime(), Exception);
            SimTK_TEST_MUST_THROW_EXC(it.getFinalTime(), Exception);
        }

        {
            SimTK::Vector time = createVectorLinspace(5, -3.1, 8.9);
            std::vector<std::string> snames{"s0", "s1"};
            std::vector<std::string> cnames{"c0"};
            SimTK::Matrix states = SimTK::Test::randMatrix(5, 2);
            SimTK::Matrix controls = SimTK::Test::randMatrix(5, 1);
            MocoIterate it(time, snames, cnames, {}, {}, states, controls,
                    SimTK::Matrix(), SimTK::RowVector());

            SimTK_TEST_EQ(it.getInitialTime(), -3.1);
            SimTK_TEST_EQ(it.getFinalTime(), 8.9);
        }

        {
            SimTK::Vector time(1, 7.2);
            std::vector<std::string> snames{"s0", "s1"};
            std::vector<std::string> cnames{"c0"};
            SimTK::Matrix states = SimTK::Test::randMatrix(1, 2);
            SimTK::Matrix controls = SimTK::Test::randMatrix(1, 1);
            MocoIterate it(time, snames, cnames, {}, {}, states, controls,
                    SimTK::Matrix(), SimTK::RowVector());

            SimTK_TEST_EQ(it.getInitialTime(), 7.2);
            SimTK_TEST_EQ(it.getFinalTime(), 7.2);
        }
    }

    // compareContinuousVariablesRMS
    auto testCompareContinuousVariablesRMS =
            [](int NT, int NS, int NC, int NM, double duration, double error,
                    std::vector<std::string> statesToCompare = {},
                    std::vector<std::string> controlsToCompare = {},
                    std::vector<std::string> multipliersToCompare = {}) {
                const double t0 = 0.2;
                std::vector<std::string> snames;
                for (int i = 0; i < NS; ++i)
                    snames.push_back("s" + std::to_string(i));
                std::vector<std::string> cnames;
                for (int i = 0; i < NC; ++i)
                    cnames.push_back("c" + std::to_string(i));
                std::vector<std::string> mnames;
                for (int i = 0; i < NM; ++i)
                    mnames.push_back("m" + std::to_string(i));
                SimTK::Matrix states(NT, NS);
                for (int i = 0; i < NS; ++i) {
                    states.updCol(i) =
                            createVectorLinspace(NT, SimTK::Test::randDouble(),
                                    SimTK::Test::randDouble());
                }
                SimTK::Matrix controls(NT, NC);
                for (int i = 0; i < NC; ++i) {
                    controls.updCol(i) =
                            createVectorLinspace(NT, SimTK::Test::randDouble(),
                                    SimTK::Test::randDouble());
                }
                SimTK::Matrix multipliers(NT, NM);
                for (int i = 0; i < NM; ++i) {
                    multipliers.updCol(i) =
                            createVectorLinspace(NT, SimTK::Test::randDouble(),
                                    SimTK::Test::randDouble());
                }
                SimTK::Vector time =
                        createVectorLinspace(NT, t0, t0 + duration);
                MocoIterate a(time, snames, cnames, mnames, {}, states,
                        controls, multipliers, SimTK::RowVector());
                MocoIterate b(time, snames, cnames, mnames, {},
                        states.elementwiseAddScalar(error),
                        controls.elementwiseAddScalar(error),
                        multipliers.elementwiseAddScalar(error),
                        SimTK::RowVector());
                // If error is constant:
                // sqrt(1/(T*N) * integral_t (sum_i^N (err_{i,t}^2))) = err
                auto rmsBA = b.compareContinuousVariablesRMS(a,
                        {{"states", statesToCompare},
                         {"controls", controlsToCompare},
                         {"multipliers", multipliersToCompare}});
                int N = 0;
                if (statesToCompare.empty())
                    N += NS;
                else if (statesToCompare[0] == "none")
                    N += 0;
                else
                    N += (int)statesToCompare.size();
                if (controlsToCompare.empty())
                    N += NC;
                else if (controlsToCompare[0] == "none")
                    N += 0;
                else
                    N += (int)controlsToCompare.size();
                if (multipliersToCompare.empty())
                    N += NM;
                else if (multipliersToCompare[0] == "none")
                    N += 0;
                else
                    N += (int)multipliersToCompare.size();
                auto rmsExpected = N == 0 ? 0 : error;
                SimTK_TEST_EQ(rmsBA, rmsExpected);
                auto rmsAB = a.compareContinuousVariablesRMS(b,
                        {{"states", statesToCompare},
                         {"controls", controlsToCompare},
                         {"multipliers", multipliersToCompare}});
                SimTK_TEST_EQ(rmsAB, rmsExpected);
            };

    testCompareContinuousVariablesRMS(10, 2, 1, 1, 0.6, 0.05);
    testCompareContinuousVariablesRMS(21, 2, 0, 2, 15.0, 0.01);
    // 6 is the minimum required number of times; ensure that it works.
    testCompareContinuousVariablesRMS(6, 0, 3, 0, 0.1, 0.9);

    // Providing a subset of states/columns to compare.
    testCompareContinuousVariablesRMS(10, 2, 3, 1, 0.6, 0.05, {"s1"});
    testCompareContinuousVariablesRMS(10, 2, 3, 1, 0.6, 0.05, {}, {"c1"});
    testCompareContinuousVariablesRMS(
            10, 2, 3, 1, 0.6, 0.05, {"none"}, {"none"}, {"none"});
    // Can't provide "none" along with other state names.
    SimTK_TEST_MUST_THROW_EXC(testCompareContinuousVariablesRMS(
                                      10, 2, 3, 1, 0.6, 0.05, {"none", "s1"}),
            Exception);
    SimTK_TEST_MUST_THROW_EXC(testCompareContinuousVariablesRMS(
                                      10, 2, 3, 1, 0.6, 0.05, {}, {"none, c0"}),
            Exception);

    // compareParametersRMS
    auto testCompareParametersRMS = [](int NP, double error,
                                            std::vector<std::string>
                                                    parametersToCompare = {}) {
        std::vector<std::string> pnames;
        for (int i = 0; i < NP; ++i) pnames.push_back("p" + std::to_string(i));
        SimTK::RowVector parameters = SimTK::Test::randVector(NP).transpose();
        MocoIterate a(SimTK::Vector(), {}, {}, {}, pnames, SimTK::Matrix(),
                SimTK::Matrix(), SimTK::Matrix(), parameters);
        MocoIterate b(SimTK::Vector(), {}, {}, {}, pnames, SimTK::Matrix(),
                SimTK::Matrix(), SimTK::Matrix(),
                parameters.elementwiseAddScalar(error).getAsRowVector());
        // If error is constant:
        // sqrt(sum_i^N (err_{i}^2) / N) = err
        auto rmsBA = b.compareParametersRMS(a, parametersToCompare);
        auto rmsExpected = error;
        SimTK_TEST_EQ(rmsBA, rmsExpected);
        auto rmsAB = a.compareParametersRMS(b, parametersToCompare);
        SimTK_TEST_EQ(rmsAB, rmsExpected);
    };
    // Compare one parameter.
    testCompareParametersRMS(1, 0.01);
    // Compare subsets of available parameters.
    testCompareParametersRMS(5, 0.5);
    testCompareParametersRMS(5, 0.5, {"p0"});
    testCompareParametersRMS(5, 0.5, {"p1", "p2"});
    // Compare a lot of parameters.
    testCompareParametersRMS(100, 0.5);
}

TEST_CASE("MocoIterate randomize") {
    SimTK::Vector time(3);
    time[0] = 0;
    time[1] = 0.1;
    time[2] = 0.25;
    MocoIterate orig(time, {"a", "b"}, {"g", "h", "i", "j"}, {"m"}, {"o", "p"},
            SimTK::Test::randMatrix(3, 2), SimTK::Test::randMatrix(3, 4),
            SimTK::Test::randMatrix(3, 1),
            SimTK::Test::randVector(2).transpose());
    SECTION("randomizeAdd") {
        MocoIterate randomized = orig;
        randomized.randomizeAdd(SimTK::Random::Uniform(-0.01, 0.01));
        const auto rms = orig.compareContinuousVariablesRMS(randomized);
        CHECK(0.001 < rms);
        CHECK(rms < 0.01);
    }
    SECTION("randomizeReplace") {
        MocoIterate randomized = orig;
        randomized.randomizeReplace(SimTK::Random::Uniform(-0.01, 0.01));
        const auto rms = orig.compareContinuousVariablesRMS(randomized);
        CHECK(rms > 0.01);
    }
}

TEST_CASE("Interpolate", "") {
    SimTK::Vector x(2);
    x[0] = 0;
    x[1] = 1;

    SimTK::Vector y(2);
    y[0] = 1;
    y[1] = 0;

    SimTK::Vector newX(4);
    newX[0] = -1;
    newX[1] = 0.25;
    newX[2] = 0.75;
    newX[3] = 1.5;

    SimTK::Vector newY = interpolate(x, y, newX);

    SimTK_TEST(SimTK::isNaN(newY[0]));
    SimTK_TEST_EQ(newY[1], 0.75);
    SimTK_TEST_EQ(newY[2], 0.25);
    SimTK_TEST(SimTK::isNaN(newY[3]));
}

TEMPLATE_TEST_CASE("Sliding mass", "", MocoTropterSolver, MocoCasADiSolver) {
    std::cout.rdbuf(LogManager::cout.rdbuf());
    std::cout.rdbuf(LogManager::cout.rdbuf());
    MocoStudy moco = createSlidingMassMocoStudy<TestType>();
    MocoSolution solution = moco.solve();
    int numTimes = 20;
    int numStates = 2;
    int numControls = 1;

    // Check dimensions and metadata of the solution.
    SimTK_TEST((solution.getStateNames() ==
                std::vector<std::string>{
                        "/slider/position/value", "/slider/position/speed"}));
    SimTK_TEST((solution.getControlNames() ==
                std::vector<std::string>{"/actuator"}));
    SimTK_TEST(solution.getTime().size() == numTimes);
    const auto& states = solution.getStatesTrajectory();
    SimTK_TEST(states.nrow() == numTimes);
    SimTK_TEST(states.ncol() == numStates);
    const auto& controls = solution.getControlsTrajectory();
    SimTK_TEST(controls.nrow() == numTimes);
    SimTK_TEST(controls.ncol() == numControls);

    // Check the actual solution.
    const double expectedFinalTime = 2.0;
    SimTK_TEST_EQ_TOL(
            solution.getTime().get(numTimes - 1), expectedFinalTime, 1e-2);
    const double half = 0.5 * expectedFinalTime;

    for (int itime = 0; itime < numTimes; ++itime) {
        const double& t = solution.getTime().get(itime);
        // Position is a quadratic.
        double expectedPos =
                t < half ? 0.5 * pow(t, 2)
                         : -0.5 * pow(t - half, 2) + 1.0 * (t - half) + 0.5;
        SimTK_TEST_EQ_TOL(states(itime, 0), expectedPos, 1e-2);

        double expectedSpeed = t < half ? t : 2.0 - t;
        SimTK_TEST_EQ_TOL(states(itime, 1), expectedSpeed, 1e-2);

        double expectedForce = t < half ? 10 : -10;
        SimTK_TEST_EQ_TOL(controls(itime, 0), expectedForce, 1e-2);
    }
}

TEMPLATE_TEST_CASE("Solving an empty MocoProblem", "", MocoTropterSolver,
        MocoCasADiSolver) {
    MocoStudy moco;
    auto& solver = moco.initSolver<TestType>();
    THEN("problem solves without error, solution trajectories are empty.") {
        MocoSolution solution = moco.solve();
        const int N = solver.get_num_mesh_points();
        const int Nc = 2 * N - 1; // collocation points
        CHECK(solution.getTime().size() == Nc);
        CHECK(solution.getStatesTrajectory().ncol() == 0);
        CHECK(solution.getStatesTrajectory().nrow() == Nc);
        CHECK(solution.getControlsTrajectory().ncol() == 0);
        CHECK(solution.getControlsTrajectory().nrow() == Nc);
        CHECK(solution.getMultipliersTrajectory().ncol() == 0);
        CHECK(solution.getMultipliersTrajectory().nrow() == Nc);
        CHECK(solution.getDerivativesTrajectory().ncol() == 0);
        CHECK(solution.getDerivativesTrajectory().nrow() == Nc);
    }
}

/// Ensure that using a joint that has an empty quaternion slot does not
/// cause us to misalign states between OpenSim and Tropter/CasADi.
/// Even when not using quaternions, Simbody has a slot in the state vector
/// for the 4th quaternion coordinate.
template <typename SolverType>
void testSkippingOverQuaternionSlots(
        bool constrained, bool constraintDerivs, std::string dynamicsMode) {
    Model model;
    using SimTK::Vec3;
    auto* b1 = new Body("b1", 1, Vec3(0), SimTK::Inertia(1));
    model.addBody(b1);
    auto* j1 = new BallJoint("j1", model.getGround(), Vec3(0, -1, 0), Vec3(0),
            *b1, Vec3(0), Vec3(0));
    j1->updCoordinate(BallJoint::Coord::Rotation1X).setRangeMin(-0.2);
    j1->updCoordinate(BallJoint::Coord::Rotation1X).setRangeMin(+0.2);
    j1->updCoordinate(BallJoint::Coord::Rotation2Y).setRangeMin(-0.2);
    j1->updCoordinate(BallJoint::Coord::Rotation2Y).setRangeMin(+0.2);
    j1->updCoordinate(BallJoint::Coord::Rotation3Z).setRangeMin(-0.2);
    j1->updCoordinate(BallJoint::Coord::Rotation3Z).setRangeMin(+0.2);
    model.addJoint(j1);
    if (constrained) {
        auto* constraint = new CoordinateCouplerConstraint();
        Array<std::string> names;
        names.append("j1_coord_0");
        constraint->setIndependentCoordinateNames(names);
        constraint->setDependentCoordinateName("j1_coord_2");
        LinearFunction func(1.0, 0.0);
        constraint->setFunction(func);
        model.addConstraint(constraint);
    }

    auto* b2 = new Body("b2", 1, Vec3(0), SimTK::Inertia(2));
    model.addBody(b2);
    auto* j2 = new PinJoint(
            "j2", *b1, Vec3(0, -1, 0), Vec3(0), *b2, Vec3(0), Vec3(0));
    model.addJoint(j2);
    model.finalizeConnections();
    for (int i = 0; i < model.getCoordinateSet().getSize(); ++i) {
        const auto& coord = model.getCoordinateSet().get(i);
        auto* actu = new CoordinateActuator(coord.getName());
        actu->setName(coord.getName() + "_actuator");
        model.addForce(actu);
    }

    MocoStudy moco;
    auto& problem = moco.updProblem();
    problem.setModelCopy(model);
    const double duration = 1.0;
    problem.setTimeBounds(0, duration);
    problem.setStateInfo(
            "/jointset/j1/j1_coord_1/value", {-0.2, 0.2}, -0.2, 0.2);
    const double speed = 0.36;
    problem.setStateInfo("/jointset/j2/j2_coord_0/value", {-10, 10}, 0);
    problem.setStateInfo("/jointset/j2/j2_coord_0/speed", speed);

    problem.addCost<MocoControlCost>();

    auto& solver = moco.initSolver<SolverType>();
    const int N = 5;
    solver.set_num_mesh_points(N);
    solver.set_dynamics_mode(dynamicsMode);
    solver.set_transcription_scheme("hermite-simpson");
    solver.set_optim_constraint_tolerance(1e-2);
    solver.set_optim_convergence_tolerance(1e-2);
    if (constrained) {
        solver.set_enforce_constraint_derivatives(constraintDerivs);
    }

    MocoSolution solution = moco.solve();

    const auto& valueTraj = solution.getState("/jointset/j2/j2_coord_0/value");
    const double lastValue = valueTraj[valueTraj.size() - 1];
    CHECK(lastValue == Approx(speed * duration));
    for (int i = 0; i < N; ++i) {
        CHECK(solution.getState("/jointset/j2/j2_coord_0/speed").getElt(i, 0) ==
                Approx(speed));
    }
}

TEST_CASE("Skip over empty quaternion slots", "") {
    std::cout.rdbuf(LogManager::cout.rdbuf());
    std::cout.rdbuf(LogManager::cout.rdbuf());

    testSkippingOverQuaternionSlots<MocoTropterSolver>(
            false, false, "explicit");
    testSkippingOverQuaternionSlots<MocoTropterSolver>(true, false, "explicit");
    testSkippingOverQuaternionSlots<MocoTropterSolver>(true, true, "explicit");
    testSkippingOverQuaternionSlots<MocoTropterSolver>(
            false, false, "implicit");

    testSkippingOverQuaternionSlots<MocoCasADiSolver>(false, false, "explicit");
    testSkippingOverQuaternionSlots<MocoCasADiSolver>(true, false, "explicit");
    testSkippingOverQuaternionSlots<MocoCasADiSolver>(true, true, "explicit");
    testSkippingOverQuaternionSlots<MocoCasADiSolver>(false, false, "implicit");
    testSkippingOverQuaternionSlots<MocoCasADiSolver>(true, false, "implicit");
    testSkippingOverQuaternionSlots<MocoCasADiSolver>(true, true, "implicit");
}

TEST_CASE("MocoPhase::bound_activation_from_excitation") {
    MocoStudy moco;
    auto& problem = moco.updProblem();
    Model& model = problem.updModel();
    model.setName("muscle");
    auto* body = new Body("body", 0.5, SimTK::Vec3(0), SimTK::Inertia(0));
    model.addComponent(body);
    auto* joint = new SliderJoint("joint", model.getGround(), *body);
    auto& coord = joint->updCoordinate(SliderJoint::Coord::TranslationX);
    coord.setName("x");
    model.addComponent(joint);
    auto* musclePtr = new DeGrooteFregly2016Muscle();
    musclePtr->set_ignore_tendon_compliance(true);
    musclePtr->set_fiber_damping(0);
    musclePtr->setName("muscle");
    musclePtr->addNewPathPoint("origin", model.updGround(), SimTK::Vec3(0));
    musclePtr->addNewPathPoint("insertion", *body, SimTK::Vec3(0));
    model.addComponent(musclePtr);
    model.finalizeConnections();
    SECTION("bound_activation_from_excitation is false") {
        MocoPhase& ph0 = problem.updPhase(0);
        ph0.setBoundActivationFromExcitation(false);
        auto rep = problem.createRep();
        CHECK_THROWS_WITH(rep.getStateInfo("/muscle/activation"),
                Catch::Contains(
                        "No info available for state '/muscle/activation'."));
    }
    SECTION("bound_activation_from_excitation is true") {
        auto rep = problem.createRep();
        CHECK(rep.getStateInfo("/muscle/activation").getBounds().getLower() ==
                0);
        CHECK(rep.getStateInfo("/muscle/activation").getBounds().getUpper() ==
                1);
    }
    SECTION("bound_activation_from_excitation is true; non-default min/max "
            "control") {
        musclePtr->setMinControl(0.35);
        musclePtr->setMaxControl(0.96);
        auto rep = problem.createRep();
        CHECK(rep.getStateInfo("/muscle/activation").getBounds().getLower() ==
                Approx(0.35));
        CHECK(rep.getStateInfo("/muscle/activation").getBounds().getUpper() ==
                Approx(0.96));
    }
    SECTION("Custom excitation bounds") {
        problem.setControlInfo("/muscle", {0.41, 0.63});
        auto rep = problem.createRep();
        CHECK(rep.getStateInfo("/muscle/activation").getBounds().getLower() ==
                Approx(0.41));
        CHECK(rep.getStateInfo("/muscle/activation").getBounds().getUpper() ==
                Approx(0.63));
    }
    SECTION("ignore_activation_dynamics") {
        musclePtr->set_ignore_activation_dynamics(true);
        auto rep = problem.createRep();
        CHECK_THROWS_WITH(rep.getStateInfo("/muscle/activation"),
                Catch::Contains(
                        "No info available for state '/muscle/activation'."));
    }
}

// testCopy();
// testSolveRepeatedly();
// testOMUCOSerialization();

// TODO specifying optimizer options.<|MERGE_RESOLUTION|>--- conflicted
+++ resolved
@@ -1003,11 +1003,6 @@
         MocoIterate solDefaultGuess = moco.solve().unseal();
 
         CHECK(solDefaultGuess.isNumericallyEqual(solNoGuess));
-<<<<<<< HEAD
-        std::cout << "DEBUG solDefaultGuess " << solDefaultGuess.getTime() << std::endl;
-        std::cout << "DEBUG solNoGuess " << solNoGuess.getTime() << std::endl;
-=======
->>>>>>> e3f1dea1
 
         // Can also use convenience version of setGuess().
         ms.setGuess("bounds");
