/* -------------------------------------------------------------------------- *
 * OpenSim Moco: testMocoInterface.cpp                                        *
 * -------------------------------------------------------------------------- *
 * Copyright (c) 2017 Stanford University and the Authors                     *
 *                                                                            *
 * Author(s): Christopher Dembia                                              *
 *                                                                            *
 * Licensed under the Apache License, Version 2.0 (the "License"); you may    *
 * not use this file except in compliance with the License. You may obtain a  *
 * copy of the License at http://www.apache.org/licenses/LICENSE-2.0          *
 *                                                                            *
 * Unless required by applicable law or agreed to in writing, software        *
 * distributed under the License is distributed on an "AS IS" BASIS,          *
 * WITHOUT WARRANTIES OR CONDITIONS OF ANY KIND, either express or implied.   *
 * See the License for the specific language governing permissions and        *
 * limitations under the License.                                             *
 * -------------------------------------------------------------------------- */

#define CATCH_CONFIG_MAIN
#include "Testing.h"
#include <Moco/osimMoco.h>
#include <fstream>

#include <OpenSim/Actuators/BodyActuator.h>
#include <OpenSim/Actuators/CoordinateActuator.h>
#include <OpenSim/Common/LogManager.h>
#include <OpenSim/Common/STOFileAdapter.h>
#include <OpenSim/Simulation/Manager/Manager.h>
#include <OpenSim/Simulation/SimbodyEngine/PinJoint.h>
#include <OpenSim/Simulation/SimbodyEngine/SliderJoint.h>

using namespace OpenSim;

// TODO
// - add setGuess
// - add documentation. pre/post conditions.
// - write test cases for exceptions, for calling methods out of order.
// - model_file vs model.
// - test problems without controls (including with setting guesses).
// - test that names for setStateInfo() are actual existing states in the model.

std::unique_ptr<Model> createSlidingMassModel() {
    auto model = make_unique<Model>();
    model->setName("sliding_mass");
    model->set_gravity(SimTK::Vec3(0, 0, 0));
    auto* body = new Body("body", 10.0, SimTK::Vec3(0), SimTK::Inertia(0));
    model->addComponent(body);

    // Allows translation along x.
    auto* joint = new SliderJoint("slider", model->getGround(), *body);
    auto& coord = joint->updCoordinate(SliderJoint::Coord::TranslationX);
    coord.setName("position");
    model->addComponent(joint);

    auto* actu = new CoordinateActuator();
    actu->setCoordinate(&coord);
    actu->setName("actuator");
    actu->setOptimalForce(1);
    actu->setMinControl(-10);
    actu->setMaxControl(10);
    model->addComponent(actu);

    return model;
}

template <typename SolverType = MocoTropterSolver>
MocoTool createSlidingMassMocoTool() {
    MocoTool moco;
    moco.setName("sliding_mass");
    moco.set_write_solution("false");
    MocoProblem& mp = moco.updProblem();
    mp.setModel(createSlidingMassModel());
    mp.setTimeBounds(MocoInitialBounds(0), MocoFinalBounds(0, 10));
    mp.setStateInfo("/slider/position/value", MocoBounds(0, 1),
            MocoInitialBounds(0), MocoFinalBounds(1));
    mp.setStateInfo("/slider/position/speed", {-100, 100}, 0, 0);
    mp.addCost<MocoFinalTimeCost>();

    auto& ms = moco.initSolver<SolverType>();
    ms.set_num_mesh_points(20);
    ms.set_transcription_scheme("trapezoidal");
    ms.set_enforce_constraint_derivatives(false);
    return moco;
}

TEMPLATE_TEST_CASE(
        "Non-uniform mesh", "", MocoTropterSolver, MocoCasADiSolver) {
    auto transcriptionScheme =
            GENERATE(as<std::string>{}, "trapezoidal", "hermite-simpson");
    std::cout.rdbuf(LogManager::cout.rdbuf());
    std::cout.rdbuf(LogManager::cout.rdbuf());
    MocoTool moco;
    double finalTime = 5.0;
    moco.setName("sliding_mass");
    moco.set_write_solution("false");
    MocoProblem& mp = moco.updProblem();
    mp.setModel(createSlidingMassModel());
    mp.setTimeBounds(0, finalTime);
    mp.setStateInfo("/slider/position/value", {0, 1}, 0, 1);
    mp.setStateInfo("/slider/position/speed", {-100, 100}, 0, 0);
    mp.addCost<MocoControlCost>();
    SECTION("Ensure integral handles non-uniform mesh") {
        auto& ms = moco.initSolver<TestType>();
        ms.set_transcription_scheme(transcriptionScheme);
        ms.set_optim_max_iterations(1);
        std::vector<double> mesh = {
                0.0, .05, .075, .1, .4, .41, .42, .58, .8, 1};
        ms.setMesh(mesh);
        auto solution = moco.solve().unseal();
        auto u = solution.getControl("/actuator");

        using SimTK::square;
        if (transcriptionScheme == "trapezoidal") {
            for (int i = 0; i < (int)mesh.size(); ++i) {
                CHECK(solution.getTime()[i] == Approx(mesh[i] * finalTime));
            }

            double manualIntegral = 0;
            for (int i = 0; i < (int)(mesh.size() - 1); ++i) {
                manualIntegral += 0.5 * (mesh[i + 1] - mesh[i]) *
                                  (square(u[i]) + square(u[i + 1]));
            }
            manualIntegral *= finalTime;

            CHECK(manualIntegral == Approx(solution.getObjective()));
        } else if (transcriptionScheme == "hermite-simpson") {
            for (int i = 0; i < (int)mesh.size() - 1; ++i) {
                CHECK(solution.getTime()[2 * i] == Approx(mesh[i] * finalTime));
                // Midpoints.
                CHECK(solution.getTime()[2 * i + 1] ==
                        Approx(0.5 * (mesh[i] + mesh[i + 1]) * finalTime));
            }

            // Simpson quadrature.
            double manualIntegral = 0;
            for (int i = 0; i < (int)mesh.size() - 1; ++i) {
                const auto a = mesh[i];
                const auto b = mesh[i + 1];
                const auto fa = square(u[2 * i]);
                const auto fmid = square(u[2 * i + 1]);
                const auto fb = square(u[2 * i + 2]);
                manualIntegral += (b - a) / 6.0 * (fa + 4 * fmid + fb);
            }
            manualIntegral *= finalTime;
            CHECK(manualIntegral == Approx(solution.getObjective()));
        }
    }

    SECTION("First mesh point must be zero.") {
        auto& ms = moco.initSolver<TestType>();
        ms.set_transcription_scheme(transcriptionScheme);
        std::vector<double> mesh = {.5, 1};
        ms.setMesh(mesh);
        REQUIRE_THROWS_WITH(
                moco.solve(), Catch::Contains("Invalid custom mesh; first mesh "
                                              "point must be zero."));
    }
    SECTION("Mesh points must be strictly increasing") {
        auto& ms = moco.initSolver<TestType>();
        ms.set_transcription_scheme(transcriptionScheme);
        std::vector<double> mesh = {0, .5, .5, 1};
        ms.setMesh(mesh);
        REQUIRE_THROWS_WITH(moco.solve(),
                Catch::Contains("Invalid custom mesh; mesh "
                                "points must be strictly increasing."));
    }
    SECTION("Last mesh piont must be 1.") {
        auto& ms = moco.initSolver<TestType>();
        ms.set_transcription_scheme(transcriptionScheme);
        std::vector<double> mesh = {0, .4, .8};
        ms.setMesh(mesh);
        REQUIRE_THROWS_WITH(
                moco.solve(), Catch::Contains("Invalid custom mesh; last mesh "
                                              "point must be one."));
    }
}

/// This model is torque-actuated.
std::unique_ptr<Model> createPendulumModel() {
    auto model = make_unique<Model>();
    model->setName("pendulum");

    using SimTK::Inertia;
    using SimTK::Vec3;

    auto* b0 = new Body("b0", 1, Vec3(0), Inertia(1));
    model->addBody(b0);

    // Default pose: COM of pendulum is 1 meter down from the pin.
    auto* j0 = new PinJoint("j0", model->getGround(), Vec3(0), Vec3(0), *b0,
            Vec3(0, 1.0, 0), Vec3(0));
    auto& q0 = j0->updCoordinate();
    q0.setName("q0");
    model->addJoint(j0);

    auto* tau0 = new CoordinateActuator();
    tau0->setCoordinate(&j0->updCoordinate());
    tau0->setName("tau0");
    tau0->setOptimalForce(1);
    model->addForce(tau0);

    // Add display geometry.
    Ellipsoid bodyGeometry(0.1, 0.5, 0.1);
    SimTK::Transform transform(SimTK::Vec3(0, 0.5, 0));
    auto* b0Center = new PhysicalOffsetFrame("b0_center", *b0, transform);
    b0->addComponent(b0Center);
    b0Center->attachGeometry(bodyGeometry.clone());

    return model;
}

TEMPLATE_TEST_CASE("Solver options", "", MocoTropterSolver, MocoCasADiSolver) {
    MocoTool moco = createSlidingMassMocoTool<TestType>();
    auto& ms = moco.initSolver<TestType>();
    MocoSolution solDefault = moco.solve();
    ms.set_verbosity(3); // Invalid value.
    SimTK_TEST_MUST_THROW_EXC(moco.solve(), Exception);
    ms.set_verbosity(2);

    ms.set_optim_solver("nonexistent");
    SimTK_TEST_MUST_THROW_EXC(moco.solve(), Exception);
    ms.set_optim_solver("ipopt");

    ms.set_optim_hessian_approximation("nonexistent");
    SimTK_TEST_MUST_THROW(moco.solve());
    ms.set_optim_hessian_approximation("limited-memory");

    {
        ms.set_optim_max_iterations(1);
        MocoSolution solution = moco.solve();
        SimTK_TEST(solution.isSealed());
        solution.unseal();
        SimTK_TEST(solution.getNumIterations() == 1);
        ms.set_optim_max_iterations(-1);
    }

    {
        ms.set_optim_convergence_tolerance(1e-2);
        MocoSolution solLooseConvergence = moco.solve();
        // Ensure that we unset max iterations from being 1.
        SimTK_TEST(solLooseConvergence.getNumIterations() > 1);
        SimTK_TEST(solLooseConvergence.getNumIterations() <
                   solDefault.getNumIterations());
        ms.set_optim_convergence_tolerance(-1);
    }
    {
        // Must loosen convergence tolerance for constraint tolerance to have
        // an effect.
        ms.set_optim_convergence_tolerance(1e-2);
        // Tightening the constraint tolerance means more iterations.
        ms.set_optim_constraint_tolerance(1e-12);
        MocoSolution solutionTight = moco.solve();
        ms.set_optim_constraint_tolerance(1e-2);
        MocoSolution solutionLoose = moco.solve();
        SimTK_TEST(solutionTight.getNumIterations() >
                   solutionLoose.getNumIterations());
        ms.set_optim_constraint_tolerance(-1);
        ms.set_optim_convergence_tolerance(-1);
    }
}

/*

TEST_CASE("Ordering of calls") {

    // Solve a problem, edit the problem, re-solve.
    {
        // It's fine to
        MocoTool moco = createSlidingMassMocoTool();
        auto& solver = moco.initTropterSolver();
        moco.solve();
        // This flips the "m_solverInitialized" flag:
        moco.updProblem();
        // This will call initSolver() internally:
        moco.solve();
    }

    // Solve a problem, edit the problem, ask the solver to do something.
    {
        MocoTool moco = createSlidingMassMocoTool();
        auto& solver = moco.initTropterSolver();
        moco.solve();
        // This resets the problem to null on the solver.
        moco.updProblem();
        // The solver can't do anything if you've edited the model.
        SimTK_TEST_MUST_THROW_EXC(solver.getProblem(), Exception);
        SimTK_TEST_MUST_THROW_EXC(solver.solve(), Exception);
    }

    // Solve a problem, edit the solver, re-solve.
    {
        MocoTool moco = createSlidingMassMocoTool();
        auto& solver = moco.initTropterSolver();
        const int initNumMeshPoints = solver.get_num_mesh_points();
        MocoSolution sol0 = moco.solve();
        solver.set_num_mesh_points(2 * initNumMeshPoints);
        MocoSolution sol1 = moco.solve();
        solver.set_num_mesh_points(initNumMeshPoints);
        MocoSolution sol2 = moco.solve();
        // Ensure that changing the mesh has an effect.
        SimTK_TEST(!sol0.isNumericallyEqual(sol1));
        // Ensure we get repeatable results with the initial settings.
        SimTK_TEST(sol0.isNumericallyEqual(sol2));

    }
}

/// Test that we can read in a Moco setup file, solve, edit the setup,
/// re-solve.
void testOMOCOSerialization() {
    std::string fname = "testMocoInterface_testOMOCOSerialization.omoco";
    MocoSolution sol0;
    MocoSolution sol1;
    {
        MocoTool moco = createSlidingMassMocoTool();
        sol0 = moco.solve();
        moco.print(fname);
    }
    {
        MocoTool mocoDeserialized(fname);
        MocoSolution sol1 = mocoDeserialized.solve();
    }
    SimTK_TEST(sol0.isNumericallyEqual(sol1));
}

void testCopy() {
    MocoTool moco = createSlidingMassMocoTool();
    MocoSolution solution = moco.solve();
    std::unique_ptr<MocoTool> copy(moco.clone());
    MocoSolution solutionFromCopy = copy->solve();
    SimTK_TEST(solution.isNumericallyEqual(solutionFromCopy));


    // TODO what happens if just the MocoProblem is copied, or if just the
    // MocoSolver is copied?
}
 */

TEST_CASE("Bounds", "") {
    {
        SimTK_TEST(!MocoBounds().isSet());
        SimTK_TEST(MocoBounds(5.3).isSet());
        SimTK_TEST(MocoBounds(5.3).isEquality());
        SimTK_TEST(MocoBounds(5.3, 5.3).isSet());
        SimTK_TEST(MocoBounds(5.3, 5.3).isEquality());
        SimTK_TEST(!MocoBounds(5.3, 5.3 + SimTK::SignificantReal).isEquality());

        SimTK_TEST(MocoBounds(5.3).isWithinBounds(5.3));
        SimTK_TEST(
                !MocoBounds(5.3).isWithinBounds(5.3 + SimTK::SignificantReal));
        SimTK_TEST(MocoBounds(5.2, 5.4).isWithinBounds(5.3));
    }

    // TODO what to do if the user does not specify info for some variables?

    // Get error if state/control name does not exist.
    {
        auto model = createSlidingMassModel();
        model->initSystem();
        {
            MocoTool moco;
            MocoProblem& mp = moco.updProblem();
            mp.setModel(std::unique_ptr<Model>(model->clone()));
            mp.setStateInfo("nonexistent", {0, 1});
            SimTK_TEST_MUST_THROW_EXC(mp.createRep(), Exception);
        }
        {
            MocoTool moco;
            MocoProblem& mp = moco.updProblem();
            mp.setModel(std::unique_ptr<Model>(model->clone()));
            mp.setControlInfo("nonexistent", {0, 1});
            SimTK_TEST_MUST_THROW_EXC(mp.createRep(), Exception);
        }
    }
    // TODO what if bounds are missing for some states?
}

TEST_CASE("Building a problem", "") {
    {
        MocoTool moco;
        MocoProblem& mp = moco.updProblem();
        mp.setModel(createSlidingMassModel());

        // Costs have the name "cost" by default.
        {
            auto c0 = make_unique<MocoFinalTimeCost>();
            SimTK_TEST(c0->getName() == "cost");
            mp.addCost(std::move(c0));
        }
        // Names of costs must be unique.
        {
            auto* c1 = mp.addCost<MocoFinalTimeCost>();
            SimTK_TEST_MUST_THROW_EXC(mp.createRep(), Exception);
            c1->setName("c1");
        }
        // Costs must have a name.
        {
            auto* cEmptyName = mp.addCost<MocoFinalTimeCost>("");
            SimTK_TEST_MUST_THROW_EXC(mp.createRep(), Exception);
            cEmptyName->setName("cost1");
        }
        // Parameters have the name "parameter" by default.
        {
            auto p0 = make_unique<MocoParameter>();
            SimTK_TEST(p0->getName() == "parameter");
            p0->appendComponentPath("/body");
            p0->setPropertyName("mass");
            mp.addParameter(std::move(p0));
            // Can successfully create a rep.
            mp.createRep();
        }
        // Names of parameters must be unique.
        {
            auto* param = mp.addParameter(
                    "parameter", "/body", "mass", MocoBounds(0, 0));
            SimTK_TEST_MUST_THROW_EXC(mp.createRep(), Exception);
            param->setName("parameter1");
            // Can now create rep.
            mp.createRep();
        }
        // Parameters must have a name.
        {
            auto pEmptyName = make_unique<MocoParameter>();
            pEmptyName->setName("");
            mp.addParameter(std::move(pEmptyName));
            SimTK_TEST_MUST_THROW_EXC(mp.createRep(), Exception);
        }
    }
}

TEMPLATE_TEST_CASE("Workflow", "", MocoTropterSolver, MocoCasADiSolver) {

    // Default bounds.
    SECTION("Default bounds") {
        MocoTool moco;
        MocoProblem& problem = moco.updProblem();
        auto model = createSlidingMassModel();
        model->finalizeFromProperties();
        auto* bodyAct = new BodyActuator();
        bodyAct->setName("residuals");
        bodyAct->setBody(model->getComponent<Body>("body"));
        model->addComponent(bodyAct);
        model->finalizeFromProperties();
        auto& coord = model->updComponent<Coordinate>("slider/position");
        coord.setRangeMin(-10);
        coord.setRangeMax(15);
        auto& actu = model->updComponent<ScalarActuator>("actuator");
        actu.setMinControl(35);
        actu.setMaxControl(56);
        problem.setModel(std::move(model));
        const auto& phase0 = problem.getPhase(0);
        // User did not specify state info explicitly.
        SimTK_TEST_MUST_THROW_EXC(
                phase0.getStateInfo("/slider/position/value"), Exception);
        SECTION("User did not specify state info explicitly.") {
            MocoProblemRep rep = problem.createRep();
            {
                const auto& info = rep.getStateInfo("/slider/position/value");
                SimTK_TEST_EQ(info.getBounds().getLower(), -10);
                SimTK_TEST_EQ(info.getBounds().getUpper(), 15);
            }
            {
                // Default speed bounds.
                const auto& info = rep.getStateInfo("/slider/position/speed");
                SimTK_TEST_EQ(info.getBounds().getLower(), -50);
                SimTK_TEST_EQ(info.getBounds().getUpper(), 50);
            }
            // No control info stored in the Problem.
            SimTK_TEST_MUST_THROW_EXC(
                    phase0.getControlInfo("/actuator"), Exception);
            {
                // Obtained from controls.
                const auto& info = rep.getControlInfo("/actuator");
                SimTK_TEST_EQ(info.getBounds().getLower(), 35);
                SimTK_TEST_EQ(info.getBounds().getUpper(), 56);
            }
        }

        problem.setControlInfo("/actuator", {12, 15});
        SECTION("Setting control info explicitly") {
            {
                const auto& probinfo = phase0.getControlInfo("/actuator");
                SimTK_TEST_EQ(probinfo.getBounds().getLower(), 12);
                SimTK_TEST_EQ(probinfo.getBounds().getUpper(), 15);
            }
            {
                MocoProblemRep rep = problem.createRep();
                const auto& info = rep.getControlInfo("/actuator");
                SimTK_TEST_EQ(info.getBounds().getLower(), 12);
                SimTK_TEST_EQ(info.getBounds().getUpper(), 15);
            }
        }

        problem.setControlInfo("/residuals_0", {-5, 5});
        problem.setControlInfo("/residuals_3", {-7.5, 10});
        {
            {
                const auto& probinfo0 = phase0.getControlInfo("/residuals_0");
                SimTK_TEST_EQ(probinfo0.getBounds().getLower(), -5);
                SimTK_TEST_EQ(probinfo0.getBounds().getUpper(), 5);
                const auto& probinfo3 = phase0.getControlInfo("/residuals_3");
                SimTK_TEST_EQ(probinfo3.getBounds().getLower(), -7.5);
                SimTK_TEST_EQ(probinfo3.getBounds().getUpper(), 10);
            }
            MocoProblemRep rep = problem.createRep();
            {
                const auto& info0 = rep.getControlInfo("/residuals_0");
                SimTK_TEST_EQ(info0.getBounds().getLower(), -5);
                SimTK_TEST_EQ(info0.getBounds().getUpper(), 5);
                const auto& info3 = rep.getControlInfo("/residuals_3");
                SimTK_TEST_EQ(info3.getBounds().getLower(), -7.5);
                SimTK_TEST_EQ(info3.getBounds().getUpper(), 10);
            }
        }
        SECTION("Setting only initial/final bounds explicitly.") {
            SECTION("Initial coordinate value") {
                problem.setStateInfo("/slider/position/value", {}, {-5.0, 3.6});
                {
                    const auto& info =
                            phase0.getStateInfo("/slider/position/value");
                    SimTK_TEST(!info.getBounds().isSet());
                    SimTK_TEST_EQ(info.getInitialBounds().getLower(), -5.0);
                    SimTK_TEST_EQ(info.getInitialBounds().getUpper(), 3.6);
                    SimTK_TEST(!info.getFinalBounds().isSet());
                }
                MocoProblemRep rep = problem.createRep();
                const auto& info = rep.getStateInfo("/slider/position/value");
                SimTK_TEST_EQ(info.getBounds().getLower(), -10);
                SimTK_TEST_EQ(info.getBounds().getUpper(), 15);
                SimTK_TEST_EQ(info.getInitialBounds().getLower(), -5.0);
                SimTK_TEST_EQ(info.getInitialBounds().getUpper(), 3.6);
                SimTK_TEST(!info.getFinalBounds().isSet());
            }
            SECTION("Final coordinate value") {
                problem.setStateInfo(
                        "/slider/position/value", {}, {}, {1.3, 2.5});
                {
                    const auto& info =
                            phase0.getStateInfo("/slider/position/value");
                    SimTK_TEST(!info.getBounds().isSet());
                    SimTK_TEST(!info.getInitialBounds().isSet());
                    SimTK_TEST_EQ(info.getFinalBounds().getLower(), 1.3);
                    SimTK_TEST_EQ(info.getFinalBounds().getUpper(), 2.5);
                }
                MocoProblemRep rep = problem.createRep();
                const auto& info = rep.getStateInfo("/slider/position/value");
                SimTK_TEST_EQ(info.getBounds().getLower(), -10);
                SimTK_TEST_EQ(info.getBounds().getUpper(), 15);
                SimTK_TEST(!info.getInitialBounds().isSet());
                SimTK_TEST_EQ(info.getFinalBounds().getLower(), 1.3);
                SimTK_TEST_EQ(info.getFinalBounds().getUpper(), 2.5);
            }
            SECTION("Initial coordinate speed") {
                problem.setStateInfo("/slider/position/speed", {}, {-4.1, 3.9});
                {
                    const auto& info =
                            phase0.getStateInfo("/slider/position/speed");
                    SimTK_TEST(!info.getBounds().isSet());
                    SimTK_TEST_EQ(info.getInitialBounds().getLower(), -4.1);
                    SimTK_TEST_EQ(info.getInitialBounds().getUpper(), 3.9);
                    SimTK_TEST(!info.getFinalBounds().isSet());
                }
                MocoProblemRep rep = problem.createRep();
                const auto& info = rep.getStateInfo("/slider/position/speed");
                SimTK_TEST_EQ(info.getBounds().getLower(), -50);
                SimTK_TEST_EQ(info.getBounds().getUpper(), 50);
                SimTK_TEST_EQ(info.getInitialBounds().getLower(), -4.1);
                SimTK_TEST_EQ(info.getInitialBounds().getUpper(), 3.9);
                SimTK_TEST(!info.getFinalBounds().isSet());
            }
            SECTION("Final coordinate speed") {
                problem.setStateInfo(
                        "/slider/position/speed", {}, {}, {0.1, 0.8});
                {
                    const auto& info =
                            phase0.getStateInfo("/slider/position/speed");
                    SimTK_TEST(!info.getBounds().isSet());
                    SimTK_TEST(!info.getInitialBounds().isSet());
                    SimTK_TEST_EQ(info.getFinalBounds().getLower(), 0.1);
                    SimTK_TEST_EQ(info.getFinalBounds().getUpper(), 0.8);
                }
                MocoProblemRep rep = problem.createRep();
                const auto& info = rep.getStateInfo("/slider/position/speed");
                SimTK_TEST_EQ(info.getBounds().getLower(), -50);
                SimTK_TEST_EQ(info.getBounds().getUpper(), 50);
                SimTK_TEST(!info.getInitialBounds().isSet());
                SimTK_TEST_EQ(info.getFinalBounds().getLower(), 0.1);
                SimTK_TEST_EQ(info.getFinalBounds().getUpper(), 0.8);
            }
            SECTION("Initial control") {
                problem.setControlInfo("/actuator", {}, {-4.1, 3.9});
                {
                    const auto& info = phase0.getControlInfo("/actuator");
                    SimTK_TEST(!info.getBounds().isSet());
                    SimTK_TEST_EQ(info.getInitialBounds().getLower(), -4.1);
                    SimTK_TEST_EQ(info.getInitialBounds().getUpper(), 3.9);
                    SimTK_TEST(!info.getFinalBounds().isSet());
                }
                MocoProblemRep rep = problem.createRep();
                const auto& info = rep.getControlInfo("/actuator");
                SimTK_TEST_EQ(info.getBounds().getLower(), 35);
                SimTK_TEST_EQ(info.getBounds().getUpper(), 56);
                SimTK_TEST_EQ(info.getInitialBounds().getLower(), -4.1);
                SimTK_TEST_EQ(info.getInitialBounds().getUpper(), 3.9);
                SimTK_TEST(!info.getFinalBounds().isSet());
            }
            SECTION("Final control") {
                problem.setControlInfo("/actuator", {}, {}, {0.1, 0.8});
                {
                    const auto& info = phase0.getControlInfo("/actuator");
                    SimTK_TEST(!info.getBounds().isSet());
                    SimTK_TEST(!info.getInitialBounds().isSet());
                    SimTK_TEST_EQ(info.getFinalBounds().getLower(), 0.1);
                    SimTK_TEST_EQ(info.getFinalBounds().getUpper(), 0.8);
                }
                MocoProblemRep rep = problem.createRep();
                const auto& info = rep.getControlInfo("/actuator");
                SimTK_TEST_EQ(info.getBounds().getLower(), 35);
                SimTK_TEST_EQ(info.getBounds().getUpper(), 56);
                SimTK_TEST(!info.getInitialBounds().isSet());
                SimTK_TEST_EQ(info.getFinalBounds().getLower(), 0.1);
                SimTK_TEST_EQ(info.getFinalBounds().getUpper(), 0.8);
            }
        }
    }

    // Ensure that changes to time bounds are obeyed.
    {
        MocoTool moco;
        MocoProblem& problem = moco.updProblem();
        problem.setModel(createSlidingMassModel());

        problem.setTimeBounds(0, {0, 10});
        problem.setStateInfo("/slider/position/value", {0, 1}, 0, 1);
        problem.setStateInfo("/slider/position/speed", {-100, 100}, 0, 0);
        problem.setControlInfo("/actuator", {-10, 10});
        problem.addCost<MocoFinalTimeCost>();

        auto& solver = moco.initSolver<TestType>();
        const int N = 20;         // mesh points
        const int Nc = 2 * N - 1; // collocation points
        solver.set_num_mesh_points(N);
        MocoIterate guess = solver.createGuess("random");
        guess.setTime(createVectorLinspace(Nc, 0.0, 3.0));
        solver.setGuess(guess);
        MocoSolution solution0 = moco.solve();

        problem.setTimeBounds(0, {5.8, 10});
        // Editing the problem does not affect information in the Solver;
        // the guess still exists.
        SimTK_TEST(!solver.getGuess().empty());

        guess.setTime(createVectorLinspace(Nc, 0.0, 7.0));
        MocoSolution solution = moco.solve();
        CAPTURE(solution.getObjective());
        CHECK(solution.getFinalTime() == Approx(5.8));
    }

    {
        double finalTime0;
        {
            // Ensure that changes to the model are obeyed.
            MocoTool moco;
            MocoProblem& problem = moco.updProblem();
            auto model = problem.setModel(createSlidingMassModel());
            problem.setTimeBounds(0, {0, 10});
            problem.setStateInfo("/slider/position/value", {0, 1}, 0, 1);
            problem.setStateInfo("/slider/position/speed", {-100, 100}, 0, 0);
            problem.addCost<MocoFinalTimeCost>();
            auto& solver = moco.initSolver<TestType>();
            solver.set_num_mesh_points(20);
            finalTime0 = moco.solve().getFinalTime();

            auto& body = model->updComponent<Body>("body");
            body.setMass(2 * body.getMass());
            const double finalTime1 = moco.solve().getFinalTime();
            SimTK_TEST(finalTime1 > 1.1 * finalTime0);
        }

        // Can set the cost and model in any order.
        {
            MocoTool moco;
            MocoProblem& problem = moco.updProblem();
            problem.setTimeBounds(0, {0, 10});
            problem.addCost<MocoFinalTimeCost>();
            problem.setStateInfo("/slider/position/value", {0, 1}, 0, 1);
            problem.setStateInfo("/slider/position/speed", {-100, 100}, 0, 0);
            problem.setModel(createSlidingMassModel());
            auto& solver = moco.initSolver<TestType>();
            solver.set_num_mesh_points(20);
            const double finalTime = moco.solve().getFinalTime();
            SimTK_TEST_EQ_TOL(finalTime, finalTime0, 1e-6);
        }
    }

    // Changes to the costs are obeyed.
    {
        MocoTool moco;
        MocoProblem& problem = moco.updProblem();
        problem.setModel(createSlidingMassModel());
        problem.setTimeBounds(0, {0, 10});
        problem.setStateInfo("/slider/position/value", {0, 1}, 0, 1);
        problem.setStateInfo("/slider/position/speed", {-100, 100}, 0, 0);
        problem.updPhase().addCost<MocoFinalTimeCost>();
        auto effort = problem.updPhase().addCost<MocoControlCost>("effort");
        const double finalTime0 = moco.solve().getFinalTime();

        // Change the weights of the costs.
        effort->set_weight(0.1);
        const double finalTime1 = moco.solve().getFinalTime();
        SimTK_TEST(finalTime1 < 0.8 * finalTime0);
    }

    // Invoking functions without initializing.
    {
        // TODO
    }

    // TODO MocoCost and MocoParameter cache pointers into some model.
    // TODO {
    // TODO     MocoFinalTimeCost cost;
    // TODO     // TODO must be initialized first.
    // TODO     // TODO MocoPhase shouldn't even have a public
    // calcEndpointCost function.
    // TODO     SimTK_TEST_MUST_THROW_EXC(cost.calcEndpointCost(state),
    // Exception);
    // TODO }

    // Allow removing costs.
    // TODO
    // {
    //     MocoTool moco;
    //     MocoProblem& problem = moco.updProblem();
    //     {
    //         // Remove by name.
    //         auto& cost = problem.addCost<MocoFinalTimeCost>();
    //         cost.setName("cost0");
    //         problem.removeCost(cost);
    //         SimTK_TEST_MUST_THROW_EXC(problem.getCost("cost0"),
    //         Exception);
    //     }
    // }
}

TEMPLATE_TEST_CASE(
        "Disable Actuators", "", MocoCasADiSolver, MocoTropterSolver) {
    std::cout.rdbuf(LogManager::cout.rdbuf());
    std::cout.rdbuf(LogManager::cout.rdbuf());

    MocoSolution solution;
    MocoSolution solution2;
    {
        MocoTool moco;
        moco.setName("double_pendulum");

        MocoProblem& mp = moco.updProblem();
        auto model = OpenSim::ModelFactory::createDoublePendulum();

        auto* tau2 = new CoordinateActuator("q1");
        tau2->setName("tau2");
        tau2->setOptimalForce(1);
        model.addComponent(tau2);

        mp.setModelCopy(model);

        mp.setTimeBounds(0, {0, 5});
        mp.setStateInfo("/jointset/j0/q0/value", {-10, 10}, 0, SimTK::Pi);
        mp.setStateInfo("/jointset/j0/q0/speed", {-50, 50}, 0);
        mp.setStateInfo("/jointset/j1/q1/value", {-10, 10}, 0, 0);
        mp.setStateInfo("/jointset/j1/q1/speed", {-50, 50}, 0);
        mp.setControlInfo("/tau0", {-100, 100});
        mp.setControlInfo("/tau1", {-100, 100});
        mp.setControlInfo("/tau2", {-100, 100});

        mp.addCost<MocoFinalTimeCost>();
        auto& ms = moco.initSolver<TestType>();
        ms.set_num_mesh_points(15);
        solution = moco.solve();
    }
    {
        MocoTool moco2;
        moco2.setName("double_pendulum");

        MocoProblem& mp2 = moco2.updProblem();
        OpenSim::Model model2 = OpenSim::ModelFactory::createDoublePendulum();

        auto* tau2 = new CoordinateActuator("q1");
        tau2->setName("tau2");
        tau2->setOptimalForce(1);
        model2.addComponent(tau2);

        SimTK::State state = model2.initSystem();
        model2.updComponent<Force>("tau1").set_appliesForce(false);
        mp2.setModelCopy(model2);
        mp2.setTimeBounds(0, {0, 5});
        mp2.setStateInfo("/jointset/j0/q0/value", {-10, 10}, 0, SimTK::Pi);
        mp2.setStateInfo("/jointset/j0/q0/speed", {-50, 50}, 0);
        mp2.setStateInfo("/jointset/j1/q1/value", {-10, 10}, 0, 0);
        mp2.setStateInfo("/jointset/j1/q1/speed", {-50, 50}, 0);
        mp2.setControlInfo("/tau0", {-100, 100});
        mp2.setControlInfo("/tau2", {-100, 100});

        mp2.addCost<MocoFinalTimeCost>();
        auto& ms2 = moco2.initSolver<TestType>();
        ms2.set_num_mesh_points(15);
        solution2 = moco2.solve();
    }
    CHECK(solution2.getObjective() != Approx(solution.getObjective()));
}

TEMPLATE_TEST_CASE("State tracking", "", MocoTropterSolver, MocoCasADiSolver) {
    // TODO move to another test file?
    auto makeTool = []() {
        MocoTool moco;
        moco.setName("state_tracking");
        moco.set_write_solution("false");
        MocoProblem& mp = moco.updProblem();
        mp.setModel(createSlidingMassModel());
        mp.setTimeBounds(0, 1);
        mp.setStateInfo("/slider/position/value", {-1, 1});
        mp.setStateInfo("/slider/position/speed", {-100, 100});
        mp.setControlInfo("/actuator", {-50, 50});
        return moco;
    };

    // Reference trajectory.
    std::string fname = "testMocoInterface_testStateTracking_ref.sto";
    {
        TimeSeriesTable ref;
        ref.setColumnLabels({"/slider/position/value"});
        using SimTK::Pi;
        for (double time = -0.01; time < 1.02; time += 0.01) {
            // Move at constant speed from x=0 to x=1. Really basic stuff.
            ref.appendRow(time, {1.0 * time});
        }
        STOFileAdapter::write(ref, fname);
    }

    // Setting the TimeSeriesTable directly.
    MocoSolution solDirect;
    {
        auto moco = makeTool();
        MocoProblem& mp = moco.updProblem();
        auto tracking = mp.addCost<MocoStateTrackingCost>();
        tracking->setReference(STOFileAdapter::read(fname));
        auto& ms = moco.template initSolver<TestType>();
        ms.set_num_mesh_points(5);
        ms.set_optim_hessian_approximation("exact");
        solDirect = moco.solve();
    }

    // Setting the reference to be a file.
    std::string setup_fname = "testMocoInterface_testStateTracking.omoco";
    if (std::ifstream(setup_fname).good()) std::remove(setup_fname.c_str());
    MocoSolution solFile;
    {

        auto moco = makeTool();
        MocoProblem& mp = moco.updProblem();
        auto tracking = mp.addCost<MocoStateTrackingCost>();
        tracking->setReference(fname);
        auto& ms = moco.template initSolver<TestType>();
        ms.set_num_mesh_points(5);
        ms.set_optim_hessian_approximation("exact");
        solFile = moco.solve();
        moco.print(setup_fname);
    }

    // Run the tool from a setup file.
    MocoSolution solDeserialized;
    {
        MocoTool moco(setup_fname);
        solDeserialized = moco.solve();
    }

    SimTK_TEST(solDirect.isNumericallyEqual(solFile));
    SimTK_TEST(solFile.isNumericallyEqual(solDeserialized));

    // Error if neither file nor table were provided.
    {
        auto moco = makeTool();
        MocoProblem& mp = moco.updProblem();
        MocoStateTrackingCost tracking;
        mp.addCost<MocoStateTrackingCost>();
        SimTK_TEST_MUST_THROW_EXC(moco.solve(), Exception);
    }

    // TODO error if data does not cover time window.
}

TEMPLATE_TEST_CASE("Guess", "", MocoTropterSolver, MocoCasADiSolver) {
    std::cout.rdbuf(LogManager::cout.rdbuf());
    std::cout.rdbuf(LogManager::cout.rdbuf());

    MocoTool moco = createSlidingMassMocoTool<TestType>();
    auto& ms = moco.initSolver<TestType>();
    const int N = 6;
    const int Nc = 2 * N - 1;
    ms.set_num_mesh_points(N);

    std::vector<std::string> expectedStateNames{
            "/slider/position/value", "/slider/position/speed"};
    std::vector<std::string> expectedControlNames{"/actuator"};

    SimTK::Matrix expectedStatesTraj(Nc, 2);
    expectedStatesTraj.col(0) = 0.5;   // bounds are [0, 1].
    expectedStatesTraj(0, 0) = 0;      // initial value fixed to 0.
    expectedStatesTraj(Nc - 1, 0) = 1; // final value fixed to 1.
    expectedStatesTraj.col(1) = 0.0;   // bounds are [-100, 100]
    expectedStatesTraj(0, 1) = 0;      // initial speed fixed to 0.
    expectedStatesTraj(Nc - 1, 1) = 0; // final speed fixed to 1.

    SimTK::Matrix expectedControlsTraj(Nc, 1);
    expectedControlsTraj.col(0) = 0;

    // createGuess().
    // --------------

    // Initial guess based on bounds.
    {
        MocoIterate guess = ms.createGuess("bounds");
        CHECK(guess.getTime().size() == Nc);
        CHECK(guess.getStateNames() == expectedStateNames);
        CHECK(guess.getControlNames() == expectedControlNames);
        CHECK(guess.getTime()[0] == 0);
        // midpoint of bounds [0, 10]
        CHECK(guess.getTime()[Nc - 1] == Approx(5.0));

        SimTK_TEST_EQ(guess.getStatesTrajectory(), expectedStatesTraj);
        SimTK_TEST_EQ(guess.getControlsTrajectory(), expectedControlsTraj);
    }

    // Random initial guess.
    {
        MocoIterate guess = ms.createGuess("random");
        CHECK(guess.getTime().size() == Nc);
        CHECK(guess.getStateNames() == expectedStateNames);
        CHECK(guess.getControlNames() == expectedControlNames);

        // The numbers are random, so we don't what they are; only that they
        // are different from the guess from bounds.
        SimTK_TEST_NOTEQ(guess.getStatesTrajectory(), expectedStatesTraj);
        SimTK_TEST_NOTEQ(guess.getControlsTrajectory(), expectedControlsTraj);
    }

    // Setting a guess programmatically.
    // ---------------------------------

    // Don't need a converged solution; so ensure the following tests are
    // fast.
    ms.set_optim_max_iterations(2);

    ms.clearGuess();
    MocoIterate solNoGuess = moco.solve().unseal();
    {
        // Using the guess from bounds is the same as not providing a guess.

        ms.setGuess(ms.createGuess());
        MocoIterate solDefaultGuess = moco.solve().unseal();

        CHECK(solDefaultGuess.isNumericallyEqual(solNoGuess));
        std::cout << "DEBUG solDefaultGuess " << solDefaultGuess.getTime() << std::endl;
        std::cout << "DEBUG solNoGuess " << solNoGuess.getTime() << std::endl;

        // Can also use convenience version of setGuess().
        ms.setGuess("bounds");
        CHECK(moco.solve().unseal().isNumericallyEqual(solNoGuess));

        // Using a random guess should give us a different "solution."
        ms.setGuess(ms.createGuess("random"));
        MocoIterate solRandomGuess = moco.solve().unseal();
        CHECK(!solRandomGuess.isNumericallyEqual(solNoGuess));

        // Convenience.
        ms.setGuess("random");
        CHECK(!moco.solve().unseal().isNumericallyEqual(solNoGuess));

        // Clearing the guess works (this check must come after using a
        // random guess).
        ms.clearGuess();
        CHECK(moco.solve().unseal().isNumericallyEqual(solNoGuess));

        // Can call clearGuess() multiple times with no weird issues.
        ms.clearGuess();
        ms.clearGuess();
        CHECK(moco.solve().unseal().isNumericallyEqual(solNoGuess));
    }

    // Guess is incompatible with problem.
    {
        MocoIterate guess = ms.createGuess();
        // Delete the second state variable name.
        const_cast<std::vector<std::string>&>(guess.getStateNames()).resize(1);
        CHECK_THROWS_AS(ms.setGuess(std::move(guess)), Exception);
    }

    // Unrecognized guess type.
    CHECK_THROWS_AS(ms.createGuess("unrecognized"), Exception);
    CHECK_THROWS_AS(ms.setGuess("unrecognized"), Exception);

    // Setting a guess from a file.
    // ----------------------------
    {
        MocoIterate guess = ms.createGuess("bounds");
        // Use weird number to ensure the solver actually loads the file:
        guess.setControl("/actuator", SimTK::Vector(Nc, 13.28));
        const std::string fname = "testMocoInterface_testGuess_file.sto";
        guess.write(fname);
        ms.setGuessFile(fname);

        CHECK(ms.getGuess().isNumericallyEqual(guess));
        CHECK(!moco.solve().unseal().isNumericallyEqual(solNoGuess));

        // Using setGuess(MocoIterate) overrides the file setting.
        ms.setGuess(ms.createGuess("bounds"));
        CHECK(moco.solve().unseal().isNumericallyEqual(solNoGuess));

        ms.setGuessFile(fname);
        CHECK(ms.getGuess().isNumericallyEqual(guess));
        CHECK(!moco.solve().unseal().isNumericallyEqual(solNoGuess));

        // Clearing the file causes the default guess type to be used.
        ms.setGuessFile("");
        CHECK(moco.solve().unseal().isNumericallyEqual(solNoGuess));

        // TODO mismatched state/control names.

        // Solve from deserialization.
        // TODO
    }

    // Customize a guess.
    // ------------------
    // This is really just a test of the MocoIterate class.
    {
        MocoIterate guess = ms.createGuess();
        guess.setNumTimes(2);
        CHECK(SimTK::isNaN(guess.getTime()[0]));
        CHECK(SimTK::isNaN(guess.getStatesTrajectory()(0, 0)));
        CHECK(SimTK::isNaN(guess.getControlsTrajectory()(0, 0)));

        // TODO look at how TimeSeriesTable handles this.
        // Make sure this uses the initializer list variant.
        guess.setState("/slider/position/value", {2, 0.3});
        SimTK::Vector expectedv(2);
        expectedv[0] = 2;
        expectedv[1] = 0.3;
        SimTK_TEST_EQ(guess.getState("/slider/position/value"), expectedv);

        // Can use SimTK::Vector.
        expectedv[1] = 9.4;
        guess.setState("/slider/position/value", expectedv);
        SimTK_TEST_EQ(guess.getState("/slider/position/value"), expectedv);

        // Controls
        guess.setControl("/actuator", {1, 0.6});
        SimTK::Vector expecteda(2);
        expecteda[0] = 1.0;
        expecteda[1] = 0.6;
        SimTK_TEST_EQ(guess.getControl("/actuator"), expecteda);

        expecteda[0] = 0.7;
        guess.setControl("/actuator", expecteda);
        SimTK_TEST_EQ(guess.getControl("/actuator"), expecteda);

        // Errors.

        // Nonexistent state/control.
        CHECK_THROWS_AS(
                guess.setState("none", SimTK::Vector(2)), Exception);
        CHECK_THROWS_AS(
                guess.setControl("none", SimTK::Vector(2)), Exception);
        SimTK_TEST_MUST_THROW_EXC(guess.getState("none"), Exception);
        SimTK_TEST_MUST_THROW_EXC(guess.getControl("none"), Exception);

        // Incorrect length.
        CHECK_THROWS_AS(
                guess.setState("/slider/position/value", SimTK::Vector(1)),
                Exception);
        CHECK_THROWS_AS(
                guess.setControl("/actuator", SimTK::Vector(3)), Exception);
    }

    // Resampling.
    {
        const int N = 5;
        const int Nc = 2 * N - 1;
        ms.set_num_mesh_points(N);
        MocoIterate guess0 = ms.createGuess();
        guess0.setControl("/actuator", createVectorLinspace(Nc, 2.8, 7.3));
        CHECK(guess0.getTime().size() == Nc); // midpoint of [0, 10]
        SimTK_TEST_EQ(guess0.getTime()[Nc - 1], N);

        // resampleWithNumTimes
        {
            MocoIterate guess = guess0;
            guess.resampleWithNumTimes(10);
            CHECK(guess.getTime().size() == 10);
            CHECK(guess.getTime()[9] == Approx(5));
            CHECK(guess.getStatesTrajectory().nrow() == 10);
            CHECK(guess.getControlsTrajectory().nrow() == 10);
            SimTK_TEST_EQ(guess.getControl("/actuator"),
                    createVectorLinspace(10, 2.8, 7.3));
        }

        // resampleWithInterval
        {
            MocoIterate guess = guess0;
            // We can't achieve exactly the interval the user provides.
            // time_interval = duration/(num_times - 1)
            // actual_num_times = ceil(duration/desired_interval) + 1
            // actual_interval = duration/(actual_num_times - 1)
            auto actualInterval = guess.resampleWithInterval(0.9);
            int expectedNumTimes = (int)ceil(5 / 0.9) + 1;
            SimTK_TEST_EQ(actualInterval, 5 / ((double)expectedNumTimes - 1));
            CHECK(guess.getTime().size() == expectedNumTimes);
            SimTK_TEST_EQ(guess.getTime()[expectedNumTimes - 1], 5);
            CHECK(guess.getStatesTrajectory().nrow() == expectedNumTimes);
            CHECK(
                    guess.getControlsTrajectory().nrow() == expectedNumTimes);
            SimTK_TEST_EQ(guess.getControl("/actuator"),
                    createVectorLinspace(expectedNumTimes, 2.8, 7.3));
        }

        // resampleWithFrequency
        {
            // We can't achieve exactly the interval the user provides.
            // frequency = num_times/duration
            MocoIterate guess = guess0;
            // Here, we also ensure that we can downsample.
            auto actualFrequency = guess.resampleWithFrequency(0.7);
            int expectedNumTimes = (int)ceil(5 * 0.7); // 4
            SimTK_TEST_EQ(actualFrequency, (double)expectedNumTimes / 5);
            CHECK(guess.getTime().size() == expectedNumTimes);
            SimTK_TEST_EQ(guess.getTime()[expectedNumTimes - 1], 5);
            CHECK(guess.getStatesTrajectory().nrow() == expectedNumTimes);
            CHECK(
                    guess.getControlsTrajectory().nrow() == expectedNumTimes);
            SimTK_TEST_EQ(guess.getControl("/actuator"),
                    createVectorLinspace(expectedNumTimes, 2.8, 7.3));
        }

        // resample
        {
            MocoIterate guess = guess0;
            CHECK_THROWS_AS(
                    guess.resample(createVector(
                            {guess.getInitialTime() - 1e-15, 0, 1})),
                    Exception);
            CHECK_THROWS_AS(guess.resample(createVector({0.5, 0.6,
                                              guess.getFinalTime() + 1e15})),
                    Exception);
            CHECK_THROWS_AS(
                    guess.resample(createVector({0.5, 0.6, 0.59999999, 0.8})),
                    Exception);

            {
                SimTK::Vector newTime = createVector({0.1, 0.3, 0.8});
                MocoIterate guess2 = guess;
                guess2.resample(newTime);
                SimTK_TEST_EQ(newTime, guess2.getTime());
            }
        }
    }

    // Number of points required for splining.
    {
        // 3 and 2 points are okay.
        ms.set_num_mesh_points(3);
        MocoIterate guess3 = ms.createGuess();
        guess3.resampleWithNumTimes(10);

        ms.set_num_mesh_points(2);
        MocoIterate guess2 = ms.createGuess();
        guess2.resampleWithNumTimes(10);

        // 1 point is too few.
        MocoIterate guess1(guess2);
        guess1.setNumTimes(1);
        CHECK_THROWS_AS(guess1.resampleWithNumTimes(10), Exception);
    }

    // TODO ordering of states and controls in MocoIterate should not
    // matter!

    // TODO getting a guess, editing the problem, asking for another guess,
    // requires calling initSolver<>(). TODO can check the Problem's
    // isObjectUptoDateWithProperties(); simply flipping a flag with
    // updProblem() is not sufficient, b/c a user could make changes way
    // after they get the mutable reference.
}

TEMPLATE_TEST_CASE(
        "Guess time-stepping", "", MocoTropterSolver /*, MocoCasADiSolver*/) {
    // This problem is just a simulation (there are no costs), and so the
    // forward simulation guess should reduce the number of iterations to
    // converge, and the guess and solution should also match our own
    // forward simulation.
    MocoTool moco;
    moco.setName("pendulum");
    moco.set_write_solution("false");
    auto& problem = moco.updProblem();
    problem.setModel(createPendulumModel());
    const SimTK::Real initialAngle = 0.25 * SimTK::Pi;
    const SimTK::Real initialSpeed = .5;
    // Make the simulation interesting.
    problem.setTimeBounds(0, 1);
    problem.setStateInfo("/jointset/j0/q0/value", {-10, 10}, initialAngle);
    problem.setStateInfo("/jointset/j0/q0/speed", {-50, 50}, initialSpeed);
    problem.setControlInfo("/forceset/tau0", 0);
    auto& solver = moco.initSolver<TestType>();
    solver.set_num_mesh_points(20);
    solver.setGuess("random");
    // With MUMPS: 4 iterations.
    const MocoSolution solutionRandom = moco.solve();

    solver.setGuess("time-stepping");
    // With MUMPS: 2 iterations.
    MocoSolution solutionSim = moco.solve();

    CHECK(solutionSim.getNumIterations() < solutionRandom.getNumIterations());

    {
        MocoIterate guess = solver.createGuess("time-stepping");
        REQUIRE(solutionSim.compareContinuousVariablesRMS(guess) < 1e-2);

        Model modelCopy(moco.updProblem().getPhase().getModel());
        SimTK::State state = modelCopy.initSystem();
        modelCopy.setStateVariableValue(
                state, "/jointset/j0/q0/value", initialAngle);
        modelCopy.setStateVariableValue(
                state, "/jointset/j0/q0/speed", initialSpeed);
        Manager manager(modelCopy, state);
        manager.integrate(1.0);

        auto controlsTable = modelCopy.getControlsTable();
        auto labels = controlsTable.getColumnLabels();
        for (auto& label : labels) { label = "/forceset/" + label; }
        controlsTable.setColumnLabels(labels);
        const auto iterateFromManager =
                MocoIterate::createFromStatesControlsTables(
                        moco.getProblem().createRep(), manager.getStatesTable(),
                        controlsTable);
        SimTK_TEST(solutionSim.compareContinuousVariablesRMS(
                           iterateFromManager) < 1e-2);
    }

    // Ensure the forward simulation guess uses the correct time bounds.
    {
        moco.updProblem().setTimeBounds({-10, -5}, {6, 15});
        auto& solver = moco.initSolver<TestType>();
        MocoIterate guess = solver.createGuess("time-stepping");
        SimTK_TEST(guess.getTime()[0] == -5);
        SimTK_TEST(guess.getTime()[guess.getNumTimes() - 1] == 6);
    }
}

TEST_CASE("MocoIterate") {
    // Reading and writing.
    {
        const std::string fname = "testMocoInterface_testMocoIterate.sto";
        SimTK::Vector time(3);
        time[0] = 0;
        time[1] = 0.1;
        time[2] = 0.25;
        MocoIterate orig(time, {"a", "b"}, {"g", "h", "i", "j"}, {"m"},
                {"o", "p"}, SimTK::Test::randMatrix(3, 2),
                SimTK::Test::randMatrix(3, 4), SimTK::Test::randMatrix(3, 1),
                SimTK::Test::randVector(2).transpose());
        orig.write(fname);

        MocoIterate deserialized(fname);
        SimTK_TEST(deserialized.isNumericallyEqual(orig));
    }

    {
        const std::string fname =
                "testMocoInterface_testMocoSolutionSuccess.sto";
        MocoTool moco = createSlidingMassMocoTool();
        auto& solver =
                dynamic_cast<MocoDirectCollocationSolver&>(moco.updSolver());

        solver.set_optim_max_iterations(1);
        MocoSolution failedSolution = moco.solve();
        failedSolution.unseal();
        failedSolution.write(fname);
        MocoIterate deserialized(fname);

        std::ifstream mocoSolutionFile(fname);
        for (std::string line; getline(mocoSolutionFile, line);) {
            if (line.compare("success=false")) {
                break;
            } else if (line.compare("success=true")) {
                SimTK_TEST(false);
            }
        }
    }

    // Test sealing/unsealing.
    {
        // Create a class that gives access to the sealed functions, which
        // are otherwise protected.
        class MocoIterateDerived : public MocoIterate {
        public:
            using MocoIterate::MocoIterate;
            MocoIterateDerived* clone() const override {
                return new MocoIterateDerived(*this);
            }
            void setSealedD(bool sealed) { MocoIterate::setSealed(sealed); }
            bool isSealedD() const { return MocoIterate::isSealed(); }
        };
        MocoIterateDerived iterate;
        SimTK_TEST(!iterate.isSealedD());
        iterate.setSealedD(true);
        SimTK_TEST(iterate.isSealedD());
        SimTK_TEST_MUST_THROW_EXC(iterate.getNumTimes(), MocoIterateIsSealed);
        SimTK_TEST_MUST_THROW_EXC(iterate.getTime(), MocoIterateIsSealed);
        SimTK_TEST_MUST_THROW_EXC(iterate.getStateNames(), MocoIterateIsSealed);
        SimTK_TEST_MUST_THROW_EXC(
                iterate.getControlNames(), MocoIterateIsSealed);
        SimTK_TEST_MUST_THROW_EXC(
                iterate.getControlNames(), MocoIterateIsSealed);

        // The clone() function doesn't call ensureSealed(), but the clone
        // should preserve the value of m_sealed.
        std::unique_ptr<MocoIterateDerived> ptr(iterate.clone());
        SimTK_TEST(ptr->isSealedD());
        SimTK_TEST_MUST_THROW_EXC(iterate.getNumTimes(), MocoIterateIsSealed);
    }

    // getInitialTime(), getFinalTime()
    {
        {
            // With 0 times, these functions throw an exception.
            MocoIterate it;
            SimTK_TEST_MUST_THROW_EXC(it.getInitialTime(), Exception);
            SimTK_TEST_MUST_THROW_EXC(it.getFinalTime(), Exception);
        }

        {
            SimTK::Vector time = createVectorLinspace(5, -3.1, 8.9);
            std::vector<std::string> snames{"s0", "s1"};
            std::vector<std::string> cnames{"c0"};
            SimTK::Matrix states = SimTK::Test::randMatrix(5, 2);
            SimTK::Matrix controls = SimTK::Test::randMatrix(5, 1);
            MocoIterate it(time, snames, cnames, {}, {}, states, controls,
                    SimTK::Matrix(), SimTK::RowVector());

            SimTK_TEST_EQ(it.getInitialTime(), -3.1);
            SimTK_TEST_EQ(it.getFinalTime(), 8.9);
        }

        {
            SimTK::Vector time(1, 7.2);
            std::vector<std::string> snames{"s0", "s1"};
            std::vector<std::string> cnames{"c0"};
            SimTK::Matrix states = SimTK::Test::randMatrix(1, 2);
            SimTK::Matrix controls = SimTK::Test::randMatrix(1, 1);
            MocoIterate it(time, snames, cnames, {}, {}, states, controls,
                    SimTK::Matrix(), SimTK::RowVector());

            SimTK_TEST_EQ(it.getInitialTime(), 7.2);
            SimTK_TEST_EQ(it.getFinalTime(), 7.2);
        }
    }

    // compareContinuousVariablesRMS
    auto testCompareContinuousVariablesRMS =
            [](int NT, int NS, int NC, int NM, double duration, double error,
                    std::vector<std::string> statesToCompare = {},
                    std::vector<std::string> controlsToCompare = {},
                    std::vector<std::string> multipliersToCompare = {}) {
                const double t0 = 0.2;
                std::vector<std::string> snames;
                for (int i = 0; i < NS; ++i)
                    snames.push_back("s" + std::to_string(i));
                std::vector<std::string> cnames;
                for (int i = 0; i < NC; ++i)
                    cnames.push_back("c" + std::to_string(i));
                std::vector<std::string> mnames;
                for (int i = 0; i < NM; ++i)
                    mnames.push_back("m" + std::to_string(i));
                SimTK::Matrix states(NT, NS);
                for (int i = 0; i < NS; ++i) {
                    states.updCol(i) =
                            createVectorLinspace(NT, SimTK::Test::randDouble(),
                                    SimTK::Test::randDouble());
                }
                SimTK::Matrix controls(NT, NC);
                for (int i = 0; i < NC; ++i) {
                    controls.updCol(i) =
                            createVectorLinspace(NT, SimTK::Test::randDouble(),
                                    SimTK::Test::randDouble());
                }
                SimTK::Matrix multipliers(NT, NM);
                for (int i = 0; i < NM; ++i) {
                    multipliers.updCol(i) =
                            createVectorLinspace(NT, SimTK::Test::randDouble(),
                                    SimTK::Test::randDouble());
                }
                SimTK::Vector time =
                        createVectorLinspace(NT, t0, t0 + duration);
                MocoIterate a(time, snames, cnames, mnames, {}, states,
                        controls, multipliers, SimTK::RowVector());
                MocoIterate b(time, snames, cnames, mnames, {},
                        states.elementwiseAddScalar(error),
                        controls.elementwiseAddScalar(error),
                        multipliers.elementwiseAddScalar(error),
                        SimTK::RowVector());
                // If error is constant:
                // sqrt(1/(T*N) * integral_t (sum_i^N (err_{i,t}^2))) = err
                auto rmsBA = b.compareContinuousVariablesRMS(a,
                        {{"states", statesToCompare},
                         {"controls", controlsToCompare},
                         {"multipliers", multipliersToCompare}});
                int N = 0;
                if (statesToCompare.empty())
                    N += NS;
                else if (statesToCompare[0] == "none")
                    N += 0;
                else
                    N += (int)statesToCompare.size();
                if (controlsToCompare.empty())
                    N += NC;
                else if (controlsToCompare[0] == "none")
                    N += 0;
                else
                    N += (int)controlsToCompare.size();
                if (multipliersToCompare.empty())
                    N += NM;
                else if (multipliersToCompare[0] == "none")
                    N += 0;
                else
                    N += (int)multipliersToCompare.size();
                auto rmsExpected = N == 0 ? 0 : error;
                SimTK_TEST_EQ(rmsBA, rmsExpected);
                auto rmsAB = a.compareContinuousVariablesRMS(b,
                        {{"states", statesToCompare},
                         {"controls", controlsToCompare},
                         {"multipliers", multipliersToCompare}});
                SimTK_TEST_EQ(rmsAB, rmsExpected);
            };

    testCompareContinuousVariablesRMS(10, 2, 1, 1, 0.6, 0.05);
    testCompareContinuousVariablesRMS(21, 2, 0, 2, 15.0, 0.01);
    // 6 is the minimum required number of times; ensure that it works.
    testCompareContinuousVariablesRMS(6, 0, 3, 0, 0.1, 0.9);

    // Providing a subset of states/columns to compare.
    testCompareContinuousVariablesRMS(10, 2, 3, 1, 0.6, 0.05, {"s1"});
    testCompareContinuousVariablesRMS(10, 2, 3, 1, 0.6, 0.05, {}, {"c1"});
    testCompareContinuousVariablesRMS(
            10, 2, 3, 1, 0.6, 0.05, {"none"}, {"none"}, {"none"});
    // Can't provide "none" along with other state names.
    SimTK_TEST_MUST_THROW_EXC(testCompareContinuousVariablesRMS(
                                      10, 2, 3, 1, 0.6, 0.05, {"none", "s1"}),
            Exception);
    SimTK_TEST_MUST_THROW_EXC(testCompareContinuousVariablesRMS(
                                      10, 2, 3, 1, 0.6, 0.05, {}, {"none, c0"}),
            Exception);

    // compareParametersRMS
    auto testCompareParametersRMS = [](int NP, double error,
                                            std::vector<std::string>
                                                    parametersToCompare = {}) {
        std::vector<std::string> pnames;
        for (int i = 0; i < NP; ++i) pnames.push_back("p" + std::to_string(i));
        SimTK::RowVector parameters = SimTK::Test::randVector(NP).transpose();
        MocoIterate a(SimTK::Vector(), {}, {}, {}, pnames, SimTK::Matrix(),
                SimTK::Matrix(), SimTK::Matrix(), parameters);
        MocoIterate b(SimTK::Vector(), {}, {}, {}, pnames, SimTK::Matrix(),
                SimTK::Matrix(), SimTK::Matrix(),
                parameters.elementwiseAddScalar(error).getAsRowVector());
        // If error is constant:
        // sqrt(sum_i^N (err_{i}^2) / N) = err
        auto rmsBA = b.compareParametersRMS(a, parametersToCompare);
        auto rmsExpected = error;
        SimTK_TEST_EQ(rmsBA, rmsExpected);
        auto rmsAB = a.compareParametersRMS(b, parametersToCompare);
        SimTK_TEST_EQ(rmsAB, rmsExpected);
    };
    // Compare one parameter.
    testCompareParametersRMS(1, 0.01);
    // Compare subsets of available parameters.
    testCompareParametersRMS(5, 0.5);
    testCompareParametersRMS(5, 0.5, {"p0"});
    testCompareParametersRMS(5, 0.5, {"p1", "p2"});
    // Compare a lot of parameters.
    testCompareParametersRMS(100, 0.5);
}

TEST_CASE("MocoIterate randomize") {
    SimTK::Vector time(3);
    time[0] = 0;
    time[1] = 0.1;
    time[2] = 0.25;
    MocoIterate orig(time, {"a", "b"}, {"g", "h", "i", "j"}, {"m"}, {"o", "p"},
            SimTK::Test::randMatrix(3, 2), SimTK::Test::randMatrix(3, 4),
            SimTK::Test::randMatrix(3, 1),
            SimTK::Test::randVector(2).transpose());
    SECTION("randomizeAdd") {
        MocoIterate randomized = orig;
        randomized.randomizeAdd(SimTK::Random::Uniform(-0.01, 0.01));
        const auto rms = orig.compareContinuousVariablesRMS(randomized);
        CHECK(0.001 < rms);
        CHECK(rms < 0.01);
    }
    SECTION("randomizeReplace") {
        MocoIterate randomized = orig;
        randomized.randomizeReplace(SimTK::Random::Uniform(-0.01, 0.01));
        const auto rms = orig.compareContinuousVariablesRMS(randomized);
        CHECK(rms > 0.01);
    }
}

TEST_CASE("Interpolate", "") {
    SimTK::Vector x(2);
    x[0] = 0;
    x[1] = 1;

    SimTK::Vector y(2);
    y[0] = 1;
    y[1] = 0;

    SimTK::Vector newX(4);
    newX[0] = -1;
    newX[1] = 0.25;
    newX[2] = 0.75;
    newX[3] = 1.5;

    SimTK::Vector newY = interpolate(x, y, newX);

    SimTK_TEST(SimTK::isNaN(newY[0]));
    SimTK_TEST_EQ(newY[1], 0.75);
    SimTK_TEST_EQ(newY[2], 0.25);
    SimTK_TEST(SimTK::isNaN(newY[3]));
}

TEMPLATE_TEST_CASE("Sliding mass", "", MocoTropterSolver, MocoCasADiSolver) {
    std::cout.rdbuf(LogManager::cout.rdbuf());
    std::cout.rdbuf(LogManager::cout.rdbuf());
    MocoTool moco = createSlidingMassMocoTool<TestType>();
    MocoSolution solution = moco.solve();
    int numTimes = 20;
    int numStates = 2;
    int numControls = 1;

    // Check dimensions and metadata of the solution.
    SimTK_TEST((solution.getStateNames() ==
                std::vector<std::string>{
                        "/slider/position/value", "/slider/position/speed"}));
    SimTK_TEST((solution.getControlNames() ==
                std::vector<std::string>{"/actuator"}));
    SimTK_TEST(solution.getTime().size() == numTimes);
    const auto& states = solution.getStatesTrajectory();
    SimTK_TEST(states.nrow() == numTimes);
    SimTK_TEST(states.ncol() == numStates);
    const auto& controls = solution.getControlsTrajectory();
    SimTK_TEST(controls.nrow() == numTimes);
    SimTK_TEST(controls.ncol() == numControls);

    // Check the actual solution.
    const double expectedFinalTime = 2.0;
    SimTK_TEST_EQ_TOL(
            solution.getTime().get(numTimes - 1), expectedFinalTime, 1e-2);
    const double half = 0.5 * expectedFinalTime;

    for (int itime = 0; itime < numTimes; ++itime) {
        const double& t = solution.getTime().get(itime);
        // Position is a quadratic.
        double expectedPos =
                t < half ? 0.5 * pow(t, 2)
                         : -0.5 * pow(t - half, 2) + 1.0 * (t - half) + 0.5;
        SimTK_TEST_EQ_TOL(states(itime, 0), expectedPos, 1e-2);

        double expectedSpeed = t < half ? t : 2.0 - t;
        SimTK_TEST_EQ_TOL(states(itime, 1), expectedSpeed, 1e-2);

        double expectedForce = t < half ? 10 : -10;
        SimTK_TEST_EQ_TOL(controls(itime, 0), expectedForce, 1e-2);
    }
}

TEMPLATE_TEST_CASE("Solving an empty MocoProblem", "", MocoTropterSolver,
        MocoCasADiSolver) {
    MocoTool moco;
    auto& solver = moco.initSolver<TestType>();
    THEN("problem solves without error, solution trajectories are empty.") {
        MocoSolution solution = moco.solve();
        const int N = solver.get_num_mesh_points();
<<<<<<< HEAD
        CHECK(solution.getTime().size() == N);
=======
        const int Nc = 2 * N - 1; // collocation points
        CHECK(solution.getTime().size() == Nc);
>>>>>>> 67d3d232
        CHECK(solution.getStatesTrajectory().ncol() == 0);
        CHECK(solution.getStatesTrajectory().nrow() == Nc);
        CHECK(solution.getControlsTrajectory().ncol() == 0);
        CHECK(solution.getControlsTrajectory().nrow() == Nc);
        CHECK(solution.getMultipliersTrajectory().ncol() == 0);
        CHECK(solution.getMultipliersTrajectory().nrow() == Nc);
        CHECK(solution.getDerivativesTrajectory().ncol() == 0);
        CHECK(solution.getDerivativesTrajectory().nrow() == Nc);
    }
}

/// Ensure that using a joint that has an empty quaternion slot does not
/// cause us to misalign states between OpenSim and Tropter/CasADi.
/// Even when not using quaternions, Simbody has a slot in the state vector
/// for the 4th quaternion coordinate.
template <typename SolverType>
void testSkippingOverQuaternionSlots(
        bool constrained, bool constraintDerivs, std::string dynamicsMode) {
    Model model;
    using SimTK::Vec3;
    auto* b1 = new Body("b1", 1, Vec3(0), SimTK::Inertia(1));
    model.addBody(b1);
    auto* j1 = new BallJoint("j1", model.getGround(), Vec3(0, -1, 0), Vec3(0),
            *b1, Vec3(0), Vec3(0));
    j1->updCoordinate(BallJoint::Coord::Rotation1X).setRangeMin(-0.2);
    j1->updCoordinate(BallJoint::Coord::Rotation1X).setRangeMin(+0.2);
    j1->updCoordinate(BallJoint::Coord::Rotation2Y).setRangeMin(-0.2);
    j1->updCoordinate(BallJoint::Coord::Rotation2Y).setRangeMin(+0.2);
    j1->updCoordinate(BallJoint::Coord::Rotation3Z).setRangeMin(-0.2);
    j1->updCoordinate(BallJoint::Coord::Rotation3Z).setRangeMin(+0.2);
    model.addJoint(j1);
    if (constrained) {
        auto* constraint = new CoordinateCouplerConstraint();
        Array<std::string> names;
        names.append("j1_coord_0");
        constraint->setIndependentCoordinateNames(names);
        constraint->setDependentCoordinateName("j1_coord_2");
        LinearFunction func(1.0, 0.0);
        constraint->setFunction(func);
        model.addConstraint(constraint);
    }

    auto* b2 = new Body("b2", 1, Vec3(0), SimTK::Inertia(2));
    model.addBody(b2);
    auto* j2 = new PinJoint(
            "j2", *b1, Vec3(0, -1, 0), Vec3(0), *b2, Vec3(0), Vec3(0));
    model.addJoint(j2);
    model.finalizeConnections();
    for (int i = 0; i < model.getCoordinateSet().getSize(); ++i) {
        const auto& coord = model.getCoordinateSet().get(i);
        auto* actu = new CoordinateActuator(coord.getName());
        actu->setName(coord.getName() + "_actuator");
        model.addForce(actu);
    }

    MocoTool moco;
    auto& problem = moco.updProblem();
    problem.setModelCopy(model);
    const double duration = 1.0;
    problem.setTimeBounds(0, duration);
    problem.setStateInfo(
            "/jointset/j1/j1_coord_1/value", {-0.2, 0.2}, -0.2, 0.2);
    const double speed = 0.36;
    problem.setStateInfo("/jointset/j2/j2_coord_0/value", {-10, 10}, 0);
    problem.setStateInfo("/jointset/j2/j2_coord_0/speed", speed);

    problem.addCost<MocoControlCost>();

    auto& solver = moco.initSolver<SolverType>();
    const int N = 5;
    solver.set_num_mesh_points(N);
    solver.set_dynamics_mode(dynamicsMode);
    solver.set_transcription_scheme("hermite-simpson");
    solver.set_optim_constraint_tolerance(1e-2);
    solver.set_optim_convergence_tolerance(1e-2);
    if (constrained) {
        solver.set_enforce_constraint_derivatives(constraintDerivs);
    }

    MocoSolution solution = moco.solve();

    const auto& valueTraj = solution.getState("/jointset/j2/j2_coord_0/value");
    const double lastValue = valueTraj[valueTraj.size() - 1];
    CHECK(lastValue == Approx(speed * duration));
    for (int i = 0; i < N; ++i) {
        CHECK(solution.getState("/jointset/j2/j2_coord_0/speed").getElt(i, 0) ==
                Approx(speed));
    }
}

TEST_CASE("Skip over empty quaternion slots", "") {
    std::cout.rdbuf(LogManager::cout.rdbuf());
    std::cout.rdbuf(LogManager::cout.rdbuf());

    testSkippingOverQuaternionSlots<MocoTropterSolver>(
            false, false, "explicit");
    testSkippingOverQuaternionSlots<MocoTropterSolver>(true, false, "explicit");
    testSkippingOverQuaternionSlots<MocoTropterSolver>(true, true, "explicit");
    testSkippingOverQuaternionSlots<MocoTropterSolver>(
            false, false, "implicit");

    testSkippingOverQuaternionSlots<MocoCasADiSolver>(false, false, "explicit");
    testSkippingOverQuaternionSlots<MocoCasADiSolver>(true, false, "explicit");
    testSkippingOverQuaternionSlots<MocoCasADiSolver>(true, true, "explicit");
    testSkippingOverQuaternionSlots<MocoCasADiSolver>(false, false, "implicit");
    testSkippingOverQuaternionSlots<MocoCasADiSolver>(true, false, "implicit");
    testSkippingOverQuaternionSlots<MocoCasADiSolver>(true, true, "implicit");
}

TEST_CASE("MocoPhase::bound_activation_from_excitation") {
    MocoTool moco;
    auto& problem = moco.updProblem();
    Model& model = problem.updModel();
    model.setName("muscle");
    auto* body = new Body("body", 0.5, SimTK::Vec3(0), SimTK::Inertia(0));
    model.addComponent(body);
    auto* joint = new SliderJoint("joint", model.getGround(), *body);
    auto& coord = joint->updCoordinate(SliderJoint::Coord::TranslationX);
    coord.setName("x");
    model.addComponent(joint);
    auto* musclePtr = new DeGrooteFregly2016Muscle();
    musclePtr->set_ignore_tendon_compliance(true);
    musclePtr->set_fiber_damping(0);
    musclePtr->setName("muscle");
    musclePtr->addNewPathPoint("origin", model.updGround(), SimTK::Vec3(0));
    musclePtr->addNewPathPoint("insertion", *body, SimTK::Vec3(0));
    model.addComponent(musclePtr);
    model.finalizeConnections();
    SECTION("bound_activation_from_excitation is false") {
        MocoPhase& ph0 = problem.updPhase(0);
        ph0.setBoundActivationFromExcitation(false);
        auto rep = problem.createRep();
        CHECK_THROWS_WITH(rep.getStateInfo("/muscle/activation"),
                Catch::Contains(
                        "No info available for state '/muscle/activation'."));
    }
    SECTION("bound_activation_from_excitation is true") {
        auto rep = problem.createRep();
        CHECK(rep.getStateInfo("/muscle/activation").getBounds().getLower() ==
                0);
        CHECK(rep.getStateInfo("/muscle/activation").getBounds().getUpper() ==
                1);
    }
    SECTION("bound_activation_from_excitation is true; non-default min/max "
            "control") {
        musclePtr->setMinControl(0.35);
        musclePtr->setMaxControl(0.96);
        auto rep = problem.createRep();
        CHECK(rep.getStateInfo("/muscle/activation").getBounds().getLower() ==
                Approx(0.35));
        CHECK(rep.getStateInfo("/muscle/activation").getBounds().getUpper() ==
                Approx(0.96));
    }
    SECTION("Custom excitation bounds") {
        problem.setControlInfo("/muscle", {0.41, 0.63});
        auto rep = problem.createRep();
        CHECK(rep.getStateInfo("/muscle/activation").getBounds().getLower() ==
                Approx(0.41));
        CHECK(rep.getStateInfo("/muscle/activation").getBounds().getUpper() ==
                Approx(0.63));
    }
    SECTION("ignore_activation_dynamics") {
        musclePtr->set_ignore_activation_dynamics(true);
        auto rep = problem.createRep();
        CHECK_THROWS_WITH(rep.getStateInfo("/muscle/activation"),
                Catch::Contains(
                        "No info available for state '/muscle/activation'."));
    }
}

// testCopy();
// testSolveRepeatedly();
// testOMUCOSerialization();

// TODO specifying optimizer options.<|MERGE_RESOLUTION|>--- conflicted
+++ resolved
@@ -1588,12 +1588,8 @@
     THEN("problem solves without error, solution trajectories are empty.") {
         MocoSolution solution = moco.solve();
         const int N = solver.get_num_mesh_points();
-<<<<<<< HEAD
-        CHECK(solution.getTime().size() == N);
-=======
         const int Nc = 2 * N - 1; // collocation points
         CHECK(solution.getTime().size() == Nc);
->>>>>>> 67d3d232
         CHECK(solution.getStatesTrajectory().ncol() == 0);
         CHECK(solution.getStatesTrajectory().nrow() == Nc);
         CHECK(solution.getControlsTrajectory().ncol() == 0);
