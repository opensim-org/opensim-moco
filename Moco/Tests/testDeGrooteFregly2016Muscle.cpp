/* -------------------------------------------------------------------------- *
 * OpenSim Moco: testDeGrooteFregly2016Muscle.cpp                             *
 * -------------------------------------------------------------------------- *
 * Copyright (c) 2019 Stanford University and the Authors                     *
 *                                                                            *
 * Author(s): Christopher Dembia                                              *
 *                                                                            *
 * Licensed under the Apache License, Version 2.0 (the "License"); you may    *
 * not use this file except in compliance with the License. You may obtain a  *
 * copy of the License at http://www.apache.org/licenses/LICENSE-2.0          *
 *                                                                            *
 * Unless required by applicable law or agreed to in writing, software        *
 * distributed under the License is distributed on an "AS IS" BASIS,          *
 * WITHOUT WARRANTIES OR CONDITIONS OF ANY KIND, either express or implied.   *
 * See the License for the specific language governing permissions and        *
 * limitations under the License.                                             *
 * -------------------------------------------------------------------------- */

// Some of this code is based on testSingleMuscle,
// testSingleMuscleDeGrooteFregly2016.

#include <Moco/osimMoco.h>

#include <OpenSim/Common/GCVSpline.h>
#include <OpenSim/Common/LogManager.h>
#include <OpenSim/Simulation/Model/Model.h>
#include <OpenSim/Simulation/SimbodyEngine/SliderJoint.h>

#define CATCH_CONFIG_MAIN
#include "Testing.h"

using namespace OpenSim;

// Function to compute fiber force (or fiber force along tendon) versus fiber
// length (or fiber length along tendon). Used check to fiber stiffness
// calculations in DeGrooteFregly2016Muscle.
class FiberForceFunction : public SimTK::Differentiator::ScalarFunction {

public:
    FiberForceFunction(const DeGrooteFregly2016Muscle& muscle,
            const SimTK::State& state, bool alongTendon)
            : SimTK::Differentiator::ScalarFunction(), m_muscle(&muscle),
              m_state(&state), m_alongTendon(alongTendon) {}

    int f(SimTK::Real x, SimTK::Real& fx) const override {
        using SimTK::square;

        const auto& s = *m_state;
        const auto& optimalFiberLength = m_muscle->get_optimal_fiber_length();
        const auto fiberWidth =
                sin(m_muscle->get_pennation_angle_at_optimal()) *
                optimalFiberLength;
        SimTK::Real fiberLength = 0.0;
        SimTK::Real fiberLengthAlongTendon = 0.0;
        SimTK::Real cosPennationAngle = 0.0;
        if (m_alongTendon) {
            fiberLengthAlongTendon = x;
            fiberLength = sqrt(square(fiberWidth) + square(x));
            cosPennationAngle = fiberLengthAlongTendon / fiberLength;
        } else {
            fiberLength = x;
            fiberLengthAlongTendon = sqrt(square(x) - square(fiberWidth));
        }

        const auto& normFiberVelocity = m_muscle->getNormalizedFiberVelocity(s);
        const auto& normFiberLength = fiberLength / optimalFiberLength;

        const auto& activation = m_muscle->getActivation(s);
        const auto& activeForceLengthMultiplier =
                m_muscle->calcActiveForceLengthMultiplier(normFiberLength);
        const auto& forceVelocityMultiplier =
                m_muscle->calcForceVelocityMultiplier(normFiberVelocity);
        const auto& normPassiveFiberForce =
                m_muscle->calcPassiveForceMultiplier(normFiberLength);

        SimTK::Real activeFiberForce;
        SimTK::Real conPassiveFiberForce;
        SimTK::Real nonConPassiveFiberForce;
        SimTK::Real totalFiberForce;
        m_muscle->calcFiberForce(activation, activeForceLengthMultiplier,
                forceVelocityMultiplier, normPassiveFiberForce,
                normFiberVelocity, activeFiberForce, conPassiveFiberForce,
                nonConPassiveFiberForce, totalFiberForce);

        if (m_alongTendon) {
            fx = cosPennationAngle * totalFiberForce;
        } else {
            fx = totalFiberForce;
        }

        return EXIT_SUCCESS;
    }

private:
    SimTK::ReferencePtr<const DeGrooteFregly2016Muscle> m_muscle;
    SimTK::ReferencePtr<const SimTK::State> m_state;
    bool m_alongTendon = false;
};

// Function to compute tendon force versus tendon length. Used check to tendon 
// stiffness calculations in DeGrooteFregly2016Muscle.
class TendonForceFunction : public SimTK::Differentiator::ScalarFunction {

public:
    TendonForceFunction(const DeGrooteFregly2016Muscle& muscle)
            : SimTK::Differentiator::ScalarFunction(), m_muscle(&muscle) {}

    int f(SimTK::Real x, SimTK::Real& fx) const override {

        const auto& tendonLength = x;
        const auto& normTendonLength =
                tendonLength / m_muscle->get_tendon_slack_length();
        const auto& normTendonForce =
                m_muscle->calcTendonForceMultiplier(normTendonLength);
        const auto& tendonForce =
                m_muscle->get_max_isometric_force() * normTendonForce;

        fx = tendonForce;

        return EXIT_SUCCESS;
    }

private:
    SimTK::ReferencePtr<const DeGrooteFregly2016Muscle> m_muscle;
};

TEST_CASE("DeGrooteFregly2016Muscle basics") {

    Model model;
    model.setName("muscle");
    auto* body = new Body("body", 0.5, SimTK::Vec3(0), SimTK::Inertia(0));
    model.addComponent(body);
    auto* joint = new SliderJoint("joint", model.getGround(), *body);
    auto& coord = joint->updCoordinate(SliderJoint::Coord::TranslationX);
    coord.setName("x");
    model.addComponent(joint);
    auto* musclePtr = new DeGrooteFregly2016Muscle();
    musclePtr->set_ignore_tendon_compliance(true);
    musclePtr->set_fiber_damping(0);
    musclePtr->setName("muscle");
    musclePtr->addNewPathPoint("origin", model.updGround(), SimTK::Vec3(0));
    musclePtr->addNewPathPoint("insertion", *body, SimTK::Vec3(0));
    model.addComponent(musclePtr);
    auto& muscle = model.getComponent<DeGrooteFregly2016Muscle>("muscle");

    SECTION("Property value bounds") {
        DeGrooteFregly2016Muscle musc = muscle;

        SECTION("optimal_force") {
            musc.set_optimal_force(1.5);
            REQUIRE_THROWS_AS(musc.finalizeFromProperties(), Exception);
        }
        SECTION("activation_time_constant") {
            musc.set_activation_time_constant(0);
            REQUIRE_THROWS_AS(musc.finalizeFromProperties(),
                    SimTK::Exception::ErrorCheck);
        }
        SECTION("deactivation_time_constant") {
            musc.set_deactivation_time_constant(0);
            REQUIRE_THROWS_AS(musc.finalizeFromProperties(),
                    SimTK::Exception::ErrorCheck);
        }
        SECTION("default_activation") {
            musc.set_default_activation(-0.0001);
            REQUIRE_THROWS_AS(musc.finalizeFromProperties(),
                    SimTK::Exception::ErrorCheck);
        }
        SECTION("default_normalized_tendon_force") {
            musc.set_default_normalized_tendon_force(5.00001);
            REQUIRE_THROWS_AS(musc.finalizeFromProperties(),
                    SimTK::Exception::ErrorCheck);
        }
        SECTION("active_force_width_scale") {
            DeGrooteFregly2016Muscle musc = muscle;
            musc.set_active_force_width_scale(0.99999999);
            SimTK_TEST_MUST_THROW_EXC(musc.finalizeFromProperties(),
                    SimTK::Exception::ErrorCheck);
        }
        SECTION("fiber_damping") {
            DeGrooteFregly2016Muscle musc = muscle;
            musc.set_fiber_damping(-0.0001);
            REQUIRE_THROWS_AS(musc.finalizeFromProperties(),
                    SimTK::Exception::ErrorCheck);
        }
        SECTION("tendon_strain_at_one_norm_force") {
            musc.set_tendon_strain_at_one_norm_force(0);
            REQUIRE_THROWS_AS(musc.finalizeFromProperties(),
                    SimTK::Exception::ErrorCheck);
        }
    }

    SECTION("printCurvesToSTOFiles") { muscle.printCurvesToSTOFiles(); }

    SECTION("Curve values") {
        CHECK(muscle.calcTendonForceMultiplier(1) == 0);
        CHECK(muscle.calcPassiveForceMultiplier(1) ==
                Approx(0.018567).epsilon(1e-4));
        CHECK(muscle.calcActiveForceLengthMultiplier(1) == Approx(1));
        CHECK(muscle.calcForceVelocityMultiplier(-1) == 0);
        CHECK(muscle.calcForceVelocityMultiplier(0) == Approx(1));
        CHECK(muscle.calcForceVelocityMultiplier(1) ==
                Approx(1.794).epsilon(1e-3));
    }

    SECTION("Verify computed values") {
        auto state = model.initSystem();
        SECTION("(length) = (optimal fiber length) + (tendon slack length)") {

            double activation = 1.0;
            double fiberLength = muscle.get_optimal_fiber_length();
            double tendonLength = muscle.get_tendon_slack_length();
            double speed = 0.0;

            muscle.setActivation(state, activation);
            coord.setValue(state, fiberLength + tendonLength);
            coord.setSpeedValue(state, speed);

            model.realizePosition(state);
            CHECK(muscle.getFiberLength(state) ==
                    Approx(muscle.get_optimal_fiber_length()));
            CHECK(muscle.getNormalizedFiberLength(state) == Approx(1.0));
            CHECK(muscle.getPennationAngle(state) == Approx(0.0));
            CHECK(muscle.getCosPennationAngle(state) == 1.0);
            CHECK(muscle.getTendonLength(state) ==
                    muscle.get_tendon_slack_length());
            CHECK(muscle.getFiberLengthAlongTendon(state) ==
                    Approx(muscle.get_optimal_fiber_length()));
            CHECK(muscle.getTendonStrain(state) == 0.0);
            CHECK(muscle.getPassiveForceMultiplier(state) ==
                    Approx(muscle.calcPassiveForceMultiplier(1.0)));
            CHECK(muscle.getActiveForceLengthMultiplier(state) == Approx(1.0));
            const auto fiberPotentialEnergy =
                    muscle.calcPassiveForceMultiplierIntegral(1.0) *
                    muscle.get_optimal_fiber_length() *
                    muscle.get_max_isometric_force();
            CHECK(muscle.getFiberPotentialEnergy(state) ==
                    Approx(fiberPotentialEnergy));
            const auto tendonPotentialEnergy = 0.0;
            CHECK(muscle.getTendonPotentialEnergy(state) ==
                    Approx(tendonPotentialEnergy));
            CHECK(muscle.getMusclePotentialEnergy(state) ==
                    Approx(fiberPotentialEnergy + tendonPotentialEnergy));

            model.realizeVelocity(state);
            CHECK(muscle.getFiberVelocity(state) == 0);
            CHECK(muscle.getNormalizedFiberVelocity(state) == 0);
            CHECK(muscle.getFiberVelocityAlongTendon(state) == 0);
            CHECK(muscle.getPennationAngularVelocity(state) == 0);
            CHECK(muscle.getTendonVelocity(state) == 0);
            CHECK(muscle.getForceVelocityMultiplier(state) == Approx(1.0));

            model.realizeDynamics(state);
            const auto Fmax = muscle.getMaxIsometricForce();
            const auto fpass = muscle.calcPassiveForceMultiplier(1.0);
            CHECK(muscle.getActiveFiberForce(state) == Approx(Fmax));
            CHECK(muscle.getActiveFiberForceAlongTendon(state) == Approx(Fmax));
            CHECK(muscle.getPassiveFiberForce(state) == Approx(Fmax * fpass));
            CHECK(muscle.getPassiveFiberForceAlongTendon(state) ==
                    Approx(Fmax * fpass));
            const auto fiberForce = Fmax * (1 + fpass);
            CHECK(muscle.getFiberForce(state) == Approx(fiberForce));
            CHECK(muscle.getFiberForceAlongTendon(state) ==
                    Approx(Fmax * (1 + fpass)));
            CHECK(muscle.getTendonForce(state) == Approx(Fmax * (1 + fpass)));

            FiberForceFunction fiberForceFunc(muscle, state, false);
            SimTK::Differentiator diffFiberStiffness(fiberForceFunc);
            SimTK::Real fiberStiffness = diffFiberStiffness.calcDerivative(
                    muscle.get_optimal_fiber_length());
            CHECK(muscle.getFiberStiffness(state) == Approx(fiberStiffness));

            FiberForceFunction fiberForceFuncAlongTendon(muscle, state, true);
            SimTK::Differentiator diffFiberStiffnessAlongTendon(
                    fiberForceFuncAlongTendon);
            SimTK::Real fiberStiffnessAlongTendon =
                    diffFiberStiffnessAlongTendon.calcDerivative(
                            muscle.get_optimal_fiber_length());
            CHECK(muscle.getFiberStiffnessAlongTendon(state) ==
                    Approx(fiberStiffnessAlongTendon));

            SimTK::Real tendonStiffness = SimTK::Infinity;
            CHECK(muscle.getTendonStiffness(state) == SimTK::Infinity);
            CHECK(muscle.getMuscleStiffness(state) ==
                    Approx(muscle.calcMuscleStiffness(
                            tendonStiffness, fiberStiffnessAlongTendon)));

            CHECK(muscle.getFiberActivePower(state) == Approx(0.0));
            CHECK(muscle.getFiberPassivePower(state) == Approx(0.0));
            CHECK(muscle.getTendonPower(state) == Approx(0.0));
            CHECK(muscle.getMusclePower(state) == Approx(0.0));
            CHECK(muscle.getStress(state) == Approx(1 + fpass));

            activation = 0.38;
            muscle.setActivation(state, activation);
            model.realizeDynamics(state);
            CHECK(muscle.getActiveFiberForce(state) ==
                    Approx(activation * Fmax));
            CHECK(muscle.getActiveFiberForceAlongTendon(state) ==
                    Approx(activation * Fmax));
            CHECK(muscle.getPassiveFiberForce(state) == Approx(Fmax * fpass));
            CHECK(muscle.getPassiveFiberForceAlongTendon(state) ==
                    Approx(Fmax * fpass));
            CHECK(muscle.getFiberForce(state) ==
                    Approx(Fmax * (activation + fpass)));
            CHECK(muscle.getFiberForceAlongTendon(state) ==
                    Approx(Fmax * (activation + fpass)));
            CHECK(muscle.getTendonForce(state) ==
                    Approx(Fmax * (activation + fpass)));
        }

        SECTION("(length) = 0.5*(optimal fiber length) + (tendon slack "
                "length)") {
            double activation = 1.0;
            double fiberLength = 0.5 * muscle.get_optimal_fiber_length();
            double tendonLength = muscle.get_tendon_slack_length();
            double speed = 0.0;

            muscle.setActivation(state, activation);
            coord.setValue(state, fiberLength + tendonLength);
            coord.setSpeedValue(state, speed);

            model.realizePosition(state);
            CHECK(muscle.getFiberLength(state) ==
                    Approx(0.5 * muscle.get_optimal_fiber_length()));
            CHECK(muscle.getNormalizedFiberLength(state) == Approx(0.5));
            CHECK(muscle.getPennationAngle(state) == 0.0);
            CHECK(muscle.getCosPennationAngle(state) == Approx(1.0));
            CHECK(muscle.getTendonLength(state) ==
                    muscle.get_tendon_slack_length());
            CHECK(muscle.getFiberLengthAlongTendon(state) ==
                    Approx(0.5 * muscle.get_optimal_fiber_length()));
            CHECK(muscle.getTendonStrain(state) == 0.0);
            CHECK(muscle.getPassiveForceMultiplier(state) ==
                    Approx(muscle.calcPassiveForceMultiplier(0.5)));
            CHECK(muscle.getActiveForceLengthMultiplier(state) ==
                    Approx(muscle.calcActiveForceLengthMultiplier(0.5)));
            const auto fiberPotentialEnergy =
                    muscle.calcPassiveForceMultiplierIntegral(0.5) *
                    muscle.get_optimal_fiber_length() *
                    muscle.get_max_isometric_force();
            CHECK(muscle.getFiberPotentialEnergy(state) ==
                    Approx(fiberPotentialEnergy));
            const auto tendonPotentialEnergy = 0.0;
            CHECK(muscle.getTendonPotentialEnergy(state) ==
                    Approx(tendonPotentialEnergy));
            CHECK(muscle.getMusclePotentialEnergy(state) ==
                    Approx(fiberPotentialEnergy + tendonPotentialEnergy));

            model.realizeVelocity(state);
            CHECK(muscle.getFiberVelocity(state) == 0);
            CHECK(muscle.getNormalizedFiberVelocity(state) == 0);
            CHECK(muscle.getFiberVelocityAlongTendon(state) == 0);
            CHECK(muscle.getPennationAngularVelocity(state) == 0);
            CHECK(muscle.getTendonVelocity(state) == 0);
            CHECK(muscle.getForceVelocityMultiplier(state) == Approx(1.0));

            model.realizeDynamics(state);
            const auto Fmax = muscle.getMaxIsometricForce();
            const auto fl = muscle.calcActiveForceLengthMultiplier(0.5);
            const auto fpass = muscle.calcPassiveForceMultiplier(0.5);
            CHECK(muscle.getActiveFiberForce(state) == Approx(Fmax * fl));
            CHECK(muscle.getActiveFiberForceAlongTendon(state) ==
                    Approx(Fmax * fl));
            CHECK(muscle.getPassiveFiberForce(state) == Approx(Fmax * fpass));
            CHECK(muscle.getPassiveFiberForceAlongTendon(state) ==
                    Approx(Fmax * fpass));
            CHECK(muscle.getFiberForce(state) == Approx(Fmax * (fl + fpass)));
            CHECK(muscle.getFiberForceAlongTendon(state) ==
                    Approx(Fmax * (fl + fpass)));
            CHECK(muscle.getTendonForce(state) == Approx(Fmax * (fl + fpass)));

            FiberForceFunction fiberForceFunc(muscle, state, false);
            SimTK::Differentiator diffFiberStiffness(fiberForceFunc);
            SimTK::Real fiberStiffness = diffFiberStiffness.calcDerivative(
                    0.5 * muscle.get_optimal_fiber_length());
            CHECK(muscle.getFiberStiffness(state) == Approx(fiberStiffness));

            FiberForceFunction fiberForceFuncAlongTendon(muscle, state, true);
            SimTK::Differentiator diffFiberStiffnessAlongTendon(
                    fiberForceFuncAlongTendon);
            SimTK::Real fiberStiffnessAlongTendon =
                    diffFiberStiffnessAlongTendon.calcDerivative(
                            0.5 * muscle.get_optimal_fiber_length());
            CHECK(muscle.getFiberStiffnessAlongTendon(state) ==
                    Approx(fiberStiffnessAlongTendon));

            SimTK::Real tendonStiffness = SimTK::Infinity;
            CHECK(muscle.getTendonStiffness(state) == SimTK::Infinity);
            CHECK(muscle.getMuscleStiffness(state) ==
                    Approx(muscle.calcMuscleStiffness(
                            tendonStiffness, fiberStiffnessAlongTendon)));

            CHECK(muscle.getFiberActivePower(state) == Approx(0.0));
            CHECK(muscle.getFiberPassivePower(state) == Approx(0.0));
            CHECK(muscle.getTendonPower(state) == Approx(0.0));
            CHECK(muscle.getMusclePower(state) == Approx(0.0));

            CHECK(muscle.getStress(state) == Approx(fl + fpass));
        }

        SECTION("(normalized fiber velocity) = 0.21") {
            muscle.setActivation(state, 1.0);
            coord.setValue(state, muscle.get_optimal_fiber_length() +
                                          muscle.get_tendon_slack_length());
            const double Vmax = muscle.get_optimal_fiber_length() *
                                muscle.get_max_contraction_velocity();
            coord.setSpeedValue(state, 0.21 * Vmax);
            model.realizePosition(state);
            CHECK(muscle.getFiberLength(state) ==
                    Approx(muscle.get_optimal_fiber_length()));
            CHECK(muscle.getNormalizedFiberLength(state) == Approx(1.0));
            CHECK(muscle.getPennationAngle(state) == 0.0);
            CHECK(muscle.getCosPennationAngle(state) == Approx(1.0));
            CHECK(muscle.getTendonLength(state) ==
                    muscle.get_tendon_slack_length());
            CHECK(muscle.getFiberLengthAlongTendon(state) ==
                    Approx(muscle.get_optimal_fiber_length()));
            CHECK(muscle.getTendonStrain(state) == 0.0);
            CHECK(muscle.getPassiveForceMultiplier(state) ==
                    Approx(muscle.calcPassiveForceMultiplier(1.0)));
            CHECK(muscle.getActiveForceLengthMultiplier(state) == Approx(1.0));
            const auto fiberPotentialEnergy =
                    muscle.calcPassiveForceMultiplierIntegral(1.0) *
                    muscle.get_optimal_fiber_length() *
                    muscle.get_max_isometric_force();
            CHECK(muscle.getFiberPotentialEnergy(state) ==
                    Approx(fiberPotentialEnergy));
            const auto tendonPotentialEnergy = 0.0;
            CHECK(muscle.getTendonPotentialEnergy(state) ==
                    Approx(tendonPotentialEnergy));
            CHECK(muscle.getMusclePotentialEnergy(state) ==
                    Approx(fiberPotentialEnergy + tendonPotentialEnergy));

            model.realizeVelocity(state);
            CHECK(muscle.getFiberVelocity(state) == 0.21 * Vmax);
            CHECK(muscle.getNormalizedFiberVelocity(state) == 0.21);
            CHECK(muscle.getFiberVelocityAlongTendon(state) == 0.21 * Vmax);
            CHECK(muscle.getPennationAngularVelocity(state) == 0);
            CHECK(muscle.getTendonVelocity(state) == 0);
            CHECK(muscle.getForceVelocityMultiplier(state) ==
                    muscle.calcForceVelocityMultiplier(0.21));

            model.realizeDynamics(state);
            const auto Fmax = muscle.getMaxIsometricForce();
            const auto fv = muscle.calcForceVelocityMultiplier(0.21);
            const auto fpass = muscle.calcPassiveForceMultiplier(1.0);
            CHECK(muscle.getActiveFiberForce(state) == Approx(Fmax * fv));
            CHECK(muscle.getActiveFiberForceAlongTendon(state) ==
                    Approx(Fmax * fv));
            CHECK(muscle.getPassiveFiberForce(state) == Approx(Fmax * fpass));
            CHECK(muscle.getPassiveFiberForceAlongTendon(state) ==
                    Approx(Fmax * fpass));
            CHECK(muscle.getFiberForce(state) == Approx(Fmax * (fv + fpass)));
            CHECK(muscle.getFiberForceAlongTendon(state) ==
                    Approx(Fmax * (fv + fpass)));
            CHECK(muscle.getTendonForce(state) == Approx(Fmax * (fv + fpass)));

            FiberForceFunction fiberForceFunc(muscle, state, false);
            SimTK::Differentiator diffFiberStiffness(fiberForceFunc);
            SimTK::Real fiberStiffness = diffFiberStiffness.calcDerivative(
                    muscle.get_optimal_fiber_length());
            CHECK(muscle.getFiberStiffness(state) == Approx(fiberStiffness));

            FiberForceFunction fiberForceFuncAlongTendon(muscle, state, true);
            SimTK::Differentiator diffFiberStiffnessAlongTendon(
                    fiberForceFuncAlongTendon);
            SimTK::Real fiberStiffnessAlongTendon =
                    diffFiberStiffnessAlongTendon.calcDerivative(
                            muscle.get_optimal_fiber_length());
            CHECK(muscle.getFiberStiffnessAlongTendon(state) ==
                    Approx(fiberStiffnessAlongTendon));

            SimTK::Real tendonStiffness = SimTK::Infinity;
            CHECK(muscle.getTendonStiffness(state) == SimTK::Infinity);
            CHECK(muscle.getMuscleStiffness(state) ==
                    Approx(muscle.calcMuscleStiffness(
                            tendonStiffness, fiberStiffnessAlongTendon)));

            CHECK(muscle.getFiberActivePower(state) ==
                    Approx(-0.21 * Vmax * Fmax * fv));
            CHECK(muscle.getFiberPassivePower(state) ==
                    Approx(-0.21 * Vmax * Fmax * fpass));
            CHECK(muscle.getTendonPower(state) == Approx(0.0));
            CHECK(muscle.getMusclePower(state) ==
                    Approx(-0.21 * Vmax * Fmax * (fv + fpass)));
            CHECK(muscle.getStress(state) == Approx(fv + fpass));

            double a = 0.38;
            muscle.setActivation(state, a);
            model.realizeDynamics(state);
            CHECK(muscle.getActiveFiberForce(state) == Approx(a * fv * Fmax));
            CHECK(muscle.getActiveFiberForceAlongTendon(state) ==
                    Approx(a * fv * Fmax));
            CHECK(muscle.getPassiveFiberForce(state) == Approx(Fmax * fpass));
            CHECK(muscle.getPassiveFiberForceAlongTendon(state) ==
                    Approx(Fmax * fpass));
            CHECK(muscle.getFiberForce(state) ==
                    Approx(Fmax * (a * fv + fpass)));
            CHECK(muscle.getFiberForceAlongTendon(state) ==
                    Approx(Fmax * (a * fv + fpass)));
            CHECK(muscle.getTendonForce(state) ==
                    Approx(Fmax * (a * fv + fpass)));
        }

        SECTION("(normalized fiber velocity) = -1") {
            muscle.setActivation(state, 1.0);
            coord.setValue(state, muscle.get_optimal_fiber_length() +
                                          muscle.get_tendon_slack_length());
            const double Vmax = muscle.get_optimal_fiber_length() *
                                muscle.get_max_contraction_velocity();
            coord.setSpeedValue(state, -1.0 * Vmax);
            model.realizePosition(state);
            CHECK(muscle.getFiberLength(state) ==
                    Approx(muscle.get_optimal_fiber_length()));
            CHECK(muscle.getNormalizedFiberLength(state) == Approx(1.0));
            CHECK(muscle.getPennationAngle(state) == 0.0);
            CHECK(muscle.getCosPennationAngle(state) == 1.0);
            CHECK(muscle.getTendonLength(state) ==
                    muscle.get_tendon_slack_length());
            CHECK(muscle.getFiberLengthAlongTendon(state) ==
                    Approx(muscle.get_optimal_fiber_length()));
            CHECK(muscle.getTendonStrain(state) == 0.0);
            CHECK(muscle.getPassiveForceMultiplier(state) ==
                    Approx(muscle.calcPassiveForceMultiplier(1.0)));
            CHECK(muscle.getActiveForceLengthMultiplier(state) == Approx(1.0));
            const auto fiberPotentialEnergy =
                    muscle.calcPassiveForceMultiplierIntegral(1.0) *
                    muscle.get_optimal_fiber_length() *
                    muscle.get_max_isometric_force();
            CHECK(muscle.getFiberPotentialEnergy(state) ==
                    Approx(fiberPotentialEnergy));
            const auto tendonPotentialEnergy = 0.0;
            CHECK(muscle.getTendonPotentialEnergy(state) ==
                    Approx(tendonPotentialEnergy));
            CHECK(muscle.getMusclePotentialEnergy(state) ==
                    Approx(fiberPotentialEnergy + tendonPotentialEnergy));

            model.realizeVelocity(state);
            CHECK(muscle.getFiberVelocity(state) == -1.0 * Vmax);
            CHECK(muscle.getNormalizedFiberVelocity(state) == -1);
            CHECK(muscle.getFiberVelocityAlongTendon(state) == -1 * Vmax);
            CHECK(muscle.getPennationAngularVelocity(state) == 0);
            CHECK(muscle.getTendonVelocity(state) == 0);
            CHECK(muscle.getForceVelocityMultiplier(state) == 0);

            model.realizeDynamics(state);
            const auto Fmax = muscle.getMaxIsometricForce();
            const auto fpass = muscle.calcPassiveForceMultiplier(1.0);
            CHECK(muscle.getActiveFiberForce(state) == 0);
            CHECK(muscle.getActiveFiberForceAlongTendon(state) == 0);
            CHECK(muscle.getPassiveFiberForce(state) == Approx(Fmax * fpass));
            CHECK(muscle.getPassiveFiberForceAlongTendon(state) ==
                    Approx(Fmax * fpass));
            CHECK(muscle.getFiberForce(state) == Approx(Fmax * fpass));
            CHECK(muscle.getFiberForceAlongTendon(state) ==
                    Approx(Fmax * fpass));
            CHECK(muscle.getTendonForce(state) == Approx(Fmax * fpass));

            FiberForceFunction fiberForceFunc(muscle, state, false);
            SimTK::Differentiator diffFiberStiffness(fiberForceFunc);
            SimTK::Real fiberStiffness = diffFiberStiffness.calcDerivative(
                    muscle.get_optimal_fiber_length());
            CHECK(muscle.getFiberStiffness(state) == Approx(fiberStiffness));

            FiberForceFunction fiberForceFuncAlongTendon(muscle, state, true);
            SimTK::Differentiator diffFiberStiffnessAlongTendon(
                    fiberForceFuncAlongTendon);
            SimTK::Real fiberStiffnessAlongTendon =
                    diffFiberStiffnessAlongTendon.calcDerivative(
                            muscle.get_optimal_fiber_length());
            CHECK(muscle.getFiberStiffnessAlongTendon(state) ==
                    Approx(fiberStiffnessAlongTendon));

            SimTK::Real tendonStiffness = SimTK::Infinity;
            CHECK(muscle.getTendonStiffness(state) == SimTK::Infinity);
            CHECK(muscle.getMuscleStiffness(state) ==
                    Approx(muscle.calcMuscleStiffness(
                            tendonStiffness, fiberStiffnessAlongTendon)));

            CHECK(muscle.getFiberActivePower(state) == Approx(0.0));
            CHECK(muscle.getFiberPassivePower(state) ==
                    Approx(Vmax * Fmax * fpass));
            CHECK(muscle.getTendonPower(state) == Approx(0.0));
            CHECK(muscle.getMusclePower(state) == Approx(Vmax * Fmax * fpass));
            CHECK(muscle.getStress(state) == Approx(fpass));
        }

        SECTION("(active force width scale) = 1.2") {
            auto& mutMuscle =
                    model.updComponent<DeGrooteFregly2016Muscle>("muscle");
            mutMuscle.set_active_force_width_scale(1.2);
            muscle.setActivation(state, 1.0);
            const double normFiberLength = 0.8;
            coord.setValue(state, 
                    normFiberLength * muscle.get_optimal_fiber_length() +
                                      muscle.get_tendon_slack_length());
            coord.setSpeedValue(state, 0.0);
            model.realizePosition(state);

            model.realizeDynamics(state);
            const auto Fmax = muscle.getMaxIsometricForce();
            const auto fpass =
                    muscle.calcPassiveForceMultiplier(normFiberLength);
            const auto fal =
                    muscle.calcActiveForceLengthMultiplier(normFiberLength);
            CHECK(muscle.getActiveFiberForce(state) == Approx(Fmax * fal));
            CHECK(muscle.getActiveFiberForceAlongTendon(state) ==
                    Approx(Fmax * fal));
            CHECK(muscle.getPassiveFiberForce(state) == Approx(Fmax * fpass));
            CHECK(muscle.getPassiveFiberForceAlongTendon(state) ==
                    Approx(Fmax * fpass));
            CHECK(muscle.getFiberForce(state) == Approx(Fmax * (fal + fpass)));
            CHECK(muscle.getFiberForceAlongTendon(state) ==
                    Approx(Fmax * (fal + fpass)));
            CHECK(muscle.getTendonForce(state) == Approx(Fmax * (fal + fpass)));

            FiberForceFunction fiberForceFunc(muscle, state, false);
            SimTK::Differentiator diffFiberStiffness(fiberForceFunc);
            SimTK::Real fiberStiffness = diffFiberStiffness.calcDerivative(
                   normFiberLength * muscle.get_optimal_fiber_length());
            CHECK(muscle.getFiberStiffness(state) == Approx(fiberStiffness));

            FiberForceFunction fiberForceFuncAlongTendon(muscle, state, true);
            SimTK::Differentiator diffFiberStiffnessAlongTendon(
                    fiberForceFuncAlongTendon);
            SimTK::Real fiberStiffnessAlongTendon =
                    diffFiberStiffnessAlongTendon.calcDerivative(
                        normFiberLength * muscle.get_optimal_fiber_length());
            CHECK(muscle.getFiberStiffnessAlongTendon(state) ==
                    Approx(fiberStiffnessAlongTendon));

            SimTK::Real tendonStiffness = SimTK::Infinity;
            CHECK(muscle.getTendonStiffness(state) == SimTK::Infinity);
            CHECK(muscle.getMuscleStiffness(state) ==
                    Approx(muscle.calcMuscleStiffness(
                            tendonStiffness, fiberStiffnessAlongTendon)));

            CHECK(muscle.getFiberActivePower(state) == Approx(0.0));
            CHECK(muscle.getFiberPassivePower(state) == Approx(0.0));
            CHECK(muscle.getTendonPower(state) == Approx(0.0));
            CHECK(muscle.getMusclePower(state) == Approx(0.0));
            CHECK(muscle.getStress(state) == Approx(fal + fpass));
        }

        SECTION("pennation") {
            auto& mutMuscle =
                    model.updComponent<DeGrooteFregly2016Muscle>("muscle");
            const double pennOpt = 0.12;
            const double cosPenn = cos(pennOpt);
            mutMuscle.set_pennation_angle_at_optimal(pennOpt);
            state = model.initSystem();
            muscle.setActivation(state, 1.0);
            coord.setValue(state, muscle.get_optimal_fiber_length() * cosPenn +
                                          muscle.get_tendon_slack_length());
            const double Vmax = muscle.get_optimal_fiber_length() *
                                muscle.get_max_contraction_velocity();
            coord.setSpeedValue(state, -1.0 * Vmax);

            model.realizePosition(state);
            CHECK(muscle.getFiberLength(state) ==
                    muscle.get_optimal_fiber_length());
            CHECK(muscle.getNormalizedFiberLength(state) == 1.0);
            CHECK(muscle.getPennationAngle(state) == Approx(pennOpt));
            CHECK(muscle.getCosPennationAngle(state) == Approx(cosPenn));
            CHECK(muscle.getTendonLength(state) ==
                    muscle.get_tendon_slack_length());
            CHECK(muscle.getFiberLengthAlongTendon(state) ==
                    Approx(muscle.get_optimal_fiber_length() * cosPenn));
            CHECK(muscle.getTendonStrain(state) == 0.0);
            CHECK(muscle.getPassiveForceMultiplier(state) ==
                    Approx(muscle.calcPassiveForceMultiplier(1.0)));
            CHECK(muscle.getActiveForceLengthMultiplier(state) == Approx(1.0));
            const auto fiberPotentialEnergy =
                    muscle.calcPassiveForceMultiplierIntegral(1.0) *
                    muscle.get_optimal_fiber_length() *
                    muscle.get_max_isometric_force();
            CHECK(muscle.getFiberPotentialEnergy(state) ==
                    Approx(fiberPotentialEnergy));
            const auto tendonPotentialEnergy = 0.0;
            CHECK(muscle.getTendonPotentialEnergy(state) ==
                    Approx(tendonPotentialEnergy));
            CHECK(muscle.getMusclePotentialEnergy(state) ==
                    Approx(fiberPotentialEnergy + tendonPotentialEnergy));

            model.realizeVelocity(state);
            CHECK(muscle.getFiberVelocity(state) == -Vmax * cosPenn);
            CHECK(muscle.getNormalizedFiberVelocity(state) == -cosPenn);
            CHECK(muscle.getFiberVelocityAlongTendon(state) == -Vmax); // VMT
            CHECK(muscle.getPennationAngularVelocity(state) ==
                    Approx(muscle.get_max_contraction_velocity() * cosPenn *
                            tan(pennOpt)));
            CHECK(muscle.getTendonVelocity(state) == 0);
            CHECK(muscle.getForceVelocityMultiplier(state) ==
                    Approx(muscle.calcForceVelocityMultiplier(-cosPenn)));

            model.realizeDynamics(state);
            const auto Fmax = muscle.getMaxIsometricForce();
            const auto fv = muscle.calcForceVelocityMultiplier(-cosPenn);
            const auto fpass = muscle.calcPassiveForceMultiplier(1.0);
            CHECK(muscle.getActiveFiberForce(state) == Approx(Fmax * fv));
            CHECK(muscle.getActiveFiberForceAlongTendon(state) ==
                    Approx(Fmax * fv * cosPenn));
            CHECK(muscle.getPassiveFiberForce(state) == Approx(Fmax * fpass));
            CHECK(muscle.getPassiveFiberForceAlongTendon(state) ==
                    Approx(Fmax * fpass * cosPenn));
            CHECK(muscle.getFiberForce(state) == Approx(Fmax * (fv + fpass)));
            CHECK(muscle.getFiberForceAlongTendon(state) ==
                    Approx(Fmax * (fv + fpass) * cosPenn));
            CHECK(muscle.getTendonForce(state) ==
                    Approx(Fmax * (fv + fpass) * cosPenn));

            FiberForceFunction fiberForceFunc(muscle, state, false);
            SimTK::Differentiator diffFiberStiffness(fiberForceFunc);
            SimTK::Real fiberStiffness = diffFiberStiffness.calcDerivative(
                    muscle.get_optimal_fiber_length());
            CHECK(muscle.getFiberStiffness(state) == Approx(fiberStiffness));

            FiberForceFunction fiberForceFuncAlongTendon(muscle, state, true);
            SimTK::Differentiator diffFiberStiffnessAlongTendon(
                    fiberForceFuncAlongTendon);
            SimTK::Real fiberStiffnessAlongTendon =
                    diffFiberStiffnessAlongTendon.calcDerivative(
                            muscle.get_optimal_fiber_length() * cosPenn);
            CHECK(muscle.getFiberStiffnessAlongTendon(state) ==
                    Approx(fiberStiffnessAlongTendon));

            SimTK::Real tendonStiffness = SimTK::Infinity;
            CHECK(muscle.getTendonStiffness(state) == SimTK::Infinity);
            CHECK(muscle.getMuscleStiffness(state) ==
                    Approx(muscle.calcMuscleStiffness(
                            tendonStiffness, fiberStiffnessAlongTendon)));

            CHECK(muscle.getFiberActivePower(state) ==
                    Approx(Vmax * cosPenn * Fmax * fv));
            CHECK(muscle.getFiberPassivePower(state) ==
                    Approx(Vmax * cosPenn * Fmax * fpass));
            CHECK(muscle.getTendonPower(state) == Approx(0.0));
            CHECK(muscle.getMusclePower(state) ==
                    Approx(Vmax * cosPenn * Fmax * (fv + fpass)));
            CHECK(muscle.getStress(state) == Approx((fv + fpass) * cosPenn));
        }

        SECTION("initial equilibrium") {
            auto& mutMuscle =
                    model.updComponent<DeGrooteFregly2016Muscle>("muscle");
            mutMuscle.set_ignore_tendon_compliance(false);
            mutMuscle.set_tendon_compliance_dynamics_mode("explicit");

            const double pennOpt = 0.12;
            double cosPenn = cos(pennOpt);
            mutMuscle.set_pennation_angle_at_optimal(pennOpt);
            state = model.initSystem();
            muscle.setActivation(state, 1.0);
            const double muscleLength =
                    muscle.get_optimal_fiber_length() * cosPenn +
                    muscle.get_tendon_slack_length();
            coord.setValue(state, muscleLength);
            const double Vmax = muscle.get_optimal_fiber_length() *
                                muscle.get_max_contraction_velocity();
            const double muscleTendonVelocity = -0.21 * Vmax;
            coord.setSpeedValue(state, muscleTendonVelocity);

            model.realizeDynamics(state);
            muscle.computeInitialFiberEquilibrium(state);

            const double normTendonForce =
                    muscle.getNormalizedTendonForce(state);

            model.realizeDynamics(state);
            CHECK(muscle.getNormalizedTendonForceDerivative(state) == 
                    Approx(0.0).margin(1e-6));

            mutMuscle.set_tendon_compliance_dynamics_mode("implicit");
            model.realizeDynamics(state);
            CHECK(muscle.getEquilibriumResidual(state) == Approx(0.0));
        }

        SECTION("tendon compliance") {
            auto& mutMuscle =
                    model.updComponent<DeGrooteFregly2016Muscle>("muscle");
            mutMuscle.set_ignore_tendon_compliance(false);
            mutMuscle.set_tendon_compliance_dynamics_mode("implicit");

            const double pennOpt = 0.12;
            double cosPenn = cos(pennOpt);
            mutMuscle.set_pennation_angle_at_optimal(pennOpt);
            state = model.initSystem();
            muscle.setActivation(state, 1.0);
            const double muscleLength =
                    muscle.get_optimal_fiber_length() * cosPenn +
                    muscle.get_tendon_slack_length();
            coord.setValue(state, muscleLength);
            const double Vmax = muscle.get_optimal_fiber_length() *
                                muscle.get_max_contraction_velocity();
            const double muscleTendonVelocity = -0.21 * Vmax;
            coord.setSpeedValue(state, muscleTendonVelocity);

            model.realizeDynamics(state);
            muscle.computeInitialFiberEquilibrium(state);

            model.realizePosition(state);
            const auto& normFiberLength =
                    muscle.getNormalizedFiberLength(state);
            const auto& fiberLength =
                    normFiberLength * muscle.get_optimal_fiber_length();
            const auto& pennationAngle = muscle.getPennationAngle(state);
            const auto& cosPennationAngle = cos(pennationAngle);
            const auto& fiberLengthAlongTendon =
                    fiberLength * cosPennationAngle;
            const auto& tendonLength = muscleLength - fiberLengthAlongTendon;
            const auto& normTendonLength =
                    tendonLength / muscle.get_tendon_slack_length();
            const auto& tendonStrain = normTendonLength - 1.0;
            const auto fpass =
                    muscle.calcPassiveForceMultiplier(normFiberLength);
            const auto& fal =
                    muscle.calcActiveForceLengthMultiplier(normFiberLength);

            CHECK(muscle.getFiberLength(state) == Approx(fiberLength));
            CHECK(muscle.getNormalizedFiberLength(state) == Approx(0.930485));
            CHECK(muscle.getPennationAngle(state) == Approx(pennationAngle));
            CHECK(muscle.getCosPennationAngle(state) ==
                    Approx(cosPennationAngle));
            CHECK(muscle.getTendonLength(state) == Approx(tendonLength));
            CHECK(muscle.getFiberLengthAlongTendon(state) ==
                    Approx(fiberLengthAlongTendon));
            CHECK(muscle.getTendonStrain(state) == Approx(tendonStrain));
            CHECK(muscle.getPassiveForceMultiplier(state) == Approx(fpass));
            CHECK(muscle.getActiveForceLengthMultiplier(state) == Approx(fal));
            const auto fiberPotentialEnergy =
                    muscle.calcPassiveForceMultiplierIntegral(normFiberLength) *
                    muscle.get_optimal_fiber_length() *
                    muscle.get_max_isometric_force();
            CHECK(muscle.getFiberPotentialEnergy(state) ==
                    Approx(fiberPotentialEnergy));
            const auto tendonPotentialEnergy =
                    muscle.calcTendonForceMultiplierIntegral(normTendonLength) *
                    muscle.get_tendon_slack_length() *
                    muscle.get_max_isometric_force();
            CHECK(muscle.getTendonPotentialEnergy(state) ==
                    Approx(tendonPotentialEnergy));
            CHECK(muscle.getMusclePotentialEnergy(state) ==
                    Approx(fiberPotentialEnergy + tendonPotentialEnergy));

            model.realizeVelocity(state);
            const auto& normFiberVelocity =
                    muscle.getNormalizedFiberVelocity(state);
            const auto& fiberVelocity = Vmax * normFiberVelocity;
            const auto& fiberVelocityAlongTendon =
                    fiberVelocity / cosPennationAngle;
            const auto& tendonVelocity =
                    muscleTendonVelocity - fiberVelocityAlongTendon;
            const auto& fv =
                    muscle.calcForceVelocityMultiplier(normFiberVelocity);

            CHECK(muscle.getFiberVelocity(state) == Approx(fiberVelocity));
            CHECK(muscle.getNormalizedFiberVelocity(state) ==
                    Approx(normFiberVelocity));
            CHECK(muscle.getFiberVelocityAlongTendon(state) ==
                    Approx(fiberVelocityAlongTendon));
            CHECK(muscle.getPennationAngularVelocity(state) ==
                    Approx(-fiberVelocity / fiberLength * tan(pennationAngle)));
            CHECK(muscle.getTendonVelocity(state) == Approx(tendonVelocity));
            CHECK(muscle.getForceVelocityMultiplier(state) == Approx(fv));

            model.realizeDynamics(state);
            const auto& Fmax = muscle.getMaxIsometricForce();
            const auto& activeFiberForce = Fmax * fal * fv;
            const auto& passiveFiberForce = Fmax * fpass;
            const auto& fiberForce = activeFiberForce + passiveFiberForce;
            const auto& fiberForceAlongTendon = fiberForce * cosPennationAngle;
            const auto& tendonForce = fiberForceAlongTendon;
            CHECK(muscle.getActiveFiberForce(state) ==
                    Approx(activeFiberForce));
            CHECK(muscle.getActiveFiberForceAlongTendon(state) ==
                    Approx(activeFiberForce * cosPennationAngle));
            CHECK(muscle.getPassiveFiberForce(state) ==
                    Approx(passiveFiberForce));
            CHECK(muscle.getPassiveFiberForceAlongTendon(state) ==
                    Approx(passiveFiberForce * cosPennationAngle));
            CHECK(muscle.getFiberForce(state) == Approx(fiberForce));
            CHECK(muscle.getFiberForceAlongTendon(state) ==
                    Approx(fiberForceAlongTendon));
            CHECK(muscle.getTendonForce(state) == Approx(tendonForce));

            FiberForceFunction fiberForceFunc(muscle, state, false);
            SimTK::Differentiator diffFiberStiffness(fiberForceFunc);
            SimTK::Real fiberStiffness =
                    diffFiberStiffness.calcDerivative(fiberLength);
            CHECK(muscle.getFiberStiffness(state) == Approx(fiberStiffness));

            FiberForceFunction fiberForceFuncAlongTendon(muscle, state, true);
            SimTK::Differentiator diffFiberStiffnessAlongTendon(
                    fiberForceFuncAlongTendon);
            SimTK::Real fiberStiffnessAlongTendon =
                    diffFiberStiffnessAlongTendon.calcDerivative(
                            fiberLengthAlongTendon);
            CHECK(muscle.getFiberStiffnessAlongTendon(state) ==
                    Approx(fiberStiffnessAlongTendon));

            TendonForceFunction tendonForceFunc(muscle);
            SimTK::Differentiator diffTendonStiffness(tendonForceFunc);
            SimTK::Real tendonStiffness =
                    diffTendonStiffness.calcDerivative(tendonLength);
            CHECK(muscle.getTendonStiffness(state) == Approx(tendonStiffness));
            CHECK(muscle.getMuscleStiffness(state) ==
                    Approx(muscle.calcMuscleStiffness(
                            tendonStiffness, fiberStiffnessAlongTendon)));

            CHECK(muscle.getFiberActivePower(state) ==
                    Approx(-activeFiberForce * fiberVelocity));
            // No damping, so we can use the total passive fiber force we
            // computed previously.
            CHECK(muscle.getFiberPassivePower(state) ==
                    Approx(-passiveFiberForce * fiberVelocity));
            CHECK(muscle.getTendonPower(state) ==
                    Approx(-tendonForce * tendonVelocity));
            CHECK(muscle.getMusclePower(state) ==
                    Approx(-tendonForce * muscleTendonVelocity));
            CHECK(muscle.getStress(state) == Approx(tendonForce / Fmax));
        }
    }

    SECTION("Force-velocity curve inverse") {

        // Test that the force-velocity curve inverse is correct.
        // ------------------------------------------------------
        const auto normFiberVelocity = createVectorLinspace(100, -1, 1);
        for (int i = 0; i < normFiberVelocity.nrow(); ++i) {
            const SimTK::Real& vMTilde = normFiberVelocity[i];
            CHECK(muscle.calcForceVelocityInverseCurve(
                          muscle.calcForceVelocityMultiplier(vMTilde)) ==
                    Approx(vMTilde));
        }
    }

    SECTION("solveBisection()") {

        // solveBisection().
        // -----------------
        {
            auto calcResidual = [](const SimTK::Real& x) { return x - 3.78; };
            {
                const auto root =
                        muscle.solveBisection(calcResidual, -5, 5, 1e-6, 1e-12);
                SimTK_TEST_EQ_TOL(root, 3.78, 1e-6);
                // Make sure the x tolerance has an effect.
                SimTK_TEST_NOTEQ_TOL(root, 3.78, 1e-10);
            }
            {
                const auto root = muscle.solveBisection(
                        calcResidual, -5, 5, 1e-10, 1e-12);
                SimTK_TEST_EQ_TOL(root, 3.78, 1e-10);
            }
            // Make sure the y tolerance has an effect.
            {
                const auto root =
                        muscle.solveBisection(calcResidual, -5, 5, 1e-12, 1e-4);
                const auto residual = calcResidual(root);
                SimTK_TEST_EQ_TOL(residual, 0, 1e-4);
                // Make sure the x tolerance has an effect.
                SimTK_TEST_NOTEQ_TOL(residual, 0, 1e-10);
            }
            {
                const auto root = muscle.solveBisection(
                        calcResidual, -5, 5, 1e-12, 1e-10);
                const auto residual = calcResidual(root);
                SimTK_TEST_EQ_TOL(residual, 0, 1e-10);
            }
        }
        // Multiple roots.
        {
            auto parabola = [](const SimTK::Real& x) {
                return SimTK::square(x - 2.5);
            };
            REQUIRE_THROWS_AS(
                    muscle.solveBisection(parabola, -5, 5), Exception);
        }
    }

    // getActivation(), setActivation()
    // --------------------------------
    SECTION("getActivation(), setActivation()") {
        SimTK::State state = model.initSystem();
        CHECK(muscle.getActivation(state) == muscle.get_default_activation());
        muscle.setActivation(state, 0.451);
        CHECK(muscle.getActivation(state) == Approx(0.451));
        CHECK(state.getY()[2] == Approx(0.451));
    }
}

Model createHangingMuscleModel(
        bool ignoreActivationDynamics, bool ignoreTendonCompliance, 
        bool isTendonDynamicsExplicit) {
    Model model;
    model.setName("isometric_muscle");
    model.set_gravity(SimTK::Vec3(9.81, 0, 0));
    auto* body = new Body("body", 0.5, SimTK::Vec3(0), SimTK::Inertia(0));
    model.addComponent(body);

    // Allows translation along x.
    auto* joint = new SliderJoint("joint", model.getGround(), *body);
    auto& coord = joint->updCoordinate(SliderJoint::Coord::TranslationX);
    coord.setName("height");
    model.addComponent(joint);

    auto* actu = new DeGrooteFregly2016Muscle();
    actu->setName("actuator");
    actu->set_max_isometric_force(30.0);
    actu->set_optimal_fiber_length(0.10);
    actu->set_tendon_slack_length(0.05);
    actu->set_tendon_strain_at_one_norm_force(0.10);
    actu->set_ignore_activation_dynamics(ignoreActivationDynamics);
    actu->set_ignore_tendon_compliance(ignoreTendonCompliance);
    actu->set_fiber_damping(0.01);
    if (!isTendonDynamicsExplicit) {
        actu->set_tendon_compliance_dynamics_mode("implicit");
    }
    actu->set_max_contraction_velocity(10);
    actu->set_pennation_angle_at_optimal(0.10);
    actu->addNewPathPoint("origin", model.updGround(), SimTK::Vec3(0));
    actu->addNewPathPoint("insertion", *body, SimTK::Vec3(0));
    model.addForce(actu);

    body->attachGeometry(new Sphere(0.05));

    return model;
}

TEMPLATE_TEST_CASE("Hanging muscle minimum time", "", MocoCasADiSolver) {
    auto ignoreActivationDynamics = GENERATE(true, false);
    auto ignoreTendonCompliance = GENERATE(true, false);
    auto isTendonDynamicsExplicit = GENERATE(true, false);

    CAPTURE(ignoreActivationDynamics);
    CAPTURE(ignoreTendonCompliance);
    CAPTURE(isTendonDynamicsExplicit);

    SimTK::Real initHeight = 0.15;
    SimTK::Real finalHeight = 0.14;

    Model model = createHangingMuscleModel(
            ignoreActivationDynamics, ignoreTendonCompliance,
            isTendonDynamicsExplicit);

    SimTK::State state = model.initSystem();
    const auto& actuator = model.getComponent("forceset/actuator");

    const auto* muscle = 
            dynamic_cast<const DeGrooteFregly2016Muscle*>(&actuator);

    // Minimum time trajectory optimization.
    // -------------------------------------
    const auto svn = model.getStateVariableNames();
    MocoSolution solutionTrajOpt;
    {
        MocoStudy moco;
        MocoProblem& problem = moco.updProblem();
        problem.setModelCopy(model);
        problem.setTimeBounds(0, {0.05, 1.0});
        problem.setStateInfo(
                "/joint/height/value", {0.10, 0.16}, initHeight, finalHeight);
        problem.setStateInfo("/joint/height/speed", {-10, 10}, 0, 0);
        if (!ignoreTendonCompliance) {
            problem.setStateInfo(
                    "/forceset/actuator/normalized_tendon_force", {0, 5});
        }
        if (!ignoreActivationDynamics) {
                problem.setStateInfo(
                        "/forceset/actuator/activation", {0.01, 1});
        }
        problem.setControlInfo("/forceset/actuator", {0.01, 1});

        // Initial state constraints/costs.
        if (!ignoreActivationDynamics && ignoreTendonCompliance) {
            auto* initial_activation =
                    problem.addGoal<MocoInitialActivationGoal>();
            initial_activation->setName("initial_activation");
        }
        if (!ignoreTendonCompliance) {
            if (isTendonDynamicsExplicit) {
                auto* initial_equilibrium = 
                    problem.addGoal<MocoInitialForceEquilibriumGoal>();
                initial_equilibrium->setName("initial_force_equilibrium");
                auto* initial_activation =
                        problem.addGoal<MocoInitialActivationGoal>();
                initial_activation->setName("initial_activation");
            } else {
                // The problem performs better when this is in cost mode.
                auto* initial_equilibrium = problem.addGoal<
                        MocoInitialVelocityEquilibriumDGFGoal>();
                initial_equilibrium->setName("initial_velocity_equilibrium");
                initial_equilibrium->setMode("cost");
                initial_equilibrium->setWeight(0.001);
            }
        }

        problem.addGoal<MocoFinalTimeGoal>();

        auto& solver = moco.initSolver<TestType>();
<<<<<<< HEAD
        solver.set_num_mesh_intervals(25);
        solver.set_dynamics_mode("implicit");
=======
        solver.set_num_mesh_intervals(40);
        solver.set_multibody_dynamics_mode("implicit");
>>>>>>> 92a4f98c
        solver.set_optim_convergence_tolerance(1e-4);
        solver.set_optim_constraint_tolerance(1e-4);
        solver.set_transcription_scheme("hermite-simpson");

        solutionTrajOpt = moco.solve();
        std::string solutionFilename = "testDeGrooteFregly2016Muscle_solution";
        if (!ignoreActivationDynamics) solutionFilename += "_actdyn";
        if (ignoreTendonCompliance) solutionFilename += "_rigidtendon";
        if (isTendonDynamicsExplicit) solutionFilename += "_exptendyn";
        solutionFilename += ".sto";
        solutionTrajOpt.write(solutionFilename);
    }

    // Perform time stepping forward simulation using optimized controls.
    // ------------------------------------------------------------------
    // See if we end up at the correct final state.
    {
        // We need to temporarily switch the muscle in the model to explicit
        // tendon compliance dynamics mode to perform time stepping.
        auto* mutableDGFMuscle = dynamic_cast<DeGrooteFregly2016Muscle*>(
                &model.updComponent("forceset/actuator"));
        if (!ignoreTendonCompliance && !isTendonDynamicsExplicit) {
            mutableDGFMuscle->set_tendon_compliance_dynamics_mode("explicit");
        }
        const auto iterateSim =
                simulateIterateWithTimeStepping(solutionTrajOpt, model);
        std::string iterateFilename =
                "testDeGrooteFregly2016Muscle_timestepping";
        if (!ignoreActivationDynamics) iterateFilename += "_actdyn";
        if (ignoreTendonCompliance) iterateFilename += "_rigidtendon";
        iterateFilename += ".sto";
        iterateSim.write(iterateFilename);

        const double error = iterateSim.compareContinuousVariablesRMS(
                solutionTrajOpt, {{"states", {}}, {"controls", {}}});
        CHECK(error < 0.05);
        if (!ignoreTendonCompliance && !isTendonDynamicsExplicit) {
            mutableDGFMuscle->set_tendon_compliance_dynamics_mode("implicit");
        }
    }

    // Track the kinematics from the trajectory optimization.
    // ------------------------------------------------------
    // We will try to recover muscle activity.
    if (!isTendonDynamicsExplicit) {
        std::cout << "Tracking the trajectory optimization coordinate solution."
                  << std::endl;
        MocoStudy moco;
        MocoProblem& problem = moco.updProblem();
        problem.setModelCopy(model);
        // Using an equality constraint for the time bounds was essential for
        // recovering the correct excitation.
        const double finalTime =
                solutionTrajOpt.getTime()[solutionTrajOpt.getNumTimes() - 1];
        const double slop = 0; // TODO 1e-4;
        problem.setTimeBounds(0 + slop, finalTime - slop);
        problem.setStateInfo(
                "/joint/height/value", {0.10, 0.16}, initHeight, finalHeight);
        problem.setStateInfo("/joint/height/speed", {-10, 10}, 0, 0);
        if (!ignoreTendonCompliance) {
            problem.setStateInfo(
                    "/forceset/actuator/normalized_tendon_force", {0, 5});
        }
        if (!ignoreActivationDynamics) {
            problem.setStateInfo("/forceset/actuator/activation", {0.01, 1});
        }
        problem.setControlInfo("/forceset/actuator", {0.01, 1});

        // Initial state constraints/costs.
        if (!ignoreActivationDynamics && ignoreTendonCompliance) {
            auto* initial_activation =
                    problem.addGoal<MocoInitialActivationGoal>();
            initial_activation->setName("initial_activation");
        }
        if (!ignoreTendonCompliance) {
            if (isTendonDynamicsExplicit) {
                auto* initial_equilibrium =
                        problem.addGoal<MocoInitialForceEquilibriumGoal>();
                initial_equilibrium->setName("initial_force_equilibrium");
                auto* initial_activation =
                        problem.addGoal<MocoInitialActivationGoal>();
                initial_activation->setName("initial_activation");
            } else {
                // The problem performs better when this is in cost mode.
                auto* initial_equilibrium = problem.addGoal<
                        MocoInitialVelocityEquilibriumDGFGoal>();
                initial_equilibrium->setName("initial_velocity_equilibrium");
                initial_equilibrium->setMode("cost");
                initial_equilibrium->setWeight(0.001);
            }
        }

        auto* tracking = problem.addGoal<MocoStateTrackingGoal>();
        tracking->setName("tracking");

        auto states = solutionTrajOpt.exportToStatesStorage().exportToTable();
        TimeSeriesTable ref(states.getIndependentColumn());
        ref.appendColumn("/joint/height/value",
                states.getDependentColumn("/joint/height/value"));
        // Tracking speed has a huge effect on getting a good solution for the
        // control signal.
        ref.appendColumn("/joint/height/speed",
                states.getDependentColumn("/joint/height/speed"));
        // Tracking joint/height/speed slightly increases the
        // iterations to converge, and tracking activation cuts the iterations
        // in half.
        tracking->setReference(ref);
        tracking->setAllowUnusedReferences(true);

        auto& solver = moco.initSolver<TestType>();
<<<<<<< HEAD
        solver.set_num_mesh_intervals(25);
        solver.set_dynamics_mode("implicit");
        solver.set_transcription_scheme("hermite-simpson");
=======
        solver.set_num_mesh_intervals(40);
        solver.set_multibody_dynamics_mode("implicit");
        solver.set_transcription_scheme("trapezoidal");
>>>>>>> 92a4f98c

        MocoSolution solutionTrack = moco.solve();
        std::string solutionFilename =
                "testDeGrooteFregly2016Muscle_track_solution";
        if (!ignoreActivationDynamics) solutionFilename += "_actdyn";
        if (ignoreTendonCompliance) solutionFilename += "_rigidtendon";
        if (isTendonDynamicsExplicit) solutionFilename += "_exptendyn";
        solutionFilename += ".sto";
        solutionTrack.write(solutionFilename);
        double error =
                solutionTrack.compareContinuousVariablesRMS(solutionTrajOpt);
        CHECK(error < 0.015);
    }
}<|MERGE_RESOLUTION|>--- conflicted
+++ resolved
@@ -1098,13 +1098,8 @@
         problem.addGoal<MocoFinalTimeGoal>();
 
         auto& solver = moco.initSolver<TestType>();
-<<<<<<< HEAD
-        solver.set_num_mesh_intervals(25);
-        solver.set_dynamics_mode("implicit");
-=======
         solver.set_num_mesh_intervals(40);
         solver.set_multibody_dynamics_mode("implicit");
->>>>>>> 92a4f98c
         solver.set_optim_convergence_tolerance(1e-4);
         solver.set_optim_constraint_tolerance(1e-4);
         solver.set_transcription_scheme("hermite-simpson");
@@ -1215,15 +1210,9 @@
         tracking->setAllowUnusedReferences(true);
 
         auto& solver = moco.initSolver<TestType>();
-<<<<<<< HEAD
-        solver.set_num_mesh_intervals(25);
+        solver.set_num_mesh_intervals(40);
         solver.set_dynamics_mode("implicit");
         solver.set_transcription_scheme("hermite-simpson");
-=======
-        solver.set_num_mesh_intervals(40);
-        solver.set_multibody_dynamics_mode("implicit");
-        solver.set_transcription_scheme("trapezoidal");
->>>>>>> 92a4f98c
 
         MocoSolution solutionTrack = moco.solve();
         std::string solutionFilename =
