cmake_minimum_required(VERSION 3.2)
project(Muscollo VERSION 0.1)

# Muscollo settings.
# ------------------
# Copy dependencies' libraries into Muscollo's installation?
set(MUSCOLLO_COPY_DEPENDENCIES ON)

option(MUSCOLLO_JAVA_BINDINGS "Build Java/MATLAB interface." OFF)

option(MUSCOLLO_PYTHON_BINDINGS "Build Python interface." OFF)
set(MUSCOLLO_PYTHON_VERSION 2 CACHE STRING
    "The major Python version (2 or 3) for which to build the wrapping.")
# To create a drop-down in the CMake GUI:
set_property(CACHE MUSCOLLO_PYTHON_VERSION PROPERTY STRINGS "2" "3")


# CMake settings.
# ---------------
# To allow a folder hierarchy within Visual Studio's Solution Explorer.
set_property(GLOBAL PROPERTY USE_FOLDERS ON)

# Add "_d" to the end of debug libraries, so both debug and non-debug libraries
# can be installed.
set(CMAKE_DEBUG_POSTFIX "_d")

# Avoid need to set DYLD_LIBRARY_PATH on macOS.
set(CMAKE_MACOSX_RPATH ON)
if(NOT MUSCOLLO_COPY_DEPENDENCIES)
    set(CMAKE_INSTALL_RPATH_USE_LINK_PATH ON)
endif()

# Directory in which to install.
if(CMAKE_INSTALL_PREFIX_INITIALIZED_TO_DEFAULT)
    set(CMAKE_INSTALL_PREFIX "${CMAKE_SOURCE_DIR}-install" CACHE PATH
        "The directory in which to install this project." FORCE)
endif()

# Set the default for CMAKE_BUILD_TYPE.
# CMAKE_BUILD_TYPE is only applicable for single-configuration generators.
if(NOT CMAKE_CONFIGURATION_TYPES AND NOT CMAKE_BUILD_TYPE)
    set(CMAKE_BUILD_TYPE RelWithDebInfo CACHE STRING
        "Choose the type of build." FORCE)
    # Set the possible values of build type for cmake-gui
    set_property(CACHE CMAKE_BUILD_TYPE PROPERTY STRINGS
        "Debug" "Release" "RelWithDebInfo" "MinSizeRel")
endif()

# Default paths for finding dependencies.
set(MUSCOLLO_DEPENDENCIES_DIR
        "${CMAKE_SOURCE_DIR}/../muscollo_dependencies_install")
get_filename_component(MUSCOLLO_DEPENDENCIES_DIR "${MUSCOLLO_DEPENDENCIES_DIR}"
        ABSOLUTE)
if(NOT CMAKE_PREFIX_PATH
        AND NOT ADOLC_DIR AND NOT "$ENV{ADOLC_DIR}"
<<<<<<< HEAD
        AND NOT IPOPT_DIR AND NOT "$ENV{IPOPT_DIR}"
=======
        AND NOT "$ENV{IPOPT_DIR}"
>>>>>>> 647e40ad
        AND EXISTS "${MUSCOLLO_DEPENDENCIES_DIR}")
    message(STATUS
            "Attempting to use dependencies from ${MUSCOLLO_DEPENDENCIES_DIR}")
    set(dep_install_dirs)
    foreach(dep opensim-core colpack ipopt)
        list(APPEND dep_install_dirs "${MUSCOLLO_DEPENDENCIES_DIR}/${dep}")
    endforeach()
    set(CMAKE_PREFIX_PATH "${dep_install_dirs}" CACHE PATH
            "Directories containing dependencies.")
    set(ADOLC_DIR "${MUSCOLLO_DEPENDENCIES_DIR}/adol-c" CACHE PATH
            "Path to ADOL-C install directory.")
<<<<<<< HEAD
    if(WIN32)
        set(IPOPT_DIR "${MUSCOLLO_DEPENDENCIES_DIR}/ipopt" CACHE PATH
            "Path to IPOPT install directory.")
    endif()
=======
>>>>>>> 647e40ad
endif()

# Make targets go in the same binary directory.
# These are CMake-defined variables.
set(EXECUTABLE_OUTPUT_PATH "${CMAKE_BINARY_DIR}")
set(LIBRARY_OUTPUT_PATH "${CMAKE_BINARY_DIR}")

# Define variables that help describe the layout of the installation.
include(GNUInstallDirs)
set(MUSCOLLO_INSTALL_INCLUDEDIR ${CMAKE_INSTALL_INCLUDEDIR})
set(MUSCOLLO_INSTALL_EXAMPLEDIR ${CMAKE_INSTALL_DOCDIR}/Examples)
if(WIN32)
    set(MUSCOLLO_INSTALL_CMAKEDIR cmake)
    set(MUSCOLLO_INSTALL_PYTHONDIR sdk/python)
    set(MUSCOLLO_INSTALL_SCRIPTSDIR sdk/Scripts)
    set(CMAKE_INSTALL_SYSCONFDIR sdk)
    set(MUSCOLLO_INSTALL_SHAREDLIBDIR "${CMAKE_INSTALL_BINDIR}")
else()
    set(MUSCOLLO_INSTALL_CMAKEDIR ${CMAKE_INSTALL_LIBDIR}/cmake/Muscollo)
    set(MUSCOLLO_INSTALL_PYTHONDIR "lib/pythonVERSION/site-packages")
    set(MUSCOLLO_INSTALL_SCRIPTSDIR "${CMAKE_INSTALL_DOCDIR}/Scripts")
    set(MUSCOLLO_INSTALL_SHAREDLIBDIR "${CMAKE_INSTALL_LIBDIR}")
endif()
set(MUSCOLLO_INSTALL_JAVAJARDIR "${CMAKE_INSTALL_DATAROOTDIR}/java")
set(MUSCOLLO_INSTALL_MATLABEXDIR "${MUSCOLLO_INSTALL_SCRIPTSDIR}/Matlab")
set(MUSCOLLO_INSTALL_PYTHONEXDIR "${MUSCOLLO_INSTALL_SCRIPTSDIR}/Python")

# This is used to provide the user with information about config. options.
include(FeatureSummary)

# Include CMake macros that we wrote to reduce duplication in this project.
include(cmake/MuscolloMacros.cmake)

# Compiler flags.
# ---------------
set(CMAKE_CXX_STANDARD 11)
# Using c++11 is not optional.
set(CMAKE_CXX_STANDARD_REQUIRED ON)

# set(CMAKE_CXX_FLAGS "${CMAKE_CXX_FLAGS} -Weverything")
# TODO treat Ipopt and such as system headers to ignore their warnings.
if(CMAKE_CXX_COMPILER_ID MATCHES Clang # includes AppleClang
        OR CMAKE_CXX_COMPILER_ID STREQUAL GNU)
    add_compile_options(-Wall -Wextra)
    # -Wshorten-64-to-32 helps us catch default warnings from Visual C++.
    if(CMAKE_CXX_COMPILER_ID MATCHES Clang)
        add_compile_options(-Wshorten-64-to-32)
        # TODO Find clang/gcc equivalent to C4267; -Wconversion gives way too
        # many warnings.
    endif()
    # The assert() macro is omitted in Release, causing "unused-variable"
    # warnings. It is sufficient to just catch such warnings in Debug.
    add_compile_options($<$<NOT:$<CONFIG:Debug>>:-Wno-unused-variable>
                        $<$<NOT:$<CONFIG:Debug>>:-Wno-unused-parameter>)
endif()

# TODO add /WX flag for Windows.

enable_testing()
include(CTest)

add_subdirectory(tropter)

add_subdirectory(Muscollo)

add_subdirectory(cmake)

# Print a list of the dependencies that were found, and the features the user
# chose.
feature_summary(WHAT ALL)
<|MERGE_RESOLUTION|>--- conflicted
+++ resolved
@@ -53,11 +53,7 @@
         ABSOLUTE)
 if(NOT CMAKE_PREFIX_PATH
         AND NOT ADOLC_DIR AND NOT "$ENV{ADOLC_DIR}"
-<<<<<<< HEAD
         AND NOT IPOPT_DIR AND NOT "$ENV{IPOPT_DIR}"
-=======
-        AND NOT "$ENV{IPOPT_DIR}"
->>>>>>> 647e40ad
         AND EXISTS "${MUSCOLLO_DEPENDENCIES_DIR}")
     message(STATUS
             "Attempting to use dependencies from ${MUSCOLLO_DEPENDENCIES_DIR}")
@@ -69,13 +65,6 @@
             "Directories containing dependencies.")
     set(ADOLC_DIR "${MUSCOLLO_DEPENDENCIES_DIR}/adol-c" CACHE PATH
             "Path to ADOL-C install directory.")
-<<<<<<< HEAD
-    if(WIN32)
-        set(IPOPT_DIR "${MUSCOLLO_DEPENDENCIES_DIR}/ipopt" CACHE PATH
-            "Path to IPOPT install directory.")
-    endif()
-=======
->>>>>>> 647e40ad
 endif()
 
 # Make targets go in the same binary directory.
