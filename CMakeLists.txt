cmake_minimum_required(VERSION 3.2)
project(Muscollo)

# Muscollo settings.
# ------------------
# Copy dependencies' libraries into Muscollo's installation?
set(MUSCOLLO_COPY_DEPENDENCIES ON)

option(MUSCOLLO_JAVA_BINDINGS "Build Java/MATLAB interface." OFF)


# CMake settings.
# ---------------
# To allow a folder hierarchy within Visual Studio's Solution Explorer.
set_property(GLOBAL PROPERTY USE_FOLDERS ON)

# Add "_d" to the end of debug libraries, so both debug and non-debug libraries
# can be installed.
set(CMAKE_DEBUG_POSTFIX "_d")

# Avoid need to set DYLD_LIBRARY_PATH on macOS.
set(CMAKE_MACOSX_RPATH ON)
if(NOT MUSCOLLO_COPY_DEPENDENCIES)
    set(CMAKE_INSTALL_RPATH_USE_LINK_PATH ON)
endif()

# Directory in which to install.
if(CMAKE_INSTALL_PREFIX_INITIALIZED_TO_DEFAULT)
    set(CMAKE_INSTALL_PREFIX "${CMAKE_SOURCE_DIR}-install" CACHE PATH
        "The directory in which to install this project." FORCE)
endif()

<<<<<<< HEAD
=======
# Set the default for CMAKE_BUILD_TYPE.
# CMAKE_BUILD_TYPE is only applicable for single-configuration generators.
if(NOT CMAKE_CONFIGURATION_TYPES AND NOT CMAKE_BUILD_TYPE)
    set(CMAKE_BUILD_TYPE RelWithDebInfo CACHE STRING
        "Choose the type of build." FORCE)
    # Set the possible values of build type for cmake-gui
    set_property(CACHE CMAKE_BUILD_TYPE PROPERTY STRINGS
        "Debug" "Release" "RelWithDebInfo" "MinSizeRel")
endif()

>>>>>>> 49862773
# Make targets go in the same binary directory.
# These are CMake-defined variables.
set(EXECUTABLE_OUTPUT_PATH "${CMAKE_BINARY_DIR}")
set(LIBRARY_OUTPUT_PATH "${CMAKE_BINARY_DIR}")

# Define variables that help describe the layout of the installation.
include(GNUInstallDirs)
set(MUSCOLLO_INSTALL_INCLUDEDIR ${CMAKE_INSTALL_INCLUDEDIR})
set(MUSCOLLO_INSTALL_EXAMPLEDIR ${CMAKE_INSTALL_DOCDIR}/Examples)
if(WIN32)
    set(MUSCOLLO_INSTALL_CMAKEDIR cmake)
else()
    set(MUSCOLLO_INSTALL_CMAKEDIR ${CMAKE_INSTALL_LIBDIR}/cmake/Muscollo)
endif()
set(MUSCOLLO_INSTALL_JAVAJARDIR "${CMAKE_INSTALL_DATAROOTDIR}/java")

# This is used to provide the user with information about config. options.
include(FeatureSummary)

# Include CMake macros that we wrote to reduce duplication in this project.
include(cmake/MuscolloMacros.cmake)

# Compiler flags.
# ---------------
set(CMAKE_CXX_STANDARD 11)
# Using c++11 is not optional.
set(CMAKE_CXX_STANDARD_REQUIRED ON)

# set(CMAKE_CXX_FLAGS "${CMAKE_CXX_FLAGS} -Weverything")
# TODO treat Ipopt and such as system headers to ignore their warnings.
if(CMAKE_CXX_COMPILER_ID MATCHES Clang # includes AppleClang
        OR CMAKE_CXX_COMPILER_ID STREQUAL GNU)
    add_compile_options(-Wall -Wextra)
    # -Wshorten-64-to-32 helps us catch default warnings from Visual C++.
    if(CMAKE_CXX_COMPILER_ID MATCHES Clang)
        add_compile_options(-Wshorten-64-to-32)
        # TODO Find clang/gcc equivalent to C4267; -Wconversion gives way too
        # many warnings.
    endif()
    # The assert() macro is omitted in Release, causing "unused-variable"
    # warnings. It is sufficient to just catch such warnings in Debug.
    add_compile_options($<$<NOT:$<CONFIG:Debug>>:-Wno-unused-variable>
                        $<$<NOT:$<CONFIG:Debug>>:-Wno-unused-parameter>)
endif()

# TODO add /WX flag for Windows.

enable_testing()
include(CTest)

add_subdirectory(tropter)

add_subdirectory(Muscollo)

add_subdirectory(cmake)

# Print a list of the dependencies that were found, and the features the user
# chose.
feature_summary(WHAT ALL)
<|MERGE_RESOLUTION|>--- conflicted
+++ resolved
@@ -30,8 +30,6 @@
         "The directory in which to install this project." FORCE)
 endif()
 
-<<<<<<< HEAD
-=======
 # Set the default for CMAKE_BUILD_TYPE.
 # CMAKE_BUILD_TYPE is only applicable for single-configuration generators.
 if(NOT CMAKE_CONFIGURATION_TYPES AND NOT CMAKE_BUILD_TYPE)
@@ -42,7 +40,6 @@
         "Debug" "Release" "RelWithDebInfo" "MinSizeRel")
 endif()
 
->>>>>>> 49862773
 # Make targets go in the same binary directory.
 # These are CMake-defined variables.
 set(EXECUTABLE_OUTPUT_PATH "${CMAKE_BINARY_DIR}")
