--- conflicted
+++ resolved
@@ -36,12 +36,12 @@
 
 - 2019-11-18: Updates to report.py linewidth and legend formatting. 
 
-<<<<<<< HEAD
+- 2019-11-18: Exporting controls to TimeSeriesTable via 
+              MocoTrajectory::exportToControlsTable().
+
 - 2019-11-18: Added support for automatic activation bounds for 
               ActivationCoordinateActuator.
 
-=======
->>>>>>> 6c440afe
 - 2019-11-18: Exporting controls to TimeSeriesTable via 
               MocoTrajectory::exportToControlsTable().
 
