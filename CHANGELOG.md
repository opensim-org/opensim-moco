--- conflicted
+++ resolved
@@ -1,4 +1,3 @@
-<<<<<<< HEAD
 - 2019-12-02: Fixed multiple examples by updating "cost" to "goal", and other 
               such changes. Fixed  exampleMocoTrack by ignoring tendon 
               compliance.
@@ -6,10 +5,9 @@
 - 2019-12-02: Add a MATLAB MocoTrajectory plotting utility, 
               osimMocoTrajectoryReport.m. This has the same functionality as 
               report.py in Moco's python package.
-=======
+
 - 2019-11-28: Brian Umberger contributed a Matlab version of example2DWalking,
               which contains a 2-D prediction of walking.
->>>>>>> 18f0f98a
 
 - 2019-11-26: Consistently refer to MocoTrajectories as "trajectory" instead of
               "iterate".
