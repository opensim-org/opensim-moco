--- conflicted
+++ resolved
@@ -1,11 +1,9 @@
-<<<<<<< HEAD
-- 2019-08-20: Users now interface with num_mesh_intervals instead of
+- 2019-08-29: Users now interface with num_mesh_intervals instead of
               num_mesh_points when setting times to sample.
-=======
-- 2019-08-20: Periodicity of the states and/or controls can now be enforced with a
-              negated MocoPeriodicityGoalPair added via addNegatedStatePair or
+
+- 2019-08-20: Periodicity of the states and/or controls can now be enforced with
+              a negated MocoPeriodicityGoalPair added via addNegatedStatePair or
               addNegatedControlPair respectively.
->>>>>>> 83b66509
 
 - 2019-07-18: Periodicity of the states and/or controls can be enforced with
               MocoPeriodicityGoals that impose equality of the initial and final
@@ -27,4 +25,4 @@
               states/controls. This change is necessary to support costs like
               metabolic cost of transport, which depends on both the integral of
               metabolic rate and the difference between final and initial states
-              (for distance traveled).+              (for distance traveled).
