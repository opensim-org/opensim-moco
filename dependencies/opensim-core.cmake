# This file is included by the CMakeLists.txt in this directory.

# We list (and update) the opensim-core submodule commit here so that AppVeyor
# will invalidate its cached opensim-core installation if we change the commit.
# This commented commit hash is not actually used in the superbuild.
# opensim-core commit:
# 1bf48b75aef1c1ba0a386b555010f3b63f0a98f5

AddDependency(NAME       opensim-core
              URL        ${CMAKE_SOURCE_DIR}/../opensim-core
              CMAKE_ARGS
                    -DBUILD_API_EXAMPLES:BOOL=OFF
                    -DBUILD_TESTING:BOOL=OFF
                    -DBUILD_JAVA_WRAPPING:BOOL=${OPENSIM_JAVA_WRAPPING}
                    -DBUILD_PYTHON_WRAPPING:BOOL=${OPENSIM_PYTHON_WRAPPING}
                    -DOPENSIM_PYTHON_VERSION:STRING=${OPENSIM_PYTHON_VERSION}
                    -DSIMBODY_HOME:PATH=${CMAKE_INSTALL_PREFIX}/simbody
                    -DCMAKE_PREFIX_PATH:PATH=${CMAKE_INSTALL_PREFIX}/docopt)


if(SUPERBUILD_opensim-core)

    # OpenSim's dependencies.
    AddDependency(NAME simbody
                  GIT_URL    https://github.com/simbody/simbody.git
                  GIT_TAG    187d22c690359677912f03c0490049f878d36c72
                  CMAKE_ARGS -DBUILD_EXAMPLES:BOOL=OFF 
                             -DBUILD_TESTING:BOOL=OFF)

    AddDependency(NAME       docopt
                  GIT_URL    https://github.com/docopt/docopt.cpp.git
                  GIT_TAG    af03fa044ee1eff20819549b534ea86829a24a54
                  CMAKE_ARGS -DCMAKE_DEBUG_POSTFIX:STRING=_d)

    add_dependencies(opensim-core simbody docopt)
endif()

<<<<<<< HEAD
# CACHE INVALIDATION LOG
# - Line added to upgrade OpenSim bindings to Python 3.
=======

>>>>>>> 67d3d232
<|MERGE_RESOLUTION|>--- conflicted
+++ resolved
@@ -35,9 +35,5 @@
     add_dependencies(opensim-core simbody docopt)
 endif()
 
-<<<<<<< HEAD
 # CACHE INVALIDATION LOG
 # - Line added to upgrade OpenSim bindings to Python 3.
-=======
-
->>>>>>> 67d3d232
