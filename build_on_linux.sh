--- conflicted
+++ resolved
@@ -2,27 +2,11 @@
 git submodule update --init
 mkdir ../moco_dependencies_build
 cd ../moco_dependencies_build
-<<<<<<< HEAD
-cmake ../moco/dependencies \
-    -DCMAKE_BUILD_TYPE=Release \
-    -DOPENSIM_JAVA_WRAPPING=on \
-    -DOPENSIM_PYTHON_WRAPPING=on \
-    -DOPENSIM_PYTHON_VERSION=3
-make --jobs 8
-mkdir ../moco_build
-cd ../moco_build
-cmake ../moco \
-    -DMOCO_JAVA_BINDINGS=on \
-    -DMOCO_PYTHON_BINDINGS=on \
-    -DOPENSIM_PYTHON_VERSION=3
-make --jobs 8
-=======
 cmake ../opensim-moco/dependencies
 make --jobs 4 ipopt
 make --jobs 4
 cd ..
 mkdir build
 cd build
-cmake ../opensim-moco 
-make --jobs 4
->>>>>>> 132daf18
+cmake ../opensim-moco
+make --jobs 4