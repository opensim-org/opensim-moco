--- conflicted
+++ resolved
@@ -306,7 +306,64 @@
     model.addController(controller);
 }
 
-<<<<<<< HEAD
+void OpenSim::replaceMusclesWithPathActuators(Model& model) {
+
+    // Create path actuators from muscle properties and add to the model. Save
+    // a list of pointers of the muscles to delete.
+    std::vector<Muscle*> musclesToDelete;
+    for (auto& musc : model.updComponentList<Muscle>()) {
+        auto* actu = new PathActuator();
+        actu->setName(musc.getName());
+        musc.setName(musc.getName() + "_delete");
+        actu->setOptimalForce(musc.getMaxIsometricForce());
+        actu->setMinControl(musc.getMinControl());
+        actu->setMaxControl(musc.getMaxControl());
+
+        const auto& pathPointSet = musc.getGeometryPath().getPathPointSet();
+        auto& geomPath = actu->updGeometryPath();
+        for (int i = 0; i < pathPointSet.getSize(); ++i) {
+            auto* pathPoint = pathPointSet.get(i).clone();
+            const auto& socketNames = pathPoint->getSocketNames();
+            for (const auto& socketName : socketNames) {
+                pathPoint->updSocket(socketName).connect(
+                    pathPointSet.get(i).getSocket(socketName).getConnecteeAsObject());
+            }
+            geomPath.updPathPointSet().adoptAndAppend(pathPoint);
+        }
+        model.addComponent(actu);
+        musclesToDelete.push_back(&musc);
+    }
+
+    // Delete the muscles.
+    for (const auto* musc : musclesToDelete) {
+        int index = model.getForceSet().getIndex(musc, 0);
+        OPENSIM_THROW_IF(index == -1, Exception, "Muscle with name " +
+            musc->getName() + " not found in ForceSet.");
+        bool success = model.updForceSet().remove(index);
+        OPENSIM_THROW_IF(!success, Exception, "Attempt to remove muscle with "
+            "name " + musc->getName() + " was unsuccessful.");
+    }
+
+}
+
+void OpenSim::removeMuscles(Model& model) {
+
+    // Create path actuators from muscle properties and add to the model. Save
+    // a list of pointers of the muscles to delete.
+    std::vector<Muscle*> musclesToDelete;
+    for (auto& musc : model.updComponentList<Muscle>()) {
+        musclesToDelete.push_back(&musc);
+    }
+
+    // Delete the muscles.
+    for (const auto* musc : musclesToDelete) {
+        int index = model.getForceSet().getIndex(musc, 0);
+        OPENSIM_THROW_IF(index == -1, Exception, "Muscle with name " +
+            musc->getName() + " not found in ForceSet.");
+        model.updForceSet().remove(index);
+    }
+}
+
 std::vector<std::string> OpenSim::createStateVariableNamesInSystemOrder(
         const Model& model) {
     std::vector<std::string> svNamesInSysOrder;
@@ -328,64 +385,6 @@
             "Expected to get %i state names but found %i.", svNames.size(),
             svNamesInSysOrder.size());
     return svNamesInSysOrder;
-=======
-void OpenSim::replaceMusclesWithPathActuators(Model& model) {
-
-    // Create path actuators from muscle properties and add to the model. Save
-    // a list of pointers of the muscles to delete.
-    std::vector<Muscle*> musclesToDelete;
-    for (auto& musc : model.updComponentList<Muscle>()) {
-        auto* actu = new PathActuator();
-        actu->setName(musc.getName());
-        musc.setName(musc.getName() + "_delete");
-        actu->setOptimalForce(musc.getMaxIsometricForce());
-        actu->setMinControl(musc.getMinControl());
-        actu->setMaxControl(musc.getMaxControl());
-
-        const auto& pathPointSet = musc.getGeometryPath().getPathPointSet();
-        auto& geomPath = actu->updGeometryPath();
-        for (int i = 0; i < pathPointSet.getSize(); ++i) {
-            auto* pathPoint = pathPointSet.get(i).clone();
-            const auto& socketNames = pathPoint->getSocketNames();
-            for (const auto& socketName : socketNames) {
-                pathPoint->updSocket(socketName).connect(
-                    pathPointSet.get(i).getSocket(socketName).getConnecteeAsObject());
-            }
-            geomPath.updPathPointSet().adoptAndAppend(pathPoint);
-        }
-        model.addComponent(actu);
-        musclesToDelete.push_back(&musc);
-    }
-
-    // Delete the muscles.
-    for (const auto* musc : musclesToDelete) {
-        int index = model.getForceSet().getIndex(musc, 0);
-        OPENSIM_THROW_IF(index == -1, Exception, "Muscle with name " +
-            musc->getName() + " not found in ForceSet.");
-        bool success = model.updForceSet().remove(index);
-        OPENSIM_THROW_IF(!success, Exception, "Attempt to remove muscle with "
-            "name " + musc->getName() + " was unsuccessful.");
-    }
-
-}
-
-void OpenSim::removeMuscles(Model& model) {
-
-    // Create path actuators from muscle properties and add to the model. Save
-    // a list of pointers of the muscles to delete.
-    std::vector<Muscle*> musclesToDelete;
-    for (auto& musc : model.updComponentList<Muscle>()) {
-        musclesToDelete.push_back(&musc);
-    }
-
-    // Delete the muscles.
-    for (const auto* musc : musclesToDelete) {
-        int index = model.getForceSet().getIndex(musc, 0);
-        OPENSIM_THROW_IF(index == -1, Exception, "Muscle with name " +
-            musc->getName() + " not found in ForceSet.");
-        model.updForceSet().remove(index);
-    }
->>>>>>> d33a61aa
 }
 
 std::unordered_map<std::string, int>
