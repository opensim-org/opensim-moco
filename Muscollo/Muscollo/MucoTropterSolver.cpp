/* -------------------------------------------------------------------------- *
 * OpenSim Muscollo: MucoTropterSolver.cpp                                               *
 * -------------------------------------------------------------------------- *
 * Copyright (c) 2017 Stanford University and the Authors                     *
 *                                                                            *
 * Author(s): Christopher Dembia                                              *
 *                                                                            *
 * Licensed under the Apache License, Version 2.0 (the "License"); you may    *
 * not use this file except in compliance with the License. You may obtain a  *
 * copy of the License at http://www.apache.org/licenses/LICENSE-2.0          *
 *                                                                            *
 * Unless required by applicable law or agreed to in writing, software        *
 * distributed under the License is distributed on an "AS IS" BASIS,          *
 * WITHOUT WARRANTIES OR CONDITIONS OF ANY KIND, either express or implied.   *
 * See the License for the specific language governing permissions and        *
 * limitations under the License.                                             *
 * -------------------------------------------------------------------------- */
#include "MucoTropterSolver.h"
#include "MucoProblem.h"
#include "MuscolloUtilities.h"

#include <OpenSim/Simulation/InverseDynamicsSolver.h>

#include <tropter/tropter.h>

using namespace OpenSim;

using tropter::VectorX;

/// The map provides the index of each state variable in
/// SimTK::State::getY() from its each state variable path string.
std::vector<std::string> createStateVariableNamesInSystemOrder(
        const Model& model) {
    std::vector<std::string> svNamesInSysOrder;
    auto s = model.getWorkingState();
    const auto svNames = model.getStateVariableNames();
    s.updY() = 0;
    for (int iy = 0; iy < s.getNY(); ++iy) {
        s.updY()[iy] = SimTK::NaN;
        const auto svValues = model.getStateVariableValues(s);
        for (int isv = 0; isv < svNames.size(); ++isv) {
            if (SimTK::isNaN(svValues[isv])) {
                svNamesInSysOrder.push_back(svNames[isv]);
                s.updY()[iy] = 0;
                break;
            }
        }
    }
    SimTK_ASSERT2_ALWAYS((size_t)svNames.size() == svNamesInSysOrder.size(),
            "Expected to get %i state names but found %i.", svNames.size(),
            svNamesInSysOrder.size());
    return svNamesInSysOrder;
}

template <typename MucoIterateType, typename tropIterateType>
MucoIterateType convert(const tropIterateType& tropSol) {
    const auto& tropTime = tropSol.time;
    SimTK::Vector time((int)tropTime.size(), tropTime.data());
    const auto& state_names = tropSol.state_names;
    const auto& control_names = tropSol.control_names;
    const auto& parameter_names = tropSol.parameter_names;

    int numTimes = (int)time.size();
    int numStates = (int)state_names.size();
    int numControls = (int)control_names.size();
    int numParameters = (int)parameter_names.size();
    SimTK::Matrix states(numTimes, numStates);
    for (int itime = 0; itime < numTimes; ++itime) {
        for (int istate = 0; istate < numStates; ++istate) {
            states(itime, istate) = tropSol.states(istate, itime);
        }
    }
    SimTK::Matrix controls(numTimes, numControls);
    for (int itime = 0; itime < numTimes; ++itime) {
        for (int icontrol = 0; icontrol < numControls; ++icontrol) {
            controls(itime, icontrol) = tropSol.controls(icontrol, itime);
        }
    }
    SimTK::RowVector parameters(numParameters, tropSol.parameters.data());
    return {time, state_names, control_names, parameter_names, states, 
            controls, parameters};
}

MucoSolution convert(const tropter::Solution& tropSol) {
    // TODO enhance when solution contains more info than iterate.
    return convert<MucoSolution, tropter::Solution>(tropSol);
}

tropter::Iterate convert(const MucoIterate& mucoIter) {
    tropter::Iterate tropIter;
    if (mucoIter.empty()) return tropIter;

    using Eigen::Map;
    using Eigen::RowVectorXd;
    using Eigen::MatrixXd;
    using Eigen::VectorXd;

    const auto& time = mucoIter.getTime();
    tropIter.time = Map<const RowVectorXd>(&time[0], time.size());

    tropIter.state_names = mucoIter.getStateNames();
    tropIter.control_names = mucoIter.getControlNames();
    tropIter.parameter_names = mucoIter.getParameterNames();

    int numTimes = (int)time.size();
    int numStates = (int)tropIter.state_names.size();
    int numControls = (int)tropIter.control_names.size();
    int numParameters = (int)tropIter.parameter_names.size();
    const auto& states = mucoIter.getStatesTrajectory();
    const auto& controls = mucoIter.getControlsTrajectory();
    const auto& parameters = mucoIter.getParameters();
    // Muscollo's matrix is numTimes x numStates;
    // tropter's is numStates x numTimes.
    tropIter.states = Map<const MatrixXd>(
            &states(0, 0), numTimes, numStates).transpose();
    if (numControls) {
        tropIter.controls = Map<const MatrixXd>(
                &controls(0, 0), numTimes, numControls).transpose();
    } else {
        tropIter.controls.resize(numControls, numTimes);
    }
    if (numParameters) {
        tropIter.parameters = Map<const VectorXd>(
                &parameters(0), numParameters);
    } else {
        tropIter.parameters.resize(numParameters);
    }
    return tropIter;
}

tropter::Bounds convert(const MucoBounds& mb) {
    return {mb.getLower(), mb.getUpper()};
}
tropter::InitialBounds convert(const MucoInitialBounds& mb) {
    return {mb.getLower(), mb.getUpper()};
}
tropter::FinalBounds convert(const MucoFinalBounds& mb) {
    return {mb.getLower(), mb.getUpper()};
}

template <typename T>
class MucoTropterSolver::OCProblem : public tropter::Problem<T> {
public:
    OCProblem(const MucoSolver& solver)
            // TODO set name properly.
            : tropter::Problem<T>(solver.getProblem().getName()),
              m_mucoSolver(solver),
              m_mucoProb(solver.getProblem()),
              m_phase0(m_mucoProb.getPhase(0)) {
        m_model = m_phase0.getModel();
        m_state = m_model.initSystem();
    }
    void initialize_on_mesh(const Eigen::VectorXd&) const override final {
        m_mucoProb.initialize(m_model);
    }
    void calc_endpoint_cost(const T& final_time, const VectorX<T>& states,
            const VectorX<T>& parameters,
            T& cost) const override final {
        // If they exist, apply parameter values to the model.
        this->applyParametersToModel(parameters);
        // TODO avoid all of this if there are no endpoint costs.
        m_state.setTime(final_time);
        std::copy(states.data(), states.data() + states.size(),
                &m_state.updY()[0]);
        // TODO cannot use control signals...
        m_model.updControls(m_state).setToNaN();
        cost = m_phase0.calcEndpointCost(m_state);
    }

protected:
    const MucoSolver& m_mucoSolver;
    const MucoProblem& m_mucoProb;
    const MucoPhase& m_phase0;
    mutable Model m_model;
    mutable SimTK::State m_state;
    // TODO: mutable SimTK::Vector m_mucoParams;

    void applyParametersToModel(const VectorX<T>& parameters) const
    {
        if (parameters.size()) {
            // Warning: memory borrowed, not copied (when third argument to
            // SimTK::Vector constructor is true)
            SimTK::Vector mucoParams(
                (int)m_phase0.createParameterNames().size(),
                parameters.data(), true);

            m_phase0.applyParametersToModel(mucoParams);
            m_model.initSystem();
        }
    }
};

template <typename T>
class MucoTropterSolver::OCPExplicit : public MucoTropterSolver::OCProblem<T> {
public:
    OCPExplicit(const MucoSolver& solver) : OCProblem<T>(solver) {
        this->set_time(convert(this->m_phase0.getTimeInitialBounds()),
                convert(this->m_phase0.getTimeFinalBounds()));
        auto svNamesInSysOrder =
                createStateVariableNamesInSystemOrder(this->m_model);
        for (const auto& svName : svNamesInSysOrder) {
            const auto& info = this->m_phase0.getStateInfo(svName);
            this->add_state(svName, convert(info.getBounds()),
                    convert(info.getInitialBounds()),
                    convert(info.getFinalBounds()));
        }
        for (const auto& actu :
                this->m_model.template getComponentList<Actuator>()) {
            // TODO handle a variable number of control signals.
            const auto& actuName = actu.getName();
            const auto& info = this->m_phase0.getControlInfo(actuName);
            this->add_control(actuName, convert(info.getBounds()),
                    convert(info.getInitialBounds()),
                    convert(info.getFinalBounds()));
        }
        for (std::string name : this->m_phase0.createParameterNames()) {
            const MucoParameter& parameter = this->m_phase0.getParameter(name);
            this->add_parameter(name, convert(parameter.getBounds()));
        }
    }
    // TODO rename argument "states" to "state".
    void calc_differential_algebraic_equations(
            const tropter::DAEInput<T>& in,
            tropter::DAEOutput<T> out) const override {

        // TODO convert to implicit formulation.

        const auto& states = in.states;
        const auto& controls = in.controls;
        const auto& parameters = in.parameters;

        // If they exist, apply parameter values to the model.
        this->applyParametersToModel(parameters);

        this->m_state.setTime(in.time);
        std::copy(states.data(), states.data() + states.size(),
                &this->m_state.updY()[0]);
        //
        // TODO do not copy? I think this will still make a copy:
        // TODO use m_state.updY() = SimTK::Vector(states.size(), states.data(), true);
        //m_state.setY(SimTK::Vector(states.size(), states.data(), true));

        if (this->m_model.getNumControls()) {
            auto& osimControls = this->m_model.updControls(this->m_state);
            std::copy(controls.data(), controls.data() + controls.size(),
                    &osimControls[0]);

            this->m_model.realizeVelocity(this->m_state);
            this->m_model.setControls(this->m_state, osimControls);
        }

        // TODO Antoine and Gil said realizing Dynamics is a lot costlier than
        // realizing to Velocity and computing forces manually.
        this->m_model.realizeAcceleration(this->m_state);
        std::copy(&this->m_state.getYDot()[0],
                &this->m_state.getYDot()[0] + states.size(),
                out.dynamics.data());
    }
    void calc_integral_cost(const T& time,
            const VectorX<T>& states,
            const VectorX<T>& controls, 
            const VectorX<T>& parameters, T& integrand) const override {
        // If they exist, apply parameter values to the model.
        this->applyParametersToModel(parameters);
        // TODO would it make sense to a vector of States, one for each mesh
        // point, so that each can preserve their cache?
        this->m_state.setTime(time);
        std::copy(states.data(), states.data() + states.size(),
                &this->m_state.updY()[0]);
        if (this->m_model.getNumControls()) {
            auto& osimControls = this->m_model.updControls(this->m_state);
            std::copy(controls.data(), controls.data() + controls.size(),
                    &osimControls[0]);
            this->m_model.realizePosition(this->m_state);
            this->m_model.setControls(this->m_state, osimControls);
        } else {
            this->m_model.realizePosition(this->m_state);
        }
        integrand = this->m_phase0.calcIntegralCost(this->m_state);
    }
};


template <typename T>
class MucoTropterSolver::OCPImplicit : public MucoTropterSolver::OCProblem<T> {
public:
    OCPImplicit(const MucoSolver& solver) : OCProblem<T>(solver) {
        OPENSIM_THROW_IF(this->m_state.getNZ(), Exception, "Cannot use "
                "implicit dynamics mode if the system has auxiliary states.");
        this->set_time(convert(this->m_phase0.getTimeInitialBounds()),
                convert(this->m_phase0.getTimeFinalBounds()));
        auto svNamesInSysOrder =
                createStateVariableNamesInSystemOrder(this->m_model);
        for (const auto& svName : svNamesInSysOrder) {
            const auto& info = this->m_phase0.getStateInfo(svName);
            this->add_state(svName, convert(info.getBounds()),
                    convert(info.getInitialBounds()),
                    convert(info.getFinalBounds()));
        }
        // Add controls for udot; we call this "w".
        int NU = this->m_state.getNU();
        OPENSIM_THROW_IF(NU != this->m_state.getNQ(), Exception,
                "Internal error.");
        for (int iudot = 0; iudot < NU; ++iudot) {
            auto name = svNamesInSysOrder[iudot];
            auto leafpos = name.find("value");
            OPENSIM_THROW_IF(leafpos == std::string::npos, Exception,
                    "Internal error.");
            name.replace(leafpos, name.size(), "accel");
            // TODO how to choose bounds on udot?
            this->add_control(name, {-1000, 1000});
            // this->add_path_constraint(name.substr(0, leafpos) + "residual", 0);
        }
        /*
        // Now add actuator controls.
        for (const auto& actu :
                this->m_model.template getComponentList<Actuator>()) {
            // TODO handle a variable number of control signals.
            const auto& actuName = actu.getName();
            const auto& info = this->m_phase0.getControlInfo(actuName);
            this->add_control(actuName, convert(info.getBounds()),
                    convert(info.getInitialBounds()),
                    convert(info.getFinalBounds()));
<<<<<<< HEAD
        }
        for (std::string name : this->m_phase0.createParameterNames()) {
            const MucoParameter& parameter = this->m_phase0.getParameter(name);
            this->add_parameter(name, convert(parameter.getBounds()));
        }
=======
        }*/
>>>>>>> 647e40ad
    }
    // TODO rename argument "states" to "state".
    void calc_differential_algebraic_equations(
            const tropter::DAEInput<T>& in,
            tropter::DAEOutput<T> out) const override {

        const auto& states = in.states;
        const auto& controls = in.controls;
        const auto& parameters = in.parameters;

        // If they exist, apply parameter values to the model.
        this->applyParametersToModel(parameters);

        this->m_state.setTime(in.time);

        // Kinematic differential equations
        // --------------------------------
        // qdot = u
        // TODO does not work for quaternions!
        const auto NQ = this->m_state.getNQ(); // TODO we assume NQ = NU
        const auto& u = states.segment(NQ, NQ);
        out.dynamics.head(NQ) = u;

        // Multibody dynamics: differential equations
        // ------------------------------------------
        // udot = w
        out.dynamics.segment(NQ, NQ) = controls.head(NQ);


        // Multibody dynamics: "F - ma = 0"
        // --------------------------------
        std::copy(states.data(), states.data() + states.size(),
                &this->m_state.updY()[0]);

        // TODO do not copy? I think this will still make a copy:
        // TODO use m_state.updY() = SimTK::Vector(states.size(), states.data(), true);
        //m_state.setY(SimTK::Vector(states.size(), states.data(), true));

        /*
        if (this->m_model.getNumControls()) {
            auto& osimControls = this->m_model.updControls(this->m_state);
            std::copy(controls.data() + NQ,
                    controls.data() + controls.size(),
                    &osimControls[0]);

            this->m_model.realizeVelocity(this->m_state);
            this->m_model.setControls(this->m_state, osimControls);
        }
        */

        // InverseDynamicsSolver id(this->m_model);
        // SimTK::Vector udot(NQ, controls.data() /*, controls.data()*/);
        // SimTK::Vector residual = id.solve(this->m_state, udot);

        // std::copy(&residual[0], &residual[0] + residual.size(),
        //         out.path.data());

        // TODO Antoine and Gil said realizing Dynamics is a lot costlier than
        // realizing to Velocity and computing forces manually.

    }
    void calc_integral_cost(const T& time,
            const VectorX<T>& states,
            const VectorX<T>& controls,
            const VectorX<T>& parameters,
            T& integrand) const override {
        // If they exist, apply parameter values to the model.
        this->applyParametersToModel(parameters);

        const auto NQ = this->m_state.getNQ(); // TODO we assume NQ = NU
        // TODO would it make sense to a vector of States, one for each mesh
        // point, so that each can preserve their cache?
        this->m_state.setTime(time);
        std::copy(states.data(), states.data() + states.size(),
                &this->m_state.updY()[0]);


        /*
        // TODO some controls are jerks!!! not actual control signals!
        if (this->m_model.getNumControls()) {
            auto& osimControls = this->m_model.updControls(this->m_state);
            std::copy(controls.data() + NQ,
                    controls.data() + controls.size(),
                    &osimControls[0]);
            this->m_model.realizePosition(this->m_state);
            this->m_model.setControls(this->m_state, osimControls);
        } else {
            this->m_model.realizePosition(this->m_state);
        }
         */
        this->m_model.realizePosition(this->m_state);

        integrand = this->m_phase0.calcIntegralCost(this->m_state);
    }
};

MucoTropterSolver::MucoTropterSolver() {
    constructProperties();
}

void MucoTropterSolver::constructProperties() {
    constructProperty_num_mesh_points(100);
    constructProperty_verbosity(2);
    constructProperty_dynamics_mode("explicit");
    constructProperty_optim_solver("ipopt");
    constructProperty_optim_max_iterations(-1);
    constructProperty_optim_convergence_tolerance(-1);
    constructProperty_optim_constraint_tolerance(-1);
    constructProperty_optim_hessian_approximation("limited-memory");
    constructProperty_optim_ipopt_print_level(-1);

    constructProperty_guess_file("");
}

// TODO rename to createTropterProblem().
// TODO avoid inconsistent tropter problem for guess versus for solving.
std::shared_ptr<const tropter::Problem<double>>
MucoTropterSolver::getTropterProblem() const {
    //if (!m_tropProblem) { // TODO detect if dynamics_mode has changed.
    //    m_tropProblem = std::make_shared<OCProblem<double>>(*this);
    //}
    //return m_tropProblem;
    checkPropertyInSet(*this, getProperty_dynamics_mode(), {"explicit",
                                                            "implicit"});
    if (get_dynamics_mode() == "explicit") {
        return std::make_shared<OCPExplicit<double>>(*this);
    } else if (get_dynamics_mode() == "implicit") {
        return std::make_shared<OCPImplicit<double>>(*this);
    } else {
        OPENSIM_THROW_FRMOBJ(Exception, "Internal error.");
    }
}

void MucoTropterSolver::clearProblemImpl() {
    clearGuess();
}

void MucoTropterSolver::setProblemImpl(const MucoProblem& /*problem*/) {
    clearProblemImpl();
}

MucoIterate MucoTropterSolver::createGuess(const std::string& type) const {
    OPENSIM_THROW_IF_FRMOBJ(type != "bounds" && type != "random",
            Exception,
            "Unexpected guess type '" + type +
            "'; supported types are 'bounds' and 'random'.");
    auto ocp = getTropterProblem();

    // TODO avoid performing error checks multiple times; use
    // isObjectUpToDateWithProperties();
    checkPropertyIsPositive(*this, getProperty_num_mesh_points());
    int N = get_num_mesh_points();

    checkPropertyInSet(*this, getProperty_optim_solver(), {"ipopt", "snopt"});
    tropter::DirectCollocationSolver<double> dircol(ocp, "trapezoidal",
            get_optim_solver(), N);

    tropter::Iterate tropIter;
    if (type == "bounds") {
        tropIter = dircol.make_initial_guess_from_bounds();
    } else if (type == "random") {
        tropIter = dircol.make_random_iterate_within_bounds();
    }
    return convert<MucoIterate, tropter::Iterate>(tropIter);
}

void MucoTropterSolver::setGuess(MucoIterate guess) {
    // Ensure the guess is compatible with this solver/problem.
    if (get_dynamics_mode() != "implicit") {
        // TODO check even if implicit.
        guess.isCompatible(getProblem(), true);
    }
    clearGuess();
    m_guessFromAPI = std::move(guess);
}
void MucoTropterSolver::setGuessFile(const std::string& file) {
    clearGuess();
    set_guess_file(file);
}
void MucoTropterSolver::clearGuess() {
    m_guessFromAPI = MucoIterate();
    m_guessFromFile = MucoIterate();
    set_guess_file("");
    m_guessToUse.reset();
}
const MucoIterate& MucoTropterSolver::getGuess() const {
    if (!m_guessToUse) {
        if (get_guess_file() != "" && m_guessFromFile.empty()) {
            // The API should make it impossible for both guessFromFile and
            // guessFromAPI to be non-empty.
            assert(m_guessFromAPI.empty());
            // No need to load from file again if we've already loaded it.
            MucoIterate guessFromFile(get_guess_file());
            guessFromFile.isCompatible(getProblem(), true);
            m_guessFromFile = guessFromFile;
            m_guessToUse.reset(&m_guessFromFile);
        } else {
            // This will either be a guess specified via the API, or empty to
            // signal that tropter should use the default guess.
            m_guessToUse.reset(&m_guessFromAPI);
        }
    }
    return m_guessToUse.getRef();
}

void MucoTropterSolver::printOptimizationSolverOptions(std::string solver) {
    if (solver == "ipopt") {
        tropter::optimization::IPOPTSolver::print_available_options();
    } else {
        std::cout << "No info available for " << solver << " options." <<
                std::endl;
    }
}

MucoSolution MucoTropterSolver::solveImpl() const {
    const Stopwatch stopwatch;

    auto ocp = getTropterProblem();

    checkPropertyInSet(*this, getProperty_verbosity(), {0, 1, 2});

    if (get_verbosity()) {
        std::cout << std::string(79, '=') << "\n";
        std::cout << "MucoTropterSolver starting.\n";
        std::cout << std::string(79, '-') << std::endl;
        getProblem().printDescription();
        // We can provide more detail about our problem than tropter can.
        // ocp->print_description();
    }

    // Apply settings/options.
    // -----------------------
    checkPropertyIsPositive(*this, getProperty_num_mesh_points());
    int N = get_num_mesh_points();

    checkPropertyInSet(*this, getProperty_optim_solver(), {"ipopt", "snopt"});

    tropter::DirectCollocationSolver<double> dircol(ocp, "trapezoidal",
            get_optim_solver(), N);

    dircol.set_verbosity(get_verbosity() >= 1);

    auto& optsolver = dircol.get_opt_solver();

    checkPropertyInRangeOrSet(*this, getProperty_optim_max_iterations(),
            0, std::numeric_limits<int>::max(), {-1});
    if (get_optim_max_iterations() != -1)
        optsolver.set_max_iterations(get_optim_max_iterations());

    checkPropertyInRangeOrSet(*this,
            getProperty_optim_convergence_tolerance(),
            0.0, SimTK::NTraits<double>::getInfinity(), {-1.0});
    if (get_optim_convergence_tolerance() != -1)
        optsolver.set_convergence_tolerance(get_optim_convergence_tolerance());
    checkPropertyInRangeOrSet(*this,
            getProperty_optim_constraint_tolerance(),
            0.0, SimTK::NTraits<double>::getInfinity(), {-1.0});
    if (get_optim_constraint_tolerance() != -1)
        optsolver.set_constraint_tolerance(get_optim_constraint_tolerance());

    optsolver.set_hessian_approximation(get_optim_hessian_approximation());

    if (get_optim_solver() == "ipopt") {
        checkPropertyInRangeOrSet(*this, getProperty_optim_ipopt_print_level(),
                0, 12, {-1});
        if (get_verbosity() < 2) {
            optsolver.set_advanced_option_int("print_level", 0);
        } else {
            if (get_optim_ipopt_print_level() != -1) {
                optsolver.set_advanced_option_int("print_level",
                        get_optim_ipopt_print_level());
            }
        }
    }

    // Set advanced settings.
    //for (int i = 0; i < getProperty_optim_solver_options(); ++i) {
    //    optsolver.set_advanced_option(TODO);
    //}
    //optsolver.set_advanced_option_string("print_timing_statistics", "yes");
    optsolver.set_advanced_option_string("derivative_test", "second-order");
    optsolver.set_advanced_option_real("derivative_test_perturbation", 1e-3);
    // TODO optsolver.set_findiff_hessian_step_size(1e-3);

    tropter::Iterate tropIterate = convert(getGuess());
    tropter::Solution tropSolution = dircol.solve(tropIterate);

    if (get_verbosity()) {
        dircol.print_constraint_values(tropSolution);
    }

    MucoSolution mucoSolution = convert(tropSolution);

    // TODO move this to convert():
    MucoSolver::setSolutionStats(mucoSolution, tropSolution.success,
            tropSolution.status, tropSolution.num_iterations);

    if (get_verbosity()) {
        std::cout << std::string(79, '-') << "\n";
        std::cout << "Elapsed real time: "
                << stopwatch.getElapsedTimeFormatted() << ".\n";
        if (mucoSolution) {
            std::cout << "MucoTropterSolver succeeded!\n";
        } else {
            // TODO cout or cerr?
            std::cout << "MucoTropterSolver did NOT succeed:\n";
            std::cout << "  " << mucoSolution.getStatus() << "\n";
        }
        std::cout << std::string(79, '=') << std::endl;
    }

    return mucoSolution;
}<|MERGE_RESOLUTION|>--- conflicted
+++ resolved
@@ -309,9 +309,8 @@
             name.replace(leafpos, name.size(), "accel");
             // TODO how to choose bounds on udot?
             this->add_control(name, {-1000, 1000});
-            // this->add_path_constraint(name.substr(0, leafpos) + "residual", 0);
-        }
-        /*
+            this->add_path_constraint(name.substr(0, leafpos) + "residual", 0);
+        }
         // Now add actuator controls.
         for (const auto& actu :
                 this->m_model.template getComponentList<Actuator>()) {
@@ -321,15 +320,11 @@
             this->add_control(actuName, convert(info.getBounds()),
                     convert(info.getInitialBounds()),
                     convert(info.getFinalBounds()));
-<<<<<<< HEAD
         }
         for (std::string name : this->m_phase0.createParameterNames()) {
             const MucoParameter& parameter = this->m_phase0.getParameter(name);
             this->add_parameter(name, convert(parameter.getBounds()));
         }
-=======
-        }*/
->>>>>>> 647e40ad
     }
     // TODO rename argument "states" to "state".
     void calc_differential_algebraic_equations(
@@ -368,7 +363,6 @@
         // TODO use m_state.updY() = SimTK::Vector(states.size(), states.data(), true);
         //m_state.setY(SimTK::Vector(states.size(), states.data(), true));
 
-        /*
         if (this->m_model.getNumControls()) {
             auto& osimControls = this->m_model.updControls(this->m_state);
             std::copy(controls.data() + NQ,
@@ -378,14 +372,12 @@
             this->m_model.realizeVelocity(this->m_state);
             this->m_model.setControls(this->m_state, osimControls);
         }
-        */
-
-        // InverseDynamicsSolver id(this->m_model);
-        // SimTK::Vector udot(NQ, controls.data() /*, controls.data()*/);
-        // SimTK::Vector residual = id.solve(this->m_state, udot);
-
-        // std::copy(&residual[0], &residual[0] + residual.size(),
-        //         out.path.data());
+
+        InverseDynamicsSolver id(this->m_model);
+        SimTK::Vector udot(NQ, controls.data() /*, controls.data()*/);
+        SimTK::Vector residual = id.solve(this->m_state, udot);
+        std::copy(&residual[0], &residual[0] + residual.size(),
+                 out.path.data());
 
         // TODO Antoine and Gil said realizing Dynamics is a lot costlier than
         // realizing to Velocity and computing forces manually.
@@ -406,8 +398,6 @@
         std::copy(states.data(), states.data() + states.size(),
                 &this->m_state.updY()[0]);
 
-
-        /*
         // TODO some controls are jerks!!! not actual control signals!
         if (this->m_model.getNumControls()) {
             auto& osimControls = this->m_model.updControls(this->m_state);
@@ -419,7 +409,7 @@
         } else {
             this->m_model.realizePosition(this->m_state);
         }
-         */
+
         this->m_model.realizePosition(this->m_state);
 
         integrand = this->m_phase0.calcIntegralCost(this->m_state);
