--- conflicted
+++ resolved
@@ -422,7 +422,6 @@
             model.setControls(simTKState, osimControls);
         }
 
-<<<<<<< HEAD
         // TODO Antoine and Gil said realizing Dynamics is a lot costlier than
         // realizing to Velocity and computing forces manually.
         model.realizeDynamics(simTKState);
@@ -503,116 +502,6 @@
 					out.path.data() + this->m_numMultibodyConstraintEquations);
 		}
     }    
-=======
-        // If enabled constraints exist in the model, compute accelerations
-        // based on Lagrange multipliers.
-        if (this->m_numKinematicConstraintEquations) {
-            // TODO Antoine and Gil said realizing Dynamics is a lot costlier 
-            // than realizing to Velocity and computing forces manually.
-            model.realizeDynamics(simTKState);
-
-            const SimTK::MultibodySystem& multibody =
-                    model.getMultibodySystem();
-            const SimTK::Vector_<SimTK::SpatialVec>& appliedBodyForces =
-                    multibody.getRigidBodyForces(simTKState,
-                            SimTK::Stage::Dynamics);
-            const SimTK::Vector& appliedMobilityForces =
-                    multibody.getMobilityForces(simTKState,
-                            SimTK::Stage::Dynamics);
-
-            const SimTK::SimbodyMatterSubsystem& matter =
-                    model.getMatterSubsystem();
-
-            this->calcKinematicConstraintForces(in, simTKState,
-                    constraintBodyForces, constraintMobilityForces);
-                
-            matter.calcAccelerationIgnoringConstraints(simTKState,
-                    appliedMobilityForces + constraintMobilityForces,
-                    appliedBodyForces + constraintBodyForces, udot, A_GB);
-                    
-            // Apply velocity correction to qdot if at a mesh interval midpoint.
-            // This correction modifies the dynamics to enable a projection of
-            // the model coordinates back onto the constraint manifold whenever
-            // they deviate.
-            // Posa, Kuindersma, Tedrake, 2016. "Optimization and stabilization
-            // of trajectories for constrained dynamical systems"
-            // Note: Only supported for the Hermite-Simpson transcription 
-            // scheme.
-            if (diffuses.size() != 0) {
-                SimTK::Vector gamma((int)diffuses.size(), diffuses.data());
-                matter.multiplyByGTranspose(simTKState, gamma, qdotCorr);
-                qdot = simTKState.getQDot() + qdotCorr;
-            } else {
-                qdot = simTKState.getQDot();
-            }
-
-            // Constraint errors.
-            // TODO double-check that disabled constraints don't show up in
-            // state
-            if (out.path.size() != 0) {
-                // Position-level errors.
-                std::copy_n(simTKState.getQErr().getContiguousScalarData(),
-                    m_total_mp, out.path.data());
-                if (m_mucoTropterSolver.get_enforce_constraint_derivatives()) {
-                    // Velocity-level errors.
-                    std::copy_n(
-                        simTKState.getUErr().getContiguousScalarData(),
-                        m_total_mp + m_total_mv, out.path.data() + m_total_mp);
-                    // Acceleration-level errors.
-                    std::copy_n(
-                        simTKState.getUDotErr().getContiguousScalarData(),
-                        m_total_mp + m_total_mv + m_total_ma,
-                        out.path.data() + 2*m_total_mp + m_total_mv);
-                } else {
-                    // Velocity-level errors. Skip derivatives of position-level
-                    // constraint equations.
-                    std::copy_n(
-                        simTKState.getUErr().getContiguousScalarData()
-                        + m_total_mp, m_total_mv, out.path.data() + m_total_mp);
-                    // Acceleration-level errors. Skip derivatives of velocity-
-                    // and position-level constraint equations.
-                    std::copy_n(
-                        simTKState.getUDotErr().getContiguousScalarData() +
-                        m_total_mp + m_total_mv, m_total_ma,
-                        out.path.data() + m_total_mp + m_total_mv);
-                }
-            }
-
-            // Copy state derivative values to output struct. We cannot simply
-            // use getYDot() because that requires realizing to Acceleration.
-            const int nq = simTKState.getQ().size();
-            const int nu = udot.size();
-            const int nz = simTKState.getZ().size();
-            std::copy_n(qdot.getContiguousScalarData(),
-                    nq, out.dynamics.data());
-            std::copy_n(udot.getContiguousScalarData(),
-                    udot.size(), out.dynamics.data() + nq);
-            std::copy_n(simTKState.getZDot().getContiguousScalarData(), nz,
-                    out.dynamics.data() + nq + nu);
-
-        } else {
-            // TODO Antoine and Gil said realizing Dynamics is a lot costlier 
-            // than realizing to Velocity and computing forces manually.
-            model.realizeAcceleration(simTKState);
-
-            // Copy state derivative values to output struct.
-            std::copy_n(simTKState.getYDot().getContiguousScalarData(),
-                    states.size(), out.dynamics.data());
-        }
-    
-        // TODO move condition inside function
-        if (out.path.size() != 0) {
-            this->calcPathConstraintErrors(simTKState,
-                    out.path.data() + this->m_numKinematicConstraintEquations);
-        }
-    }
-private:
-    // This member variable avoids unnecessary extra allocation of memory for
-    // spatial accelerations, which are incidental to the computation of
-    // generalized accelerations when specifying the dynamics with model
-    // constraints present.
-    mutable SimTK::Vector_<SimTK::SpatialVec> A_GB;
->>>>>>> ef72f4a6
 };
 
 template <typename T>
@@ -624,12 +513,6 @@
         OPENSIM_THROW_IF(this->m_state.getNZ(), Exception,
                 "Cannot use implicit dynamics mode if the system has auxiliary "
                 "states.");
-<<<<<<< HEAD
-=======
-        OPENSIM_THROW_IF(this->m_numKinematicConstraintEquations, Exception,
-                "Cannot use implicit dynamics mode with multibody "
-                "constraints.");
->>>>>>> ef72f4a6
         // Add adjuncts for udot, which we call "w".
         int NU = this->m_state.getNU();
         OPENSIM_THROW_IF(NU != this->m_state.getNQ(), Exception,
@@ -664,11 +547,7 @@
 
         const auto& u = states.segment(NQ, NQ);
         const auto& w = adjuncts.segment(
-<<<<<<< HEAD
             this->m_total_mp + this->m_total_mv + this->m_total_ma, NQ);
-=======
-            this->m_numKinematicConstraintEquations, NQ);
->>>>>>> ef72f4a6
 
         // Kinematic differential equations
         // --------------------------------
@@ -711,7 +590,6 @@
             model.setControls(simTKState, osimControls);
         }
 
-<<<<<<< HEAD
 		// TODO move condition inside path constraint function
 		if (out.path.size() != 0) {
             // Multibody constraint errors.
@@ -758,21 +636,6 @@
                 multibody.getMobilityForces(simTKState, 
                     SimTK::Stage::Dynamics);
 		
-=======
-        // TODO: Update to support kinematic constraints, using
-        // this->calcKinematicConstraintForces()
-        // TODO move condition inside path constraint function
-        if (out.path.size() != 0) {
-            double* pathConstraintErrorBegin =
-                    out.path.data() + this->m_numKinematicConstraintEquations;
-            this->calcPathConstraintErrors(simTKState, pathConstraintErrorBegin);
-            OPENSIM_THROW_IF(
-                    simTKState.getSystemStage() >= SimTK::Stage::Acceleration,
-                    Exception,
-                    "Cannot realize to Acceleration in implicit dynamics mode.");
-        
-            InverseDynamicsSolver id(model);
->>>>>>> ef72f4a6
             SimTK::Vector udot((int)w.size(), w.data(), true);
             matter.calcResidualForceIgnoringConstraints(simTKState,
                 appliedMobilityForces + constraintMobilityForces,
