/* -------------------------------------------------------------------------- *
 * OpenSim Muscollo: sandboxSitToStand.cpp                                    *
 * -------------------------------------------------------------------------- *
 * Copyright (c) 2017 Stanford University and the Authors                     *
 *                                                                            *
 * Author(s): Nicholas Bianco                                                 *
 *                                                                            *
 * Licensed under the Apache License, Version 2.0 (the "License"); you may    *
 * not use this file except in compliance with the License. You may obtain a  *
 * copy of the License at http://www.apache.org/licenses/LICENSE-2.0          *
 *                                                                            *
 * Unless required by applicable law or agreed to in writing, software        *
 * distributed under the License is distributed on an "AS IS" BASIS,          *
 * WITHOUT WARRANTIES OR CONDITIONS OF ANY KIND, either express or implied.   *
 * See the License for the specific language governing permissions and        *
 * limitations under the License.                                             *
 * -------------------------------------------------------------------------- */

#include <Muscollo/osimMuscollo.h>
#include <Muscollo/InverseMuscleSolver/GlobalStaticOptimization.h>
#include <OpenSim/Common/osimCommon.h>
#include <OpenSim/Simulation/osimSimulation.h>
#include <OpenSim/Actuators/osimActuators.h>
#include <OpenSim/Simulation/SimbodyEngine/PointOnLineConstraint.h>

using namespace OpenSim;
using SimTK::Vec3;

/// Convenience function to apply an CoordinateActuator to the model.
void addCoordinateActuator(Model& model, std::string coordName,
    double optimalForce) {

    auto& coordSet = model.updCoordinateSet();

    auto* actu = new CoordinateActuator();
    actu->setName("tau_" + coordName);
    actu->setCoordinate(&coordSet.get(coordName));
    actu->setOptimalForce(1);
    actu->setMinControl(-optimalForce);
    actu->setMaxControl(optimalForce);
    model.addComponent(actu);
}

/// This essentially removes the effect of passive muscle fiber forces from the 
/// model.
void minimizePassiveFiberForces(Model& model) {
    const auto& muscleSet = model.getMuscles();
    Array<std::string> muscNames;
    muscleSet.getNames(muscNames);
    for (int i = 0; i < muscNames.size(); ++i) {
        const auto& name = muscNames.get(i);
        FiberForceLengthCurve fflc(
            model.getComponent<Millard2012EquilibriumMuscle>(
                "/forceset/" + name).getFiberForceLengthCurve());
        fflc.set_strain_at_one_norm_force(100000);
        fflc.set_stiffness_at_low_force(0.00000001);
        fflc.set_stiffness_at_one_norm_force(0.0001);
        fflc.set_curviness(0);
        model.updComponent<Millard2012EquilibriumMuscle>(
            "/forceset/" + name).setFiberForceLengthCurve(fflc);
    }
}

/// Create a right-leg only model with the following options:
///     1) actuatorType: "torques" or "muscles"
Model createRightLegModel(const std::string& actuatorType) {
    Model model("Rajagopal2015_right_leg_9musc_bottom_up.osim");
    model.finalizeConnections(); // Need this here to access offset frames.

    // Replace subtalar_r and mtp_r joints with weld joints.
    replaceJointWithWeldJoint(model, "subtalar_r");
    replaceJointWithWeldJoint(model, "mtp_r");

    // Replace hip_r ball joint and replace with pin joint.
    auto& hip_r = model.updJointSet().get("hip_r");
    PhysicalOffsetFrame* femur_r_offset_hip_r
        = PhysicalOffsetFrame().safeDownCast(hip_r.getParentFrame().clone());
    PhysicalOffsetFrame* pelvis_offset_hip_r
        = PhysicalOffsetFrame().safeDownCast(hip_r.getChildFrame().clone());
    model.updJointSet().remove(&hip_r);
    auto* hip_r_pin = new PinJoint("hip_r",
        model.getBodySet().get("femur_r"),
        femur_r_offset_hip_r->get_translation(),
        femur_r_offset_hip_r->get_orientation(),
        model.getBodySet().get("pelvis"),
        pelvis_offset_hip_r->get_translation(),
        pelvis_offset_hip_r->get_orientation());
    hip_r_pin->updCoordinate().setName("hip_flexion_r");
    model.addJoint(hip_r_pin);

    // Make pelvis heavier to simulate torso.
    //model.updBodySet().get("pelvis").setMass(10.0);

    if (actuatorType == "torques") {
        // Remove muscles and add coordinate actuators.
        addCoordinateActuator(model, "hip_flexion_r", 50);
        addCoordinateActuator(model, "knee_angle_r", 50);
        addCoordinateActuator(model, "ankle_angle_r", 50);
        removeMuscles(model);
    }
    else if (actuatorType == "muscles") {
        // Strengthen muscles.
        auto& muscSet = model.updMuscles();
        double factor = 10.0;
        for (int i = 0; i < muscSet.getSize(); ++i) {
            auto& musc = muscSet.get(i);
            musc.setMaxIsometricForce(factor*musc.getMaxIsometricForce());
        }

        // Remove effect of passive fiber forces.
        minimizePassiveFiberForces(model);
    }
    else {
        OPENSIM_THROW(Exception, "Invalid actuator type");
    }

    // Finalize model and print.
    model.finalizeFromProperties();
    model.finalizeConnections();
    model.print("RightLeg_" + actuatorType + ".osim");

    return model;
}

struct Options {
    std::string actuatorType = "torques";
    int num_mesh_points = 10;
    double convergence_tol = 1e-2;
    double constraint_tol = 1e-2;
    int max_iterations = 100000;
    std::string solver = "snopt";
    std::string dynamics_mode = "explicit";
    std::string hessian_approx = "limited-memory";
    TimeSeriesTable controlsGuess = {};
    MucoIterate previousSolution = {};
};

MucoSolution minimizeControlEffortRightLeg(const Options& opt) {
    MucoTool muco;
    muco.setName("sandboxRightLeg_" + opt.actuatorType + 
        "_minimize_control_effort");
    MucoProblem& mp = muco.updProblem();
    Model model = createRightLegModel(opt.actuatorType);
    mp.setModelCopy(model);

    // Set bounds.
    mp.setTimeBounds(0, 1);
    mp.setStateInfo("/jointset/hip_r/hip_flexion_r/value", {-1, 1},
        -1, 0);
    mp.setStateInfo("/jointset/walker_knee_r/knee_angle_r/value", {-3, 0}, 
        -SimTK::Pi / 1.5, 0);
    mp.setStateInfo("/jointset/ankle_r/ankle_angle_r/value", {-1, 1}, 
        -SimTK::Pi / 4.0, 0);

    if (opt.actuatorType == "muscles") {
        for (int i = 0; i < model.getMuscles().getSize(); ++i) {
            auto muscPath = model.getMuscles().get(i).getAbsolutePathString();
            mp.setControlInfo(muscPath, {0.02, 1});
        }
    }

    auto* effort = mp.addCost<MucoControlCost>();
    effort->setName("control_effort");

    MucoTropterSolver& ms = muco.initSolver();
    ms.set_num_mesh_points(opt.num_mesh_points);
    ms.set_verbosity(2);
    ms.set_dynamics_mode(opt.dynamics_mode);
    ms.set_optim_convergence_tolerance(opt.convergence_tol);
    ms.set_optim_constraint_tolerance(opt.constraint_tol);
    ms.set_optim_solver(opt.solver);
    if (opt.solver == "ipopt") {
        ms.set_optim_hessian_approximation(opt.hessian_approx);
    }
    ms.set_transcription_scheme("hermite-simpson");
    ms.set_optim_max_iterations(opt.max_iterations);
    ms.set_enforce_constraint_derivatives(true);
    ms.set_minimize_lagrange_multipliers(true);
    ms.set_lagrange_multiplier_weight(10);
    ms.set_velocity_correction_bounds({-1, 1});
    if (opt.previousSolution.empty()) {
        auto guess = ms.createGuess("bounds");
        // If the controlsGuess struct field is not empty, use it to set the
        // controls in the trajectory guess.
        if (opt.controlsGuess.getMatrix().nrow() != 0) {
            for (const auto& label : opt.controlsGuess.getColumnLabels()) {
                // Get the 
                SimTK::Vector controlGuess =
                    opt.controlsGuess.getDependentColumn(label);
                // Interpolate controls guess to correct length.
                SimTK::Vector prevTime = createVectorLinspace(
                    opt.controlsGuess.getMatrix().nrow(), 0, 1);
                auto controlGuessInterp = interpolate(prevTime, controlGuess,
                    guess.getTime());
                // Set the guess for this control.
                guess.setControl(label, controlGuessInterp);
            }
        }
        ms.setGuess(guess);
    } else {
        ms.setGuess(opt.previousSolution);
    }

    MucoSolution solution = muco.solve().unseal();
    muco.visualize(solution);

    return solution;
}

TimeSeriesTable createGuessFromGSO(const MucoSolution& torqueSolution,
    const Options& opt) {

    GlobalStaticOptimization gso;
    Model model = createRightLegModel("muscles");
    gso.setModel(model);
    gso.setKinematicsData(torqueSolution.exportToStatesTable());

    // Create the net generalized force data for the GS0 problem.
    // ----------------------------------------------------------

    // The net generalized forces must be provided as a TimeSeriesTable,
    // which requires a std::vector<double> time vector.
    const auto& timeVec = torqueSolution.getTime();
    std::vector<double> time;
    for (int i = 0; i < timeVec.size(); ++i) {
        time.push_back(timeVec[i]);
    }

    // Create the labels for the net generalized forces, which are the absolute
    // path names for the model coordinates.
    const auto& coordSet = model.getCoordinateSet();
    std::vector<std::string> coordNames;
    for (int i = 0; i < coordSet.getSize(); ++i) {
        std::string coordNameFullPath =
            coordSet.get(i).getAbsolutePathString();
        // Skip the knee_angle_r_beta coordinate, which is uniquely enforced
        // via the coordinate coupler constraint.
        if (coordNameFullPath.find("knee_angle_r_beta") == std::string::npos) {
            coordNames.push_back(coordNameFullPath);
            std::cout << coordNameFullPath << std::endl;
        }
       
    }

    std::cout << torqueSolution.getControlsTrajectory().ncol() << std::endl;

    // Create the net generalized forces table and pass it to the GSO problem.
    TimeSeriesTable netGenForces(time, torqueSolution.getControlsTrajectory(),
        coordNames);
    gso.setNetGeneralizedForcesData(netGenForces);
    // Filter the net generalized forces to ensure smooth control solutions.
    gso.set_lowpass_cutoff_frequency_for_joint_moments(10);

    // Solve.
    GlobalStaticOptimization::Solution gsoSol = gso.solve();

    // Get muscle activations.
    TimeSeriesTable controls = gsoSol.activation;

    // Append other controls.
    if (gsoSol.other_controls.hasColumnLabels()) {
        for (const auto& name : gsoSol.other_controls.getColumnLabels()) {
            controls.appendColumn(name,
                gsoSol.other_controls.getDependentColumn(name));
        }
    }
    return controls;
}

MucoSolution stateTrackingRightLeg(const Options& opt) {
    MucoTool muco;
    muco.setName("sandboxRightLeg_" + opt.actuatorType + "_state_tracking");
    MucoProblem& mp = muco.updProblem();
    Model model = createRightLegModel(opt.actuatorType);
    mp.setModelCopy(model);

    // Get previous solution.
    MucoIterate prevSol = opt.previousSolution;

    // Get states trajectory from previous solution. Need to set the problem
    // model and call initSystem() to create the table internally.
    model.initSystem();
    TimeSeriesTable prevStateTraj =
        prevSol.exportToStatesTrajectory(mp).exportToTable(model);

    const auto& prevTime = prevSol.getTime();
    mp.setTimeBounds(prevTime[0], prevTime[prevTime.size() - 1]);
    mp.setStateInfo("/jointset/hip_r/hip_flexion_r/value", {-1, 1});
    mp.setStateInfo("/jointset/ankle_r/ankle_angle_r/value", {-1, 1});

    auto* tracking = mp.addCost<MucoStateTrackingCost>();
    tracking->setName("tracking");
    tracking->setReference(prevStateTraj);
    // Don't track coordinates enforced by constraints.
    tracking->setWeight("/jointset/patellofemoral_r/knee_angle_r_beta/value", 0);
    tracking->setWeight("/jointset/patellofemoral_r/knee_angle_r_beta/speed", 0);

    auto* effort = mp.addCost<MucoControlCost>();
    effort->setName("effort");

    MucoTropterSolver& ms = muco.initSolver();
    ms.set_num_mesh_points(opt.num_mesh_points);
    ms.set_verbosity(2);
    ms.set_dynamics_mode(opt.dynamics_mode);
    ms.set_optim_convergence_tolerance(opt.convergence_tol);
    ms.set_optim_constraint_tolerance(opt.constraint_tol);
    ms.set_optim_solver(opt.solver);
    ms.set_transcription_scheme("hermite-simpson");
    ms.set_optim_max_iterations(opt.max_iterations);
    ms.set_enforce_constraint_derivatives(true);
    ms.set_velocity_correction_bounds({-1, 1});
    // Need this term to recover the correct multipliers. (explicit only)
    ms.set_minimize_lagrange_multipliers(true);
    ms.set_lagrange_multiplier_weight(0.1);

    // Create guess.
    // -------------
    auto guess = ms.createGuess("bounds");
    // Controls guess.
    // If the controlsGuess struct field is not empty, use it to set the
    // controls in the trajectory guess.
    if (opt.controlsGuess.getMatrix().nrow() != 0) {
        for (const auto& label : opt.controlsGuess.getColumnLabels()) {
            // Get the 
            SimTK::Vector controlGuess =
                opt.controlsGuess.getDependentColumn(label);
            // Interpolate controls guess to correct length.
            auto controlGuessInterp = interpolate(prevTime, controlGuess,
                guess.getTime());
            // Set the guess for this control.
            guess.setControl(label, controlGuessInterp);
        }
    }
    // States guess.
    guess.setStatesTrajectory(prevStateTraj);
    ms.setGuess(guess);

    MucoSolution solution = muco.solve().unseal();
    muco.visualize(solution);

    return solution;
}

void main() {
    // Predictive problem.
    Options opt;
<<<<<<< HEAD
    opt.num_mesh_points = 25;
    opt.solver = "snopt";
    opt.dynamics_mode = "implicit";
    opt.constraint_tol = 1e-3;
    opt.convergence_tol = 1e-4;
    //opt.hessian_approx = "limited-memory";
    //MucoSolution torqueSolEffort = minimizeControlEffortRightLeg(opt);
    //MucoSolution torqueSolEffort("sandboxRightLeg_torques_minimize_control_effort_solution.sto");

    //opt.previousSolution = torqueSolEffort;
    //opt.constraint_tol = 1e-4;
    //opt.convergence_tol = 1e-4;
    //MucoSolution torqueSolTrack = stateTrackingRightLeg(opt);


=======
    opt.num_mesh_points = 10;
    opt.solver = "snopt";
    opt.dynamics_mode = "implicit";
    // Tight tolerances needed for smooth solution.
    opt.constraint_tol = 1e-6;
    opt.convergence_tol = 1e-6;
>>>>>>> bc861f58
    opt.actuatorType = "muscles";
    //opt.previousSolution = MucoSolution(
    //    "sandboxRightLeg_torques_minimize_control_effort_solution.sto");
    MucoSolution torqueSolEffort = minimizeControlEffortRightLeg(opt);
    //MucoSolution torqueSolEffort(
    //       "sandboxRightLeg_torques_minimize_control_effort_solution.sto");

    // Tracking problem.
    //opt.dynamics_mode = "explicit";
    //opt.previousSolution = torqueSolEffort;
    //opt.constraint_tol = 1e-6;
    //opt.convergence_tol = 1e-6;
    //opt.num_mesh_points = 20;
    //MucoSolution torqueSolTracking = stateTrackingRightLeg(opt);

    //std::cout << "Predictive versus tracking comparison" << std::endl;
    //std::cout << "-------------------------------------" << std::endl;
    //std::cout << "States RMS error: ";
    //std::cout <<
    //    torqueSolTracking.compareContinuousVariablesRMS(torqueSolEffort,
    //    {}, {"none"}, {"none"}, {"none"});
    //std::cout << std::endl;
    //std::cout << "Controls RMS error: ";
    //std::cout <<
    //    torqueSolTracking.compareContinuousVariablesRMS(torqueSolEffort,
    //    {"none"}, {}, {"none"}, {"none"});
    //std::cout << std::endl;

    //opt.actuatorType = "muscles";
    //opt.constraint_tol = 1e-2;
    //opt.convergence_tol = 1e-2;
    //MucoSolution muscleSolEffort = minimizeControlEffortRightLeg(opt);
}<|MERGE_RESOLUTION|>--- conflicted
+++ resolved
@@ -344,30 +344,12 @@
 void main() {
     // Predictive problem.
     Options opt;
-<<<<<<< HEAD
-    opt.num_mesh_points = 25;
-    opt.solver = "snopt";
-    opt.dynamics_mode = "implicit";
-    opt.constraint_tol = 1e-3;
-    opt.convergence_tol = 1e-4;
-    //opt.hessian_approx = "limited-memory";
-    //MucoSolution torqueSolEffort = minimizeControlEffortRightLeg(opt);
-    //MucoSolution torqueSolEffort("sandboxRightLeg_torques_minimize_control_effort_solution.sto");
-
-    //opt.previousSolution = torqueSolEffort;
-    //opt.constraint_tol = 1e-4;
-    //opt.convergence_tol = 1e-4;
-    //MucoSolution torqueSolTrack = stateTrackingRightLeg(opt);
-
-
-=======
     opt.num_mesh_points = 10;
     opt.solver = "snopt";
     opt.dynamics_mode = "implicit";
     // Tight tolerances needed for smooth solution.
     opt.constraint_tol = 1e-6;
     opt.convergence_tol = 1e-6;
->>>>>>> bc861f58
     opt.actuatorType = "muscles";
     //opt.previousSolution = MucoSolution(
     //    "sandboxRightLeg_torques_minimize_control_effort_solution.sto");
