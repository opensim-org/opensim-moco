--- conflicted
+++ resolved
@@ -117,7 +117,6 @@
     } else if (actuatorType == "path_actuators") {
         replaceMusclesWithPathActuators(model);
     } else if (actuatorType == "muscles") {
-<<<<<<< HEAD
 
         // This essentially removes passive muscle forces.
         const auto& muscleSet = model.getMuscles();
@@ -136,15 +135,6 @@
                 "/forceset/" + name).setFiberForceLengthCurve(fflc);
         }
 
-=======
-        // Reserve actuators
-        addCoordinateActuator(model, "hip_flexion_r", 20);
-        addCoordinateActuator(model, "hip_adduction_r", 20);
-        addCoordinateActuator(model, "hip_rotation_r", 20);
-        addCoordinateActuator(model, "knee_angle_r", 20);
-        addCoordinateActuator(model, "knee_angle_r_beta", 1);
-        addCoordinateActuator(model, "ankle_angle_r", 20);
->>>>>>> ef72f4a6
     } else {
         OPENSIM_THROW(Exception, "Invalid actuator type");
     }
@@ -209,7 +199,7 @@
         addCoordinateActuator(model, "ankle_angle_r", 10);
         removeMuscles(model);
     } else if (actuatorType == "muscles") {
-<<<<<<< HEAD
+        // Reserve actuators
         addCoordinateActuator(model, "pelvis_tx", 1000);
         addCoordinateActuator(model, "pelvis_ty", 1000);
         addCoordinateActuator(model, "pelvis_tz", 1000);
@@ -218,21 +208,6 @@
         addCoordinateActuator(model, "pelvis_rotation", 10);
         addCoordinateActuator(model, "hip_adduction_r", 10);
         addCoordinateActuator(model, "hip_rotation_r", 10);
-=======
-        // Reserve actuators
-        addCoordinateActuator(model, "pelvis_tx", 2000);
-        addCoordinateActuator(model, "pelvis_ty", 2000);
-        addCoordinateActuator(model, "pelvis_tz", 2000);
-        addCoordinateActuator(model, "pelvis_tilt", 50);
-        addCoordinateActuator(model, "pelvis_list", 50);
-        addCoordinateActuator(model, "pelvis_rotation", 50);
-        addCoordinateActuator(model, "hip_flexion_r", 50);
-        addCoordinateActuator(model, "hip_adduction_r", 50);
-        addCoordinateActuator(model, "hip_rotation_r", 50);
-        addCoordinateActuator(model, "knee_angle_r", 50);
-        addCoordinateActuator(model, "knee_angle_r_beta", 1);
-        addCoordinateActuator(model, "ankle_angle_r", 50);
->>>>>>> ef72f4a6
     } else {
         OPENSIM_THROW(Exception, "Invalid actuator type");
     }
@@ -281,7 +256,6 @@
     ms.set_transcription_scheme("hermite-simpson");
     ms.set_optim_max_iterations(1000000);
     ms.set_enforce_constraint_derivatives(true);
-<<<<<<< HEAD
     //ms.set_lagrange_multiplier_weight(1);
     ms.set_velocity_correction_bounds({-1, 1});
     auto guess = ms.createGuess("bounds");
@@ -300,12 +274,6 @@
     }
     ms.setGuess(guess);
 
-=======
-    ms.set_minimize_lagrange_multipliers(true);
-    ms.set_lagrange_multiplier_weight(10);
-    ms.set_velocity_correction_bounds({-0.25, 0.25});
-    ms.setGuess("bounds");
->>>>>>> ef72f4a6
     //ms.setGuessFile("sandboxRightLeg_weldedPelvis_" +
     //    actuatorType + "_minimize_control_effort_solution.sto");
 
@@ -370,12 +338,8 @@
     ms.set_optim_hessian_approximation("exact");
     ms.set_transcription_scheme("hermite-simpson");
     ms.set_enforce_constraint_derivatives(true);
-<<<<<<< HEAD
     ms.set_lagrange_multiplier_weight(10);
-=======
     ms.set_minimize_lagrange_multipliers(true);
-    ms.set_lagrange_multiplier_weight(1);
->>>>>>> ef72f4a6
 
     MucoIterate guess = ms.createGuess();
     model.initSystem();
