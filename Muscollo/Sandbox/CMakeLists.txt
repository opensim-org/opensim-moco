include(CMakeParseArguments)

function(MuscolloAddSandboxExecutable)
    set(options)
    set(oneValueArgs NAME)
    set(multiValueArgs LIB_DEPENDS RESOURCES)
    cmake_parse_arguments(MUCOSAND
            "${options}" "${oneValueArgs}" "${multiValueArgs}" ${ARGN})
    add_executable(${MUCOSAND_NAME} EXCLUDE_FROM_ALL ${MUCOSAND_NAME}.cpp)
    set_target_properties(${MUCOSAND_NAME} PROPERTIES
            FOLDER "Muscollo/Sandbox")
    target_link_libraries(${MUCOSAND_NAME} ${MUCOSAND_LIB_DEPENDS})
    file(COPY ${MUCOSAND_RESOURCES} DESTINATION "${CMAKE_CURRENT_BINARY_DIR}")
endfunction()

MuscolloAddSandboxExecutable(NAME sandboxSlidingMass
        LIB_DEPENDS osimMuscollo tropter)
MuscolloAddSandboxExecutable(NAME sandboxContact
<<<<<<< HEAD
        LIB_DEPENDS osimMuscollo tropter)
MuscolloAddSandboxExecutable(NAME sandboxDoublePendulumSwingup
        LIB_DEPENDS osimMuscollo tropter)

=======
        LIB_DEPENDS osimMuscollo osimAnalyses tropter)
>>>>>>> 56a2fedb
MuscolloAddSandboxExecutable(NAME sandboxTendonForceState
        LIB_DEPENDS osimMuscollo tropter)
MuscolloAddSandboxExecutable(NAME sandboxImplicitActivationDynamics
        LIB_DEPENDS osimMuscollo tropter)<|MERGE_RESOLUTION|>--- conflicted
+++ resolved
@@ -16,14 +16,9 @@
 MuscolloAddSandboxExecutable(NAME sandboxSlidingMass
         LIB_DEPENDS osimMuscollo tropter)
 MuscolloAddSandboxExecutable(NAME sandboxContact
-<<<<<<< HEAD
-        LIB_DEPENDS osimMuscollo tropter)
+        LIB_DEPENDS osimMuscollo osimAnalyses tropter)
 MuscolloAddSandboxExecutable(NAME sandboxDoublePendulumSwingup
         LIB_DEPENDS osimMuscollo tropter)
-
-=======
-        LIB_DEPENDS osimMuscollo osimAnalyses tropter)
->>>>>>> 56a2fedb
 MuscolloAddSandboxExecutable(NAME sandboxTendonForceState
         LIB_DEPENDS osimMuscollo tropter)
 MuscolloAddSandboxExecutable(NAME sandboxImplicitActivationDynamics
