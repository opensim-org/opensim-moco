--- conflicted
+++ resolved
@@ -153,13 +153,6 @@
     addCoordinateActuator(model, "pelvis_tilt", 50);
     if (actuatorType == "torques") {
         // Remove muscles and add coordinate actuators
-<<<<<<< HEAD
-        addCoordinateActuator(model, "pelvis_tx", 1000);
-        addCoordinateActuator(model, "pelvis_ty", 1000);
-        addCoordinateActuator(model, "pelvis_tz", 1000);
-        addCoordinateActuator(model, "pelvis_tilt", 50);
-=======
->>>>>>> fe684b6d
         addCoordinateActuator(model, "hip_angle_r", 20);
         addCoordinateActuator(model, "knee_angle_r", 20);
         addCoordinateActuator(model, "ankle_angle_r", 5);
@@ -281,11 +274,7 @@
     mp.addCost(markerTracking);
 
     MucoTropterSolver& ms = muco.initSolver();
-<<<<<<< HEAD
-    ms.set_num_mesh_points(50);
-=======
     ms.set_num_mesh_points(75);
->>>>>>> fe684b6d
     ms.set_verbosity(2);
     ms.set_optim_solver("ipopt");
     ms.set_optim_convergence_tolerance(1e-3);
