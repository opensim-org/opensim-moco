--- conflicted
+++ resolved
@@ -687,11 +687,8 @@
     ms.set_optim_hessian_approximation("exact");
     ms.set_transcription_scheme("hermite-simpson");
     ms.set_enforce_constraint_derivatives(enforce_constraint_derivatives);
-<<<<<<< HEAD
+    ms.set_minimize_lagrange_multipliers(true);
     ms.set_dynamics_mode("implicit");
-=======
-    ms.set_minimize_lagrange_multipliers(true);
->>>>>>> ef72f4a6
     ms.set_lagrange_multiplier_weight(10);
 
     // Set guess based on coupler solution trajectory.
